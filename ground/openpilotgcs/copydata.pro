include(openpilotgcs.pri)

TEMPLATE = subdirs

# Copy Qt runtime libraries into the build directory (to run or package)
equals(copyqt, 1) {

    # Copy QtQuick2 complete directories
    # Some of these directories have a lot of files
    # Easier to copy everything
    QT_QUICK2_DIRS = QtQuick/Controls \
                     QtQuick/Dialogs \
                     QtQuick/Layouts \
                     QtQuick/LocalStorage \
                     QtQuick/Particles.2 \
                     QtQuick/PrivateWidgets \
                     QtQuick/Window.2 \
                     QtQuick/XmlListModel \
                     QtQuick.2

    # create QtQuick directory
    data_copy.commands += -@$(MKDIR) $$targetPath(\"$$GCS_QT_QML_PATH/QtQuick\") $$addNewline()

    for(dir, QT_QUICK2_DIRS) {
        data_copy.commands += @rm -rf $$targetPath(\"$$GCS_QT_QML_PATH/$$dir\") $$addNewline()
        data_copy.commands += $(COPY_DIR) $$targetPath(\"$$[QT_INSTALL_QML]/$$dir\") $$targetPath(\"$$GCS_QT_QML_PATH/$$dir\") $$addNewline()
    }

    data_copy.target = FORCE
    QMAKE_EXTRA_TARGETS += data_copy

    linux {

        QT_LIBS = \
            libQt5Core.so.5 \
            libQt5Gui.so.5 \
            libQt5Widgets.so.5 \
            libQt5Network.so.5 \
            libQt5OpenGL.so.5 \
            libQt5Sql.so.5 \
            libQt5Svg.so.5 \
            libQt5Test.so.5 \
            libQt5Xml.so.5 \
            libQt5Declarative.so.5 \
            libQt5XmlPatterns.so.5 \
            libQt5Script.so.5 \
            libQt5Concurrent.so.5 \
            libQt5PrintSupport.so.5 \
            libQt5SerialPort.so.5 \
            libQt5Multimedia.so.5 \
            libQt5MultimediaWidgets.so.5 \
            libQt5Quick.so.5 \
            libQt5QuickWidgets.so.5 \
            libQt5Qml.so.5 \
            libQt5DBus.so.5 \
            libQt5QuickParticles.so.5 \
            libqgsttools_p.so.1 \
            libicui18n.so.53 \
            libicuuc.so.53 \
            libicudata.so.53

        data_copy.commands += -@$(MKDIR) $$targetPath(\"$$GCS_QT_LIBRARY_PATH\") $$addNewline()
        for(lib, QT_LIBS) {
            data_copy.commands += $(COPY_FILE) $$targetPath(\"$$[QT_INSTALL_LIBS]/$$lib\") $$targetPath(\"$$GCS_QT_LIBRARY_PATH/$$lib\") $$addNewline()
        }

        # create Qt plugin directories
        QT_PLUGIN_DIRS = \
            iconengines \
            imageformats \
            platforms \
            mediaservice \
            sqldrivers
        for(dir, QT_PLUGIN_DIRS) {
            data_copy.commands += -@$(MKDIR) $$targetPath(\"$$GCS_QT_PLUGINS_PATH/$$dir\") $$addNewline()
        }

        QT_PLUGIN_LIBS = \
            iconengines/libqsvgicon.so \
            imageformats/libqgif.so \
            imageformats/libqico.so \
            imageformats/libqjpeg.so \
            imageformats/libqmng.so \
            imageformats/libqsvg.so \
            imageformats/libqtiff.so \
            mediaservice/libgstaudiodecoder.so \
            mediaservice/libgstmediaplayer.so \
            platforms/libqxcb.so \
            sqldrivers/libqsqlite.so
        for(lib, QT_PLUGIN_LIBS) {
            data_copy.commands += $(COPY_FILE) $$targetPath(\"$$[QT_INSTALL_PLUGINS]/$$lib\") $$targetPath(\"$$GCS_QT_PLUGINS_PATH/$$lib\") $$addNewline()
        }
<<<<<<< HEAD

        # create QtQuick2 plugin directories
        QT_QUICK2_DIRS = \
            QtQuick \
            QtQuick.2 \
            QtQuick/Layouts \
            QtQuick/LocalStorage \
            QtQuick/Particles.2 \
            QtQuick/PrivateWidgets \
            QtQuick/Window.2 \
            QtQuick/XmlListModel
        for(dir, QT_QUICK2_DIRS) {
            data_copy.commands += -@$(MKDIR) $$targetPath(\"$$GCS_QT_QML_PATH/$$dir\") $$addNewline()
        }

        # Copy QtQuick2 complete directories
        # These directories have a lot of files
        # Easier to copy everything
        QTQ_WHOLE_DIRS = \
            QtQuick/Controls \
            QtQuick/Dialogs
        for(dir, QTQ_WHOLE_DIRS) {
            data_copy.commands += $(COPY_DIR) $$targetPath(\"$$[QT_INSTALL_QML]/$$dir\") $$targetPath(\"$$GCS_QT_QML_PATH/$$dir\") $$addNewline()
        }

        # Remaining QtQuick plugin libs
        QT_QUICK2_DLLS = \
            QtQuick.2/libqtquick2plugin.so \
            QtQuick.2/plugins.qmltypes \
            QtQuick.2/qmldir \
            QtQuick/Layouts/libqquicklayoutsplugin.so \
            QtQuick/Layouts/plugins.qmltypes \
            QtQuick/Layouts/qmldir \
            QtQuick/LocalStorage/libqmllocalstorageplugin.so \
            QtQuick/LocalStorage/plugins.qmltypes \
            QtQuick/LocalStorage/qmldir \
            QtQuick/Particles.2/libparticlesplugin.so \
            QtQuick/Particles.2/plugins.qmltypes \
            QtQuick/Particles.2/qmldir \
            QtQuick/PrivateWidgets/libwidgetsplugin.so  \
            QtQuick/PrivateWidgets/plugins.qmltypes \
            QtQuick/PrivateWidgets/qmldir \
            QtQuick/Window.2/libwindowplugin.so \
            QtQuick/Window.2/plugins.qmltypes \
            QtQuick/Window.2/qmldir \
            QtQuick/XmlListModel/libqmlxmllistmodelplugin.so \
            QtQuick/XmlListModel/plugins.qmltypes \
            QtQuick/XmlListModel/qmldir
        for(lib, QT_QUICK2_DLLS) {
            data_copy.commands += $(COPY_FILE) $$targetPath(\"$$[QT_INSTALL_QML]/$$lib\") $$targetPath(\"$$GCS_QT_QML_PATH/$$lib\") $$addNewline()
        }

        data_copy.target = FORCE
        QMAKE_EXTRA_TARGETS += data_copy
=======
>>>>>>> f320de09
    }

    win32 {
        # set debug suffix if needed
        CONFIG(debug, debug|release):DS = "d"

        # copy Qt DLLs
        QT_DLLS = \
            Qt5Core$${DS}.dll \
            Qt5Gui$${DS}.dll \
            Qt5Widgets$${DS}.dll \
            Qt5Network$${DS}.dll \
            Qt5OpenGL$${DS}.dll \
            Qt5Sql$${DS}.dll \
            Qt5Svg$${DS}.dll \
            Qt5Test$${DS}.dll \
            Qt5Xml$${DS}.dll \
            Qt5Declarative$${DS}.dll \
            Qt5XmlPatterns$${DS}.dll \
            Qt5Script$${DS}.dll \
            Qt5Concurrent$${DS}.dll \
            Qt5PrintSupport$${DS}.dll \
            Qt5OpenGL$${DS}.dll \
            Qt5SerialPort$${DS}.dll \
            Qt5Multimedia$${DS}.dll \
            Qt5MultimediaWidgets$${DS}.dll \
            Qt5Quick$${DS}.dll \
            Qt5QuickWidgets$${DS}.dll \
            Qt5Qml$${DS}.dll \
            icuin53.dll \
            icudt53.dll \
            icuuc53.dll
        # it is more robust to take the following DLLs from Qt rather than from MinGW
        QT_DLLS += \
            libgcc_s_dw2-1.dll \
            libstdc++-6.dll \
            libwinpthread-1.dll
        for(dll, QT_DLLS) {
            data_copy.commands += $(COPY_FILE) $$targetPath(\"$$[QT_INSTALL_BINS]/$$dll\") $$targetPath(\"$$GCS_APP_PATH/$$dll\") $$addNewline()
        }

        # create Qt plugin directories
        QT_PLUGIN_DIRS = \
            iconengines \
            imageformats \
            platforms \
            mediaservice \
            sqldrivers \
            opengl32_32
        for(dir, QT_PLUGIN_DIRS) {
            data_copy.commands += -@$(MKDIR) $$targetPath(\"$$GCS_APP_PATH/$$dir\") $$addNewline()
        }

        # copy Qt plugin DLLs
        QT_PLUGIN_DLLS = \
            iconengines/qsvgicon$${DS}.dll \
            imageformats/qgif$${DS}.dll \
            imageformats/qico$${DS}.dll \
            imageformats/qjpeg$${DS}.dll \
            imageformats/qmng$${DS}.dll \
            imageformats/qsvg$${DS}.dll \
            imageformats/qtiff$${DS}.dll \
            platforms/qwindows$${DS}.dll \
            mediaservice/dsengine$${DS}.dll \
            sqldrivers/qsqlite$${DS}.dll
        for(dll, QT_PLUGIN_DLLS) {
            data_copy.commands += $(COPY_FILE) $$targetPath(\"$$[QT_INSTALL_PLUGINS]/$$dll\") $$targetPath(\"$$GCS_APP_PATH/$$dll\") $$addNewline()
        }

<<<<<<< HEAD
        # create QtQuick2 plugin directories
        QT_QUICK2_DIRS = \
            qtquick \
            qtquick.2 \
            qtquick/layouts \
            qtquick/localstorage \
            qtquick/particles.2 \
            qtquick/privatewidgets \
            qtquick/window.2 \
            qtquick/xmllistmodel
        for(dir, QT_QUICK2_DIRS) {
            data_copy.commands += -@$(MKDIR) $$targetPath(\"$$GCS_APP_PATH/$$dir\") $$addNewline()
        }

        # Copy QtQuick2 complete directories
        # These directories have a lot of files
        # Easier to copy everything
        QTQ_WHOLE_DIRS = \
            qtquick/controls \
            qtquick/dialogs
        for(dir, QTQ_WHOLE_DIRS) {
            data_copy.commands += $(COPY_DIR) $$targetPath(\"$$[QT_INSTALL_QML]/$$dir\") $$targetPath(\"$$GCS_APP_PATH/$$dir\") $$addNewline()
        }

        # Remaining QtQuick plugin DLLs
        QT_QUICK2_DLLS = \
            QtQuick.2/qtquick2plugin$${DS}.dll \
            QtQuick.2/plugins.qmltypes \
            QtQuick.2/qmldir \
            qtquick/layouts/qquicklayoutsplugin$${DS}.dll \
            qtquick/layouts/plugins.qmltypes \
            qtquick/layouts/qmldir \
            qtquick/localstorage/qmllocalstorageplugin$${DS}.dll \
            qtquick/localstorage/plugins.qmltypes \
            qtquick/localstorage/qmldir \
            qtquick/particles.2/particlesplugin$${DS}.dll \
            qtquick/particles.2/plugins.qmltypes \
            qtquick/particles.2/qmldir \
            qtquick/privatewidgets/widgetsplugin$${DS}.dll  \
            qtquick/privatewidgets/plugins.qmltypes \
            qtquick/privatewidgets/qmldir \
            qtquick/window.2/windowplugin$${DS}.dll \
            qtquick/window.2/plugins.qmltypes \
            qtquick/window.2/qmldir \
            qtquick/XmlListModel/qmlxmllistmodelplugin$${DS}.dll \
            qtquick/XmlListModel/plugins.qmltypes \
            qtquick/XmlListModel/qmldir
        for(dll, QT_QUICK2_DLLS) {
            data_copy.commands += $(COPY_FILE) $$targetPath(\"$$[QT_INSTALL_QML]/$$dll\") $$targetPath(\"$$GCS_APP_PATH/$$dll\") $$addNewline()
        }

=======
>>>>>>> f320de09
        # copy OpenSSL DLLs
        OPENSSL_DLLS = \
            ssleay32.dll \
            libeay32.dll
        for(dll, OPENSSL_DLLS) {
            data_copy.commands += $(COPY_FILE) $$targetPath(\"$${OPENSSL_DIR}/$$dll\") $$targetPath(\"$$GCS_APP_PATH/$$dll\") $$addNewline()
        }

        # copy OpenGL DLL
        OPENGL_DLLS = \
            opengl32_32/opengl32.dll
        for(dll, OPENGL_DLLS) {
            data_copy.commands += $(COPY_FILE) $$targetPath(\"$${MESAWIN_DIR}/$$dll\") $$targetPath(\"$$GCS_APP_PATH/$$dll\") $$addNewline()
        }
<<<<<<< HEAD

        data_copy.target = FORCE
        QMAKE_EXTRA_TARGETS += data_copy
    }

    macx {
        # NOTE: debug dylib can be copied as they will be cleaned out with packaging scripts
        # standard plugins directory (will copy just dylib, plugins.qmltypes and qmldir
        QT_QUICK2_PLUGINS = \
            QtQuick.2 QtQuick/Layouts \
            QtQuick/LocalStorage \
            QtQuick/Particles.2 \
            QtQuick/PrivateWidgets \
            QtQuick/Window.2 \
            QtQuick/XmlListModel
        # those directories will be fully copied to dest
        QT_QUICK2_FULL_DIRS = \
            QtQuick/Controls \
            QtQuick/Dialogs

        # create QtQuick dir (that will host all subdirs)
        data_copy.commands += -@$(MKDIR) $$targetPath(\"$$GCS_QT_QML_PATH/QtQuick\") $$addNewline()

        for(dir, QT_QUICK2_FULL_DIRS) {
            #data_copy.commands += -@$(MKDIR) $$targetPath(\"$$GCS_QT_QML_PATH/$$dir\") $$addNewline()
            data_copy.commands += $(COPY_DIR) $$targetPath(\"$$[QT_INSTALL_QML]/$$dir\") $$targetPath(\"$$GCS_QT_QML_PATH/$$dir\") $$addNewline()
        }

        for(lib, QT_QUICK2_PLUGINS) {
            data_copy.commands += $(MKDIR) $$targetPath(\"$$GCS_QT_QML_PATH/$$lib\") $$addNewline()
            data_copy.commands += $(COPY_FILE) $$targetPath(\"$$[QT_INSTALL_QML]/$$lib/\"*.dylib) $$targetPath(\"$$GCS_QT_QML_PATH/$$lib/\") $$addNewline()
            data_copy.commands += $(COPY_FILE) $$targetPath(\"$$[QT_INSTALL_QML]/$$lib/plugins.qmltypes\") $$targetPath(\"$$GCS_QT_QML_PATH/$$lib/plugins.qmltypes\") $$addNewline()
            data_copy.commands += $(COPY_FILE) $$targetPath(\"$$[QT_INSTALL_QML]/$$lib/qmldir\") $$targetPath(\"$$GCS_QT_QML_PATH/$$lib/qmldir\") $$addNewline()
        }

        data_copy.target = FORCE
        QMAKE_EXTRA_TARGETS += data_copy
=======
>>>>>>> f320de09
    }
}<|MERGE_RESOLUTION|>--- conflicted
+++ resolved
@@ -90,63 +90,6 @@
         for(lib, QT_PLUGIN_LIBS) {
             data_copy.commands += $(COPY_FILE) $$targetPath(\"$$[QT_INSTALL_PLUGINS]/$$lib\") $$targetPath(\"$$GCS_QT_PLUGINS_PATH/$$lib\") $$addNewline()
         }
-<<<<<<< HEAD
-
-        # create QtQuick2 plugin directories
-        QT_QUICK2_DIRS = \
-            QtQuick \
-            QtQuick.2 \
-            QtQuick/Layouts \
-            QtQuick/LocalStorage \
-            QtQuick/Particles.2 \
-            QtQuick/PrivateWidgets \
-            QtQuick/Window.2 \
-            QtQuick/XmlListModel
-        for(dir, QT_QUICK2_DIRS) {
-            data_copy.commands += -@$(MKDIR) $$targetPath(\"$$GCS_QT_QML_PATH/$$dir\") $$addNewline()
-        }
-
-        # Copy QtQuick2 complete directories
-        # These directories have a lot of files
-        # Easier to copy everything
-        QTQ_WHOLE_DIRS = \
-            QtQuick/Controls \
-            QtQuick/Dialogs
-        for(dir, QTQ_WHOLE_DIRS) {
-            data_copy.commands += $(COPY_DIR) $$targetPath(\"$$[QT_INSTALL_QML]/$$dir\") $$targetPath(\"$$GCS_QT_QML_PATH/$$dir\") $$addNewline()
-        }
-
-        # Remaining QtQuick plugin libs
-        QT_QUICK2_DLLS = \
-            QtQuick.2/libqtquick2plugin.so \
-            QtQuick.2/plugins.qmltypes \
-            QtQuick.2/qmldir \
-            QtQuick/Layouts/libqquicklayoutsplugin.so \
-            QtQuick/Layouts/plugins.qmltypes \
-            QtQuick/Layouts/qmldir \
-            QtQuick/LocalStorage/libqmllocalstorageplugin.so \
-            QtQuick/LocalStorage/plugins.qmltypes \
-            QtQuick/LocalStorage/qmldir \
-            QtQuick/Particles.2/libparticlesplugin.so \
-            QtQuick/Particles.2/plugins.qmltypes \
-            QtQuick/Particles.2/qmldir \
-            QtQuick/PrivateWidgets/libwidgetsplugin.so  \
-            QtQuick/PrivateWidgets/plugins.qmltypes \
-            QtQuick/PrivateWidgets/qmldir \
-            QtQuick/Window.2/libwindowplugin.so \
-            QtQuick/Window.2/plugins.qmltypes \
-            QtQuick/Window.2/qmldir \
-            QtQuick/XmlListModel/libqmlxmllistmodelplugin.so \
-            QtQuick/XmlListModel/plugins.qmltypes \
-            QtQuick/XmlListModel/qmldir
-        for(lib, QT_QUICK2_DLLS) {
-            data_copy.commands += $(COPY_FILE) $$targetPath(\"$$[QT_INSTALL_QML]/$$lib\") $$targetPath(\"$$GCS_QT_QML_PATH/$$lib\") $$addNewline()
-        }
-
-        data_copy.target = FORCE
-        QMAKE_EXTRA_TARGETS += data_copy
-=======
->>>>>>> f320de09
     }
 
     win32 {
@@ -216,60 +159,6 @@
             data_copy.commands += $(COPY_FILE) $$targetPath(\"$$[QT_INSTALL_PLUGINS]/$$dll\") $$targetPath(\"$$GCS_APP_PATH/$$dll\") $$addNewline()
         }
 
-<<<<<<< HEAD
-        # create QtQuick2 plugin directories
-        QT_QUICK2_DIRS = \
-            qtquick \
-            qtquick.2 \
-            qtquick/layouts \
-            qtquick/localstorage \
-            qtquick/particles.2 \
-            qtquick/privatewidgets \
-            qtquick/window.2 \
-            qtquick/xmllistmodel
-        for(dir, QT_QUICK2_DIRS) {
-            data_copy.commands += -@$(MKDIR) $$targetPath(\"$$GCS_APP_PATH/$$dir\") $$addNewline()
-        }
-
-        # Copy QtQuick2 complete directories
-        # These directories have a lot of files
-        # Easier to copy everything
-        QTQ_WHOLE_DIRS = \
-            qtquick/controls \
-            qtquick/dialogs
-        for(dir, QTQ_WHOLE_DIRS) {
-            data_copy.commands += $(COPY_DIR) $$targetPath(\"$$[QT_INSTALL_QML]/$$dir\") $$targetPath(\"$$GCS_APP_PATH/$$dir\") $$addNewline()
-        }
-
-        # Remaining QtQuick plugin DLLs
-        QT_QUICK2_DLLS = \
-            QtQuick.2/qtquick2plugin$${DS}.dll \
-            QtQuick.2/plugins.qmltypes \
-            QtQuick.2/qmldir \
-            qtquick/layouts/qquicklayoutsplugin$${DS}.dll \
-            qtquick/layouts/plugins.qmltypes \
-            qtquick/layouts/qmldir \
-            qtquick/localstorage/qmllocalstorageplugin$${DS}.dll \
-            qtquick/localstorage/plugins.qmltypes \
-            qtquick/localstorage/qmldir \
-            qtquick/particles.2/particlesplugin$${DS}.dll \
-            qtquick/particles.2/plugins.qmltypes \
-            qtquick/particles.2/qmldir \
-            qtquick/privatewidgets/widgetsplugin$${DS}.dll  \
-            qtquick/privatewidgets/plugins.qmltypes \
-            qtquick/privatewidgets/qmldir \
-            qtquick/window.2/windowplugin$${DS}.dll \
-            qtquick/window.2/plugins.qmltypes \
-            qtquick/window.2/qmldir \
-            qtquick/XmlListModel/qmlxmllistmodelplugin$${DS}.dll \
-            qtquick/XmlListModel/plugins.qmltypes \
-            qtquick/XmlListModel/qmldir
-        for(dll, QT_QUICK2_DLLS) {
-            data_copy.commands += $(COPY_FILE) $$targetPath(\"$$[QT_INSTALL_QML]/$$dll\") $$targetPath(\"$$GCS_APP_PATH/$$dll\") $$addNewline()
-        }
-
-=======
->>>>>>> f320de09
         # copy OpenSSL DLLs
         OPENSSL_DLLS = \
             ssleay32.dll \
@@ -284,45 +173,5 @@
         for(dll, OPENGL_DLLS) {
             data_copy.commands += $(COPY_FILE) $$targetPath(\"$${MESAWIN_DIR}/$$dll\") $$targetPath(\"$$GCS_APP_PATH/$$dll\") $$addNewline()
         }
-<<<<<<< HEAD
-
-        data_copy.target = FORCE
-        QMAKE_EXTRA_TARGETS += data_copy
-    }
-
-    macx {
-        # NOTE: debug dylib can be copied as they will be cleaned out with packaging scripts
-        # standard plugins directory (will copy just dylib, plugins.qmltypes and qmldir
-        QT_QUICK2_PLUGINS = \
-            QtQuick.2 QtQuick/Layouts \
-            QtQuick/LocalStorage \
-            QtQuick/Particles.2 \
-            QtQuick/PrivateWidgets \
-            QtQuick/Window.2 \
-            QtQuick/XmlListModel
-        # those directories will be fully copied to dest
-        QT_QUICK2_FULL_DIRS = \
-            QtQuick/Controls \
-            QtQuick/Dialogs
-
-        # create QtQuick dir (that will host all subdirs)
-        data_copy.commands += -@$(MKDIR) $$targetPath(\"$$GCS_QT_QML_PATH/QtQuick\") $$addNewline()
-
-        for(dir, QT_QUICK2_FULL_DIRS) {
-            #data_copy.commands += -@$(MKDIR) $$targetPath(\"$$GCS_QT_QML_PATH/$$dir\") $$addNewline()
-            data_copy.commands += $(COPY_DIR) $$targetPath(\"$$[QT_INSTALL_QML]/$$dir\") $$targetPath(\"$$GCS_QT_QML_PATH/$$dir\") $$addNewline()
-        }
-
-        for(lib, QT_QUICK2_PLUGINS) {
-            data_copy.commands += $(MKDIR) $$targetPath(\"$$GCS_QT_QML_PATH/$$lib\") $$addNewline()
-            data_copy.commands += $(COPY_FILE) $$targetPath(\"$$[QT_INSTALL_QML]/$$lib/\"*.dylib) $$targetPath(\"$$GCS_QT_QML_PATH/$$lib/\") $$addNewline()
-            data_copy.commands += $(COPY_FILE) $$targetPath(\"$$[QT_INSTALL_QML]/$$lib/plugins.qmltypes\") $$targetPath(\"$$GCS_QT_QML_PATH/$$lib/plugins.qmltypes\") $$addNewline()
-            data_copy.commands += $(COPY_FILE) $$targetPath(\"$$[QT_INSTALL_QML]/$$lib/qmldir\") $$targetPath(\"$$GCS_QT_QML_PATH/$$lib/qmldir\") $$addNewline()
-        }
-
-        data_copy.target = FORCE
-        QMAKE_EXTRA_TARGETS += data_copy
-=======
->>>>>>> f320de09
     }
 }