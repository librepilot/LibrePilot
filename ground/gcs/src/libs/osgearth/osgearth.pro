--- conflicted
+++ resolved
@@ -96,15 +96,6 @@
         LIBS += -losg -losgUtil -losgDB -losgGA -losgViewer -losgText
         LIBS += -losgEarth -losgEarthUtil -losgEarthFeatures -losgEarthSymbology -losgEarthAnnotation
         LIBS += -losgQt -losgEarthQt
-<<<<<<< HEAD
-    }
-    CONFIG(debug, debug|release) {
-        LIBS += -lOpenThreadsd
-        LIBS += -losgd -losgUtild -losgDBd -losgGAd -losgViewerd -losgTextd
-        LIBS += -losgEarthd -losgEarthUtild -losgEarthFeaturesd -losgEarthSymbologyd -losgEarthAnnotationd
-        LIBS += -losgQtd -losgEarthQtd
-    }
-=======
     #}
     #CONFIG(debug, debug|release) {
     #    LIBS += -lOpenThreadsd
@@ -112,7 +103,6 @@
     #    LIBS += -losgEarthd -losgEarthUtild -losgEarthFeaturesd -losgEarthSymbologyd -losgEarthAnnotationd
     #    LIBS += -losgQtd -losgEarthQtd
     #}
->>>>>>> d32cc0e7
 }
 
 include(copydata.pro)