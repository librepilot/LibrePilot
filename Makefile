--- conflicted
+++ resolved
@@ -163,17 +163,10 @@
 
 .PHONY: uavobjgenerator
 uavobjgenerator: | $(UAVOBJGENERATOR_DIR)
-<<<<<<< HEAD
-	$(V1) ( cd $(UAVOBJGENERATOR_DIR) && \
-	    $(QMAKE) $(ROOT_DIR)/ground/uavobjgenerator/uavobjgenerator.pro -spec $(QT_SPEC) -r CONFIG+="$(UAVOGEN_BUILD_CONF) $(UAVOGEN_SILENT)" && \
-	    $(MAKE) --no-print-directory -w ; \
-	)
-=======
 	$(V1) cd $(UAVOBJGENERATOR_DIR) && \
 	    $(QMAKE) $(ROOT_DIR)/ground/uavobjgenerator/uavobjgenerator.pro \
 	    -spec $(QT_SPEC) -r CONFIG+=$(UAVOGEN_BUILD_CONF) CONFIG+=$(UAVOGEN_SILENT) && \
 	    $(MAKE) --no-print-directory -w
->>>>>>> c51bca44
 
 UAVOBJ_TARGETS := gcs flight python matlab java wireshark
 
@@ -478,15 +471,9 @@
 
 .PHONY: openpilotgcs_qmake
 openpilotgcs_qmake $(OPENPILOTGCS_MAKEFILE): | $(OPENPILOTGCS_DIR)
-<<<<<<< HEAD
-	$(V1) ( cd $(OPENPILOTGCS_DIR) && \
-	    $(QMAKE) $(ROOT_DIR)/ground/openpilotgcs/openpilotgcs.pro -spec $(QT_SPEC) -r CONFIG+="$(GCS_BUILD_CONF) $(GCS_SILENT)" $(GCS_QMAKE_OPTS) \
-	)
-=======
 	$(V1) cd $(OPENPILOTGCS_DIR) && \
 	    $(QMAKE) $(ROOT_DIR)/ground/openpilotgcs/openpilotgcs.pro \
 	    -spec $(QT_SPEC) -r CONFIG+=$(GCS_BUILD_CONF) CONFIG+=$(GCS_SILENT) $(GCS_QMAKE_OPTS)
->>>>>>> c51bca44
 
 .PHONY: openpilotgcs
 openpilotgcs: uavobjects_gcs $(OPENPILOTGCS_MAKEFILE)
@@ -496,11 +483,8 @@
 openpilotgcs_clean:
 	@$(ECHO) " CLEAN      $(call toprel, $(OPENPILOTGCS_DIR))"
 	$(V1) [ ! -d "$(OPENPILOTGCS_DIR)" ] || $(RM) -r "$(OPENPILOTGCS_DIR)"
-<<<<<<< HEAD
-=======
-
-
->>>>>>> c51bca44
+
+
 
 ################################
 #
@@ -515,15 +499,9 @@
 
 .PHONY: uploader_qmake
 uploader_qmake $(UPLOADER_MAKEFILE): | $(UPLOADER_DIR)
-<<<<<<< HEAD
-	$(V1) ( cd $(UPLOADER_DIR) && \
-	    $(QMAKE) $(ROOT_DIR)/ground/openpilotgcs/src/experimental/USB_UPLOAD_TOOL/upload.pro -spec $(QT_SPEC) -r CONFIG+="$(GCS_BUILD_CONF) $(GCS_SILENT)" $(GCS_QMAKE_OPTS) \
-	) 
-=======
 	$(V1) cd $(UPLOADER_DIR) && \
 	    $(QMAKE) $(ROOT_DIR)/ground/openpilotgcs/src/experimental/USB_UPLOAD_TOOL/upload.pro \
 	    -spec $(QT_SPEC) -r CONFIG+=$(GCS_BUILD_CONF) CONFIG+=$(GCS_SILENT) $(GCS_QMAKE_OPTS)
->>>>>>> c51bca44
 
 .PHONY: uploader
 uploader: $(UPLOADER_MAKEFILE)
