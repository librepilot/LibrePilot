<<<<<<< HEAD
<xml>
    <object name="SystemAlarms" singleinstance="true" settings="false">
        <description>Alarms from OpenPilot to indicate failure conditions or warnings.  Set by various modules.  Some modules may have a module defined Status and Substatus fields that details its condition.</description>
        <field name="Alarm" units="" type="enum" options="Uninitialised,OK,Warning,Error,Critical" defaultvalue="Uninitialised">
		<elementnames>
			<elementname>SystemConfiguration</elementname>
			<elementname>BootFault</elementname>
			<elementname>OutOfMemory</elementname>
			<elementname>StackOverflow</elementname>
			<elementname>CPUOverload</elementname>
			<elementname>EventSystem</elementname>
			<elementname>Telemetry</elementname>
			<elementname>ManualControl</elementname>
			<elementname>Actuator</elementname>
			<elementname>Attitude</elementname>
			<elementname>Sensors</elementname>
			<elementname>Stabilization</elementname>
			<elementname>Guidance</elementname>
			<elementname>Battery</elementname>
			<elementname>FlightTime</elementname>
			<elementname>I2C</elementname>
			<elementname>GPS</elementname>
			<elementname>Power</elementname>
		</elementnames>
	</field>
	<field name="ExtendedAlarmStatus" units="" type="uint8" defaultvalue="0">
		<elementnames>
			<elementname>SystemConfiguration</elementname>
			<elementname>BootFault</elementname>
		</elementnames>
	</field>
	<field name="ExtendedAlarmSubStatus" units="" type="uint8" defaultvalue="0">
		<elementnames>
			<elementname>SystemConfiguration</elementname>
			<elementname>BootFault</elementname>
		</elementnames>
	</field>
        <access gcs="readwrite" flight="readwrite"/>
        <telemetrygcs acked="true" updatemode="onchange" period="0"/>
        <telemetryflight acked="true" updatemode="onchange" period="0"/>
        <logging updatemode="periodic" period="1000"/>
    </object>
</xml>
=======
<xml>
    <object name="SystemAlarms" singleinstance="true" settings="false">
        <description>Alarms from OpenPilot to indicate failure conditions or warnings.  Set by various modules.</description>
        <field name="Alarm" units="" type="enum" options="Uninitialised,OK,Warning,Error,Critical" defaultvalue="Uninitialised">
		<elementnames>
			<elementname>OutOfMemory</elementname>
			<elementname>StackOverflow</elementname>
			<elementname>CPUOverload</elementname>
			<elementname>SystemConfiguration</elementname>
			<elementname>EventSystem</elementname>
			<elementname>Telemetry</elementname>
			<elementname>ManualControl</elementname>
			<elementname>Actuator</elementname>
			<elementname>Attitude</elementname>
			<elementname>Sensors</elementname>
			<elementname>Stabilization</elementname>
			<elementname>Guidance</elementname>
			<elementname>Battery</elementname>
			<elementname>FlightTime</elementname>
			<elementname>I2C</elementname>
			<elementname>GPS</elementname>
			<elementname>BootFault</elementname>
			<elementname>Power</elementname>
		</elementnames>
	</field>
        <access gcs="readwrite" flight="readwrite"/>
        <telemetrygcs acked="true" updatemode="onchange" period="0"/>
        <telemetryflight acked="true" updatemode="onchange" period="0"/>
        <logging updatemode="periodic" period="1000"/>
    </object>
</xml>
>>>>>>> 5e942bbd
<|MERGE_RESOLUTION|>--- conflicted
+++ resolved
@@ -1,4 +1,3 @@
-<<<<<<< HEAD
 <xml>
     <object name="SystemAlarms" singleinstance="true" settings="false">
         <description>Alarms from OpenPilot to indicate failure conditions or warnings.  Set by various modules.  Some modules may have a module defined Status and Substatus fields that details its condition.</description>
@@ -41,37 +40,4 @@
         <telemetryflight acked="true" updatemode="onchange" period="0"/>
         <logging updatemode="periodic" period="1000"/>
     </object>
-</xml>
-=======
-<xml>
-    <object name="SystemAlarms" singleinstance="true" settings="false">
-        <description>Alarms from OpenPilot to indicate failure conditions or warnings.  Set by various modules.</description>
-        <field name="Alarm" units="" type="enum" options="Uninitialised,OK,Warning,Error,Critical" defaultvalue="Uninitialised">
-		<elementnames>
-			<elementname>OutOfMemory</elementname>
-			<elementname>StackOverflow</elementname>
-			<elementname>CPUOverload</elementname>
-			<elementname>SystemConfiguration</elementname>
-			<elementname>EventSystem</elementname>
-			<elementname>Telemetry</elementname>
-			<elementname>ManualControl</elementname>
-			<elementname>Actuator</elementname>
-			<elementname>Attitude</elementname>
-			<elementname>Sensors</elementname>
-			<elementname>Stabilization</elementname>
-			<elementname>Guidance</elementname>
-			<elementname>Battery</elementname>
-			<elementname>FlightTime</elementname>
-			<elementname>I2C</elementname>
-			<elementname>GPS</elementname>
-			<elementname>BootFault</elementname>
-			<elementname>Power</elementname>
-		</elementnames>
-	</field>
-        <access gcs="readwrite" flight="readwrite"/>
-        <telemetrygcs acked="true" updatemode="onchange" period="0"/>
-        <telemetryflight acked="true" updatemode="onchange" period="0"/>
-        <logging updatemode="periodic" period="1000"/>
-    </object>
-</xml>
->>>>>>> 5e942bbd
+</xml>