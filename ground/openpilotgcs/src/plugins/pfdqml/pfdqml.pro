TEMPLATE = lib
TARGET = PfdQml

QT += svg opengl qml quick

include(../../openpilotgcsplugin.pri)
include(pfdqml_dependencies.pri)

HEADERS += \
    pfdqml.h \
    pfdqmlplugin.h \
    pfdqmlgadget.h \
    pfdqmlgadgetwidget.h \
    pfdqmlgadgetfactory.h \
    pfdqmlgadgetconfiguration.h \
    pfdqmlgadgetoptionspage.h

SOURCES += \
    pfdqmlplugin.cpp \
    pfdqmlgadget.cpp \
    pfdqmlgadgetfactory.cpp \
    pfdqmlgadgetwidget.cpp \
    pfdqmlgadgetconfiguration.cpp \
    pfdqmlgadgetoptionspage.cpp

OTHER_FILES += PfdQml.pluginspec

FORMS += pfdqmlgadgetoptionspage.ui

<<<<<<< HEAD
RESOURCES += PfdResources.qrc

=======
RESOURCES += \
    PfdResources.qrc
>>>>>>> a35fc57b
<|MERGE_RESOLUTION|>--- conflicted
+++ resolved
@@ -27,10 +27,4 @@
 
 FORMS += pfdqmlgadgetoptionspage.ui
 
-<<<<<<< HEAD
-RESOURCES += PfdResources.qrc
-
-=======
-RESOURCES += \
-    PfdResources.qrc
->>>>>>> a35fc57b
+RESOURCES += PfdResources.qrc