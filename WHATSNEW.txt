--- conflicted
+++ resolved
@@ -1,8 +1,4 @@
-<<<<<<< HEAD
---- RELEASE-15.02.02-RC3 ---
-=======
 --- RELEASE-15.02.02 ---
->>>>>>> 29b92655
 This release fixes a bug that prevents revo onboard mag to work correctly.
 
 Release Notes - OpenPilot - Version RELEASE-15.02.02
@@ -15,14 +11,6 @@
     * [OP-1821] - Tricopter tail servo wrong speed on wizard
     * [OP-1827] - Version ID wrong in Windows uninstaller
     * [OP-1857] - PPM on Flexi does not work on CC/CC3D
-<<<<<<< HEAD
-    * [OP-1872] - Vehicle Wiz Tricopter tail servo settings don't save
-
-** Improvement
-    * [OP-1835] - Add motor constraints in place of overhead throttle buffer for enhanced stability and power. Add swash constraints for helis.
-
-=======
->>>>>>> 29b92655
 
 ** Task
     * [OP-1831] - due to oneshot higher pid values ki now shows "red" warning in stabilization page 
