--- conflicted
+++ resolved
@@ -11,17 +11,10 @@
     return($$result)
 }
 
-<<<<<<< HEAD
-XMLPATTERNS = $$shell_path($$[QT_INSTALL_BINS]/xmlpatterns)
-LUPDATE = $$shell_path($$[QT_INSTALL_BINS]/lupdate) -locations relative -no-ui-lines -no-sort
-LRELEASE = $$shell_path($$[QT_INSTALL_BINS]/lrelease)
-LCONVERT = $$shell_path($$[QT_INSTALL_BINS]/lconvert)
-=======
 XMLPATTERNS = $$[QT_INSTALL_BINS]/xmlpatterns
 LUPDATE = $$[QT_INSTALL_BINS]/lupdate -locations relative -no-ui-lines -no-sort
 LRELEASE = $$[QT_INSTALL_BINS]/lrelease
 LCONVERT = $$[QT_INSTALL_BINS]/lconvert
->>>>>>> d7cdc540
 
 TRANSLATIONS = $$prependAll(LANGUAGES, $$PWD/openpilotgcs_,.ts)
 
@@ -33,11 +26,7 @@
 ts.commands += \
     $$XMLPATTERNS -output $$MIME_TR_H $$PWD/extract-mimetypes.xq && \
     (cd $$GCS_SOURCE_TREE && $$LUPDATE src $$MIME_TR_H -ts $$TRANSLATIONS) && \
-<<<<<<< HEAD
-    $$QMAKE_DEL_FILE $$shell_path($$MIME_TR_H)
-=======
     $$QMAKE_DEL_FILE $$MIME_TR_H
->>>>>>> d7cdc540
 
 QMAKE_EXTRA_TARGETS += ts
 
