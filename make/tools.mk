#
# Installers for tools required by the OpenPilot build system.
# Copyright (c) 2010-2013, The OpenPilot Team, http://www.openpilot.org
#
# NOTE: install targets are not tied to the default goals and must
# be invoked manually. But tool paths set by this file are used
# across the build system.
#
# Ready to use:
#    arm_sdk_install
#    qt_sdk_install
#    nsis_install (Windows only)
#    sdl_install (Windows only)
#    openssl_install (Windows only)
#    mesawin_install (Windows only)
#    uncrustify_install
#    doxygen_install
#    gtest_install
#
# TODO:
#    openocd_install
#    ftd2xx_install
#    libusb_win_install
#    openocd_git_win_install
#    openocd_git_install
#    stm32flash_install
#    dfuutil_install
#    android_sdk_install
#
# TODO:
#    help in the top Makefile
#
# This program is free software; you can redistribute it and/or modify
# it under the terms of the GNU General Public License as published by
# the Free Software Foundation; either version 3 of the License, or
# (at your option) any later version.
#
# This program is distributed in the hope that it will be useful, but
# WITHOUT ANY WARRANTY; without even the implied warranty of MERCHANTABILITY
# or FITNESS FOR A PARTICULAR PURPOSE. See the GNU General Public License
# for more details.
#
# You should have received a copy of the GNU General Public License along
# with this program; if not, write to the Free Software Foundation, Inc.,
# 59 Temple Place, Suite 330, Boston, MA 02111-1307 USA
#

ifndef OPENPILOT_IS_COOL
    $(error $(notdir $(lastword $(MAKEFILE_LIST))) should be included by the top level Makefile)
endif

##############################
#
# Toolchain URLs and directories
#
##############################

ifeq ($(UNAME), Linux)
    ifeq ($(ARCH), x86_64)
        ARM_SDK_URL := https://launchpad.net/gcc-arm-embedded/4.9/4.9-2014-q4-major/+download/gcc-arm-none-eabi-4_9-2014q4-20141203-linux.tar.bz2
        ARM_SDK_MD5_URL:= https://launchpad.net/gcc-arm-embedded/4.9/4.9-2014-q4-major/+download/gcc-arm-none-eabi-4_9-2014q4-20141203-linux.tar.bz2/+md5
        QT_SDK_URL  := http://download.qt.io/official_releases/qt/5.4/5.4.1/qt-opensource-linux-x64-5.4.1.run
        QT_SDK_MD5_URL := http://download.qt.io/official_releases/qt/5.4/5.4.1/qt-opensource-linux-x64-5.4.1.run.md5
        QT_SDK_ARCH := gcc_64
    else
        ARM_SDK_URL := https://launchpad.net/gcc-arm-embedded/4.9/4.9-2014-q4-major/+download/gcc-arm-none-eabi-4_9-2014q4-20141203-linux.tar.bz2
        ARM_SDK_MD5_URL := https://launchpad.net/gcc-arm-embedded/4.9/4.9-2014-q4-major/+download/gcc-arm-none-eabi-4_9-2014q4-20141203-linux.tar.bz2/+md5
        QT_SDK_URL  := http://download.qt.io/official_releases/qt/5.4/5.4.1/qt-opensource-linux-x86-5.4.1.run
        QT_SDK_MD5_URL := http://download.qt.io/official_releases/qt/5.4/5.4.1/qt-opensource-linux-x86-5.4.1.run.md5
        QT_SDK_ARCH := gcc
    endif
    UNCRUSTIFY_URL := http://wiki.openpilot.org/download/attachments/18612236/uncrustify-0.60.tar.gz
    DOXYGEN_URL    := http://wiki.openpilot.org/download/attachments/18612236/doxygen-1.8.3.1.src.tar.gz
else ifeq ($(UNAME), Darwin)
    ARM_SDK_URL    := https://launchpad.net/gcc-arm-embedded/4.9/4.9-2014-q4-major/+download/gcc-arm-none-eabi-4_9-2014q4-20141203-mac.tar.bz2
    ARM_SDK_MD5_URL:= https://launchpad.net/gcc-arm-embedded/4.9/4.9-2014-q4-major/+download/gcc-arm-none-eabi-4_9-2014q4-20141203-mac.tar.bz2/+md5
    QT_SDK_URL  := http://download.qt.io/official_releases/qt/5.4/5.4.1/qt-opensource-mac-x64-clang-5.4.1.dmg
    QT_SDK_MD5_URL := http://download.qt.io/official_releases/qt/5.4/5.4.1/qt-opensource-mac-x64-clang-5.4.1.dmg.md5
    QT_SDK_ARCH := clang_64
    QT_SDK_MAINTENANCE_TOOL := /Volumes/qt-opensource-mac-x64-clang-5.4.1/qt-opensource-mac-x64-clang-5.4.1.app/Contents/MacOS/qt-opensource-mac-x64-clang-5.4.1
    QT_SDK_MOUNT_DIR := /Volumes/qt-opensource-mac-x64-clang-5.4.1
    QT_SDK_INSTALLER_DAT := /Volumes/qt-opensource-mac-x64-clang-5.4.1/qt-opensource-mac-x64-clang-5.4.1.app/Contents/Resources/installer.dat
    UNCRUSTIFY_URL := http://wiki.openpilot.org/download/attachments/18612236/uncrustify-0.60.tar.gz
    DOXYGEN_URL    := http://wiki.openpilot.org/download/attachments/18612236/doxygen-1.8.3.1.src.tar.gz
else ifeq ($(UNAME), Windows)
    ARM_SDK_URL    := https://launchpad.net/gcc-arm-embedded/4.9/4.9-2014-q4-major/+download/gcc-arm-none-eabi-4_9-2014q4-20141203-win32.zip
    ARM_SDK_MD5_URL:= https://launchpad.net/gcc-arm-embedded/4.9/4.9-2014-q4-major/+download/gcc-arm-none-eabi-4_9-2014q4-20141203-win32.zip/+md5
    QT_SDK_URL     := http://download.qt.io/official_releases/qt/5.4/5.4.1/qt-opensource-windows-x86-mingw491_opengl-5.4.1.exe
    QT_SDK_MD5_URL := http://download.qt.io/official_releases/qt/5.4/5.4.1/qt-opensource-windows-x86-mingw491_opengl-5.4.1.exe.md5
    QT_SDK_ARCH    := mingw491_32
    NSIS_URL       := http://wiki.openpilot.org/download/attachments/18612236/nsis-2.46-unicode.tar.bz2
    SDL_URL        := http://wiki.openpilot.org/download/attachments/18612236/SDL-devel-1.2.15-mingw32.tar.gz
    OPENSSL_URL    := http://wiki.openpilot.org/download/attachments/18612236/openssl-1.0.1e-win32.tar.bz2
    UNCRUSTIFY_URL := http://wiki.openpilot.org/download/attachments/18612236/uncrustify-0.60-windows.tar.bz2
    DOXYGEN_URL    := http://wiki.openpilot.org/download/attachments/18612236/doxygen-1.8.3.1-windows.tar.bz2
    MESAWIN_URL    := http://wiki.openpilot.org/download/attachments/18612236/mesawin.tar.gz
    CMAKE_URL      := http://www.cmake.org/files/v2.8/cmake-2.8.12.2-win32-x86.zip
    CMAKE_MD5_URL  := http://wiki.openpilot.org/download/attachments/18612236/cmake-2.8.12.2-win32-x86.zip.md5
    MSYS_URL       := https://wiki.openpilot.org/download/attachments/5472258/MSYS-1.0.11.zip
endif

GTEST_URL := http://wiki.openpilot.org/download/attachments/18612236/gtest-1.6.0.zip

<<<<<<< HEAD
ARM_SDK_DIR    := $(TOOLS_DIR)/gcc-arm-none-eabi-4_9-2014q4
QT_SDK_DIR     := $(TOOLS_DIR)/qt-5.4.1
=======
QT_SDK_DIR      := $(TOOLS_DIR)/qt-5.4.0
ARM_SDK_DIR    := $(TOOLS_DIR)/gcc-arm-none-eabi-4_9-2014q4
>>>>>>> 1ef5d644
UNCRUSTIFY_DIR := $(TOOLS_DIR)/uncrustify-0.60
DOXYGEN_DIR    := $(TOOLS_DIR)/doxygen-1.8.3.1
GTEST_DIR      := $(TOOLS_DIR)/gtest-1.6.0

ifeq ($(UNAME), Linux)
else ifeq ($(UNAME), Darwin)
else ifeq ($(UNAME), Windows)
    MINGW_DIR    := $(QT_SDK_DIR)/Tools/$(QT_SDK_ARCH)
    # When changing PYTHON_DIR, you must also update it in ground/openpilotgcs/src/python.pri
    PYTHON_DIR   := $(QT_SDK_DIR)/Tools/$(QT_SDK_ARCH)/opt/bin
    NSIS_DIR     := $(TOOLS_DIR)/nsis-2.46-unicode
    # When changing SDL_DIR or OPENSSL_DIR, you must also update them in ground/openpilotgcs/openpilotgcs.pri
    SDL_DIR      := $(TOOLS_DIR)/SDL-1.2.15
    OPENSSL_DIR  := $(TOOLS_DIR)/openssl-1.0.1e-win32
    MESAWIN_DIR  := $(TOOLS_DIR)/mesawin
<<<<<<< HEAD
=======
    CMAKE_DIR    := $(TOOLS_DIR)/cmake-2.8.12.2-win32-x86
    MSYS_DIR     := $(TOOLS_DIR)/msys
>>>>>>> 1ef5d644
endif

QT_SDK_PREFIX := $(QT_SDK_DIR)

##############################
#
# Build only and all toolchains available for the platform
#
##############################

BUILD_SDK_TARGETS := arm_sdk qt_sdk
ifeq ($(UNAME), Windows)
    BUILD_SDK_TARGETS += sdl nsis mesawin openssl 
endif
ALL_SDK_TARGETS := $(BUILD_SDK_TARGETS) gtest uncrustify doxygen

define GROUP_SDK_TEMPLATE
.PHONY: $(1)_install $(1)_clean $(1)_distclean $(1)_version
$(1)_install:   $(addsuffix _install,$(2))
$(1)_clean:     $(addsuffix _clean,$(2))
$(1)_distclean: $(addsuffix _distclean,$(2))
$(1)_version:   $(addsuffix _version,$(2))
endef

$(eval $(call GROUP_SDK_TEMPLATE,build_sdk,$(BUILD_SDK_TARGETS)))
$(eval $(call GROUP_SDK_TEMPLATE,all_sdk,$(ALL_SDK_TARGETS)))

##############################
#
# Misc host tools
#
##############################

# Used by other makefiles
export MKDIR	:= mkdir
export CP	:= cp
export RM	:= rm
export LN	:= ln
export CAT	:= cat
export CUT	:= cut
export SED	:= sed

# Used only by this Makefile
GIT			:= git
CURL		:= curl
TAR			:= tar
UNZIP		:= unzip
ZIP			:= gzip
OPENSSL		:= openssl
ANT			:= ant
JAVAC		:= javac
JAR			:= jar
CD			:= cd
GREP		:= grep
ifneq ($(UNAME), Windows)
	SEVENZIP	:= 7za
else
	SEVENZIP	:= 7za.exe
ifneq ($(shell $(SEVENZIP) --version >/dev/null 2>&1 && $(ECHO) "found"), found)
#	no $(SEVENZIP) found in path. hope is in bin... 
    SEVENZIP = $(TOOLS_DIR)/bin/7za.exe
endif
endif

# Echo in recipes is a bit tricky in a Windows Git Bash window in some cases.
# It does not work if make started under msysGit installed into a path with spaces.
ifneq ($(UNAME), Windows)
    export ECHO	:= echo
else
#   export ECHO := $(PYTHON) -c "import sys; print(' '.join(sys.argv[1:]))"
    export ECHO	:= echo
endif

# Test if quotes are needed for the echo command
ifeq ($(shell $(ECHO) "test"), test)
    export QUOTE := '
# This line is just to clear out the single quote above '
else
    export QUOTE :=
endif

# Command to extract version info data from the repository and source tree
export VERSION_INFO = $(PYTHON) $(ROOT_DIR)/make/scripts/version-info.py --path=$(ROOT_DIR)

##############################
#
# Misc settings
#
##############################

# Define messages
MSG_VERIFYING        = $(QUOTE) VERIFY     $(QUOTE)
MSG_DOWNLOADING      = $(QUOTE) DOWNLOAD   $(QUOTE)
MSG_CHECKSUMMING     = $(QUOTE) MD5        $(QUOTE)
MSG_EXTRACTING       = $(QUOTE) EXTRACT    $(QUOTE)
MSG_CONFIGURING      = $(QUOTE) CONFIGURE  $(QUOTE)
MSG_BUILDING         = $(QUOTE) BUILD      $(QUOTE)
MSG_INSTALLING       = $(QUOTE) INSTALL    $(QUOTE)
MSG_CLEANING         = $(QUOTE) CLEAN      $(QUOTE)
MSG_DISTCLEANING     = $(QUOTE) DISTCLEAN  $(QUOTE)
MSG_NOTICE           = $(QUOTE) NOTE       $(QUOTE)

# Verbosity level
ifeq ($(V), 1)
    MAKE_SILENT   :=
    UNZIP_SILENT  :=
else
    MAKE_SILENT   := --silent
    UNZIP_SILENT  := -q
endif

# Batch mode
ifeq ($(BATCH), 1)
    CURL_OPTIONS  := --silent -L
else
    CURL_OPTIONS  := -L
endif

# MSYS tar workaround
ifeq ($(UNAME), Windows)
    TAR_OPTIONS := --force-local
else
    TAR_OPTIONS :=
endif

# Print some useful notes for *_install targets
ifneq ($(strip $(filter $(addsuffix _install,all_sdk $(ALL_SDK_TARGETS)),$(MAKECMDGOALS))),)
    ifneq ($(shell $(CURL) --version >/dev/null 2>&1 && $(ECHO) "found"), found)
        $(error Please install curl first ('apt-get install curl' or similar))
    endif
    $(info $(EMPTY) NOTE        Use 'make all_sdk_distclean' to remove installation files)
    $(info $(EMPTY) NOTE        Use 'make all_sdk_version' to check toolchain versions)
    $(info $(EMPTY) NOTE        Add 'V=1' to make command line to diagnose make problems)
    $(info $(EMPTY) NOTE        Add 'BATCH=1' to make command line to disable progress reporting during downloads)
endif

##############################
#
# Cross-platform MD5 check template
#  $(1) = file name without quotes
#  $(2) = string compare operator, e.g. = or !=
#
##############################

define MD5_CHECK_TEMPLATE
"`test -f \"$(1)\" && $(OPENSSL) dgst -md5 \"$(1)\" | $(CUT) -f2 -d' '`" $(2) "`$(CUT) -f1 -d' ' < \"$(1).md5\"`"
endef

##############################
#
# Cross-platform MD5 generation template
#  $(1) = file name without quotes
#
##############################

ifeq ($(UNAME), Darwin)

define MD5_GEN_TEMPLATE
md5 -r $(1) > $(1).md5
endef

else

define MD5_GEN_TEMPLATE
$(OPENSSL) dgst -r -md5 $(1) > $(1).md5
endef

endif

##############################
#
# Cross platform download template
#  $(1) = Package URL
#  $(2) = Package file
#  $(3) = URL for .md5 file to be tested against Package
#
##############################

define DOWNLOAD_TEMPLATE
@$(ECHO) $(MSG_VERIFYING) $$(call toprel, $(DL_DIR)/$(2))
	$(V1) ( \
		cd "$(DL_DIR)" && \
		$(CURL) $(CURL_OPTIONS) --silent -o "$(DL_DIR)/$(2).md5" "$(3)" && \
		if [ $(call MD5_CHECK_TEMPLATE,$(DL_DIR)/$(2),!=) ]; then \
			$(ECHO) $(MSG_DOWNLOADING) $(1) && \
			$(CURL) $(CURL_OPTIONS) -o "$(DL_DIR)/$(2)" "$(1)" && \
			$(ECHO) $(MSG_CHECKSUMMING) $$(call toprel, $(DL_DIR)/$(2)) && \
			[ $(call MD5_CHECK_TEMPLATE,$(DL_DIR)/$(2),=) ]; \
		fi; \
	)
endef

##############################
#
# Common tool install template
#  $(1) = tool name
#  $(2) = tool extract/build directory
#  $(3) = tool distribution URL
#  $(4) = tool distribution MD5 URL
#  $(5) = tool distribution file
#  $(6) = optional extra build recipes template
#  $(7) = optional extra clean recipes template
#
##############################

define TOOL_INSTALL_TEMPLATE

.PHONY: $(addprefix $(1)_, install clean distclean)

$(1)_install: $(1)_clean | $(DL_DIR) $(TOOLS_DIR)
	
	$(if $(4), $(call DOWNLOAD_TEMPLATE,$(3),$(5),$(4)),$(call DOWNLOAD_TEMPLATE,$(3),$(5),"$(3).md5"))
	
	@$(ECHO) $(MSG_EXTRACTING) $$(call toprel, $(2))
	$(V1) $(MKDIR) -p $$(call toprel, $(dir $(2)))

	$(if $(filter $(suffix $(5)), .zip),
		$(V1) $(UNZIP) $(UNZIP_SILENT) -d $$(call toprel, $(dir $(2))) $$(call toprel, $(DL_DIR)/$(5)),
		$(V1) $(TAR) $(TAR_OPTIONS) -C $$(call toprel, $(dir $(2))) -xf $$(call toprel, $(DL_DIR)/$(5))
	)

	$(6)

$(1)_clean:
	@$(ECHO) $(MSG_CLEANING) $$(call toprel, $(2))
	$(V1) [ ! -d "$(2)" ] || $(RM) -rf "$(2)"

	$(7)

$(1)_distclean:
	@$(ECHO) $(MSG_DISTCLEANING) $$(call toprel, $(DL_DIR)/$(5))
	$(V1) [ ! -f "$(DL_DIR)/$(5)" ]     || $(RM) "$(DL_DIR)/$(5)"
	$(V1) [ ! -f "$(DL_DIR)/$(5).md5" ] || $(RM) "$(DL_DIR)/$(5).md5"

endef

##############################
#
# Windows QT install template
#  $(1) = tool temp extract/build directory
#  $(2) = tool install directory
#  $(3) = tool distribution URL
#  $(4) = tool distribution .md5 URL
#  $(5) = tool distribution file
#  $(6) = QT architecture
#  $(7) = optional extra build recipes template
#  $(8) = optional extra clean recipes template
#
##############################

define WIN_QT_INSTALL_TEMPLATE

.PHONY: $(addprefix qt_sdk_, install clean distclean)

qt_sdk_install: qt_sdk_clean | $(DL_DIR) $(TOOLS_DIR)
	$(V1) if ! $(SEVENZIP) >/dev/null 2>&1; then \
		$(ECHO) $(MSG_NOTICE) "Missing 7zip. Run ./make/scripts/win_sdk_install.sh [<OpenPilot tools dir>] to get it." && \
		exit 1; \
	fi
	$(call DOWNLOAD_TEMPLATE,$(3),$(5),"$(4)")
# Explode .run file into install packages
	@$(ECHO) $(MSG_EXTRACTING) $$(call toprel, $(1))
	$(V1) $(MKDIR) -p $$(call toprel, $(dir $(1)))
	$(V1) chmod +x $(DL_DIR)/$(5)
	$(V1) $(DL_DIR)/$(5) --dump-binary-data -o  $(1)
# Extract packages under tool directory
	$(V1) $(MKDIR) -p $$(call toprel, $(dir $(2)))
	$(V1) $(SEVENZIP) -y -o$(2) x "$(1)/qt.54.win32_mingw491/5.4.1-0qt5_essentials.7z" | grep -v Extracting
	$(V1) $(SEVENZIP) -y -o$(2) x "$(1)/qt.54.win32_mingw491/5.4.1-0i686-4.9.1-release-posix-dwarf-rt_v3-rev2-runtime.7z" | grep -v Extracting
	$(V1) $(SEVENZIP) -y -o$(2) x "$(1)/qt.54.win32_mingw491/5.4.1-0icu_53_1_mingw_builds_4_9_1_posix_dwarf_32.7z" | grep -v Extracting
	$(V1) $(SEVENZIP) -y -o$(2) x "$(1)/qt.54.win32_mingw491/5.4.1-0qt5_addons.7z" | grep -v Extracting
	$(V1) $(SEVENZIP) -y -o$(2) x "$(1)/qt.tools.win32_mingw491/4.9.1-2i686-4.9.1-release-posix-dwarf-rt_v3-rev2.7z" | grep -v Extracting
# Run patcher
	@$(ECHO)
	@$(ECHO) "Executing QtPatch in" $$(call toprel, $(QT_SDK_PREFIX))
	$(V1) $(CD) $(QT_SDK_PREFIX)
	$(V1) $(DL_DIR)/$(5) --runoperation QtPatch windows $(QT_SDK_PREFIX) qt5

# Execute post build templates
	$(7)

# Clean up temporary files
	@$(ECHO) $(MSG_CLEANING) $$(call toprel, $(1))
	$(V1) [ ! -d "$(1)" ] || $(RM) -rf "$(1)"

qt_sdk_clean:
	@$(ECHO) $(MSG_CLEANING) $$(call toprel, $(1))
	$(V1) [ ! -d "$(1)" ] || $(RM) -rf "$(1)"
	@$(ECHO) $(MSG_CLEANING) $$(call toprel, "$(2)")
	$(V1) [ ! -d "$(2)" ] || $(RM) -rf "$(2)"

	$(8)

qt_sdk_distclean:
	@$(ECHO) $(MSG_DISTCLEANING) $$(call toprel, $(DL_DIR)/$(5))
	$(V1) [ ! -f "$(DL_DIR)/$(5)" ]     || $(RM) "$(DL_DIR)/$(5)"
	$(V1) [ ! -f "$(DL_DIR)/$(5).md5" ] || $(RM) "$(DL_DIR)/$(5).md5"

endef

##############################
#
# Linux QT install template
#  $(1) = tool temp extract/build directory
#  $(2) = tool install directory
#  $(3) = tool distribution URL
#  $(4) = tool distribution .md5 URL
#  $(5) = tool distribution file
#  $(6) = QT architecture
#  $(7) = optional extra build recipes template
#  $(8) = optional extra clean recipes template
#
##############################

define LINUX_QT_INSTALL_TEMPLATE

.PHONY: $(addprefix qt_sdk_, install clean distclean)

qt_sdk_install: qt_sdk_clean | $(DL_DIR) $(TOOLS_DIR)
	$(V1) if ! $(SEVENZIP) >/dev/null 2>&1; then \
		$(ECHO) $(MSG_NOTICE) "Please install the p7zip for your distribution. i.e.: sudo apt-get install p7zip-full" && \
		exit 1; \
	fi
	$(call DOWNLOAD_TEMPLATE,$(3),$(5),"$(4)")
# Explode .run file into install packages
	@$(ECHO) $(MSG_EXTRACTING) $$(call toprel, $(1))
	$(V1) $(MKDIR) -p $$(call toprel, $(dir $(1)))
	$(V1) chmod +x $(DL_DIR)/$(5) 
	$(V1) $(DL_DIR)/$(5) --dump-binary-data -o  $(1)
# Extract packages under tool directory
	$(V1) $(MKDIR) -p $$(call toprel, $(dir $(2)))
	$(V1) $(SEVENZIP) -y -o$(2) x "$(1)/qt.54.$(6)/5.4.1-0qt5_essentials.7z" | grep -v Extracting
	$(V1) if [ -f "$(1)/qt.54.$(6)/5.4.1-0icu_53_1_ubuntu_11_10_64.7z" ]; then $(SEVENZIP) -y -o$(2) x "$(1)/qt.54.$(6)/5.4.1-0icu_53_1_ubuntu_11_10_64.7z" | grep -v Extracting; fi
	$(V1) if [ -f "$(1)/qt.54.$(6)/5.4.1-0icu_53_1_ubuntu_11_10_32.7z" ]; then $(SEVENZIP) -y -o$(2) x "$(1)/qt.54.$(6)/5.4.1-0icu_53_1_ubuntu_11_10_32.7z" | grep -v Extracting; fi	
	$(V1) $(SEVENZIP) -y -o$(2) x "$(1)/qt.54.$(6)/5.4.1-0qt5_addons.7z" | grep -v Extracting
# Run patcher
	@$(ECHO)
	@$(ECHO) "Executing QtPatch in" $$(call toprel, $(QT_SDK_PREFIX))
	$(V1) $(CD) $(QT_SDK_PREFIX)
	$(V1) $(DL_DIR)/$(5) --runoperation QtPatch linux $(QT_SDK_PREFIX) qt5

# Execute post build templates
	$(7)
	
# Clean up temporary files
	@$(ECHO) $(MSG_CLEANING) $$(call toprel, $(1))
	$(V1) [ ! -d "$(1)" ] || $(RM) -rf "$(1)"
	
qt_sdk_clean:
	@$(ECHO) $(MSG_CLEANING) $$(call toprel, $(1))
	$(V1) [ ! -d "$(1)" ] || $(RM) -rf "$(1)"
	@$(ECHO) $(MSG_CLEANING) $$(call toprel, "$(2)")
	$(V1) [ ! -d "$(2)" ] || $(RM) -rf "$(2)"

	$(8)

qt_sdk_distclean:
	@$(ECHO) $(MSG_DISTCLEANING) $$(call toprel, $(DL_DIR)/$(5))
	$(V1) [ ! -f "$(DL_DIR)/$(5)" ]     || $(RM) "$(DL_DIR)/$(5)"
	$(V1) [ ! -f "$(DL_DIR)/$(5).md5" ] || $(RM) "$(DL_DIR)/$(5).md5"

endef

##############################
#
# Mac QT install template
#  $(1) = tool temp extract/build directory
#  $(2) = tool install directory
#  $(3) = tool distribution URL
#  $(4) = tool distribution .md5 URL
#  $(5) = tool distribution file
#  $(6) = QT architecture
#  $(7) = optional extra build recipes template
#  $(8) = optional extra clean recipes template
#
##############################

define MAC_QT_INSTALL_TEMPLATE

.PHONY: $(addprefix qt_sdk_, install clean distclean)

qt_sdk_install: qt_sdk_clean | $(DL_DIR) $(TOOLS_DIR)
	$(V1) if ! $(SEVENZIP) >/dev/null 2>&1; then \
		$(ECHO) $(MSG_NOTICE) "Please install the p7zip for your distribution. i.e.: brew install p7zip." && \
		exit 1; \
	fi
	$(call DOWNLOAD_TEMPLATE,$(3),$(5),"$(4)")
# Mount .dmg file
	$(V1) hdiutil attach -nobrowse $(DL_DIR)/$(5)
# Explode .dmg file into install packages
	@$(ECHO) $(MSG_EXTRACTING) $$(call toprel, $(1))
	$(V1) $(MKDIR) -p $$(call toprel, $(dir $(1)))
	$(V1) $(QT_SDK_MAINTENANCE_TOOL) --dump-binary-data -i $(QT_SDK_INSTALLER_DAT) -o $(1)
# Extract packages under tool directory
	$(V1) $(MKDIR) -p $$(call toprel, $(dir $(2)))
	#$(V1) $(SEVENZIP) -y -o$(2) x "$(1)/qt.readme/1.0.0-0qt-project-url.7z" | grep -v Extracting
	#$(V1) $(SEVENZIP) -y -o$(2) x "$(1)/qt/5.4.1ThirdPartySoftware_Listing.7z" | grep -v Extracting
	#$(V1) $(SEVENZIP) -y -o$(2) x "$(1)/qt.readme/1.0.0-0readme.7z" | grep -v Extracting
	$(V1) $(SEVENZIP) -y -o$(2) x "$(1)/qt.54.$(6)/5.4.1-0qt5_essentials.7z" | grep -v Extracting
#	$(V1) $(SEVENZIP) -y -o$(2) x "$(1)/qt.54.$(6).essentials/5.4.1icu_path_patcher.sh.7z" | grep -v Extracting
	$(V1) $(SEVENZIP) -y -o$(2) x "$(1)/qt.54.$(6)/5.4.1-0qt5_addons.7z" | grep -v Extracting
	
	
# go to OpenPilot/tools/5.4/gcc_64 and call patcher.sh
	@$(ECHO)
	@$(ECHO) "Running patcher in" $$(call toprel, $(QT_SDK_PREFIX))
	$(V1) $(CD) $(QT_SDK_PREFIX)
#	$(V1) "$(QT_SDK_PREFIX)/patcher.sh" $(QT_SDK_PREFIX)
# call qmake patcher
	@$(ECHO) "Executing QtPatch in" $$(call toprel, $(QT_SDK_PREFIX))
	$(V1) $(QT_SDK_MAINTENANCE_TOOL) --runoperation QtPatch mac $(QT_SDK_PREFIX) qt5

#Unmount the .dmg file
	$(V1) hdiutil detach $(QT_SDK_MOUNT_DIR)

# Execute post build templates
	$(7)
	
# Clean up temporary files
	@$(ECHO) $(MSG_CLEANING) $$(call toprel, $(1))
	$(V1) [ ! -d "$(1)" ] || $(RM) -rf "$(1)"
	
qt_sdk_clean:
	@$(ECHO) $(MSG_CLEANING) $$(call toprel, $(1))
	$(V1) [ ! -d "$(1)" ] || $(RM) -rf "$(1)"
	@$(ECHO) $(MSG_CLEANING) $$(call toprel, "$(2)")
	$(V1) [ ! -d "$(2)" ] || $(RM) -rf "$(2)"

	$(8)

qt_sdk_distclean:
	@$(ECHO) $(MSG_DISTCLEANING) $$(call toprel, $(DL_DIR)/$(5))
	$(V1) [ ! -f "$(DL_DIR)/$(5)" ]     || $(RM) "$(DL_DIR)/$(5)"
	$(V1) [ ! -f "$(DL_DIR)/$(5).md5" ] || $(RM) "$(DL_DIR)/$(5).md5"

endef

##############################
#
# ARM SDK
#
##############################

ifeq ($(UNAME), Windows)

# unfortunately zip package for this release is missing root directory, so adding / at the end of the path
# so that template interpret last part as directory and use the full path
$(eval $(call TOOL_INSTALL_TEMPLATE,arm_sdk,$(ARM_SDK_DIR)/,$(ARM_SDK_URL),$(ARM_SDK_MD5_URL),$(notdir $(ARM_SDK_URL))))

else

$(eval $(call TOOL_INSTALL_TEMPLATE,arm_sdk,$(ARM_SDK_DIR),$(ARM_SDK_URL),$(ARM_SDK_MD5_URL),$(notdir $(ARM_SDK_URL))))

endif

ifeq ($(shell [ -d "$(ARM_SDK_DIR)" ] && $(ECHO) "exists"), exists)
    export ARM_SDK_PREFIX := $(ARM_SDK_DIR)/bin/arm-none-eabi-
else
    # not installed, hope it's in the path...
    # $(info $(EMPTY) WARNING     $(call toprel, $(ARM_SDK_DIR)) not found (make arm_sdk_install), using system PATH)
    export ARM_SDK_PREFIX ?= arm-none-eabi-
endif

.PHONY: arm_sdk_version
arm_sdk_version:
	-$(V1) $(ARM_SDK_PREFIX)gcc --version | head -n1

# Template to check ARM toolchain version before building targets
define ARM_GCC_VERSION_CHECK_TEMPLATE
	if ! $(ARM_SDK_PREFIX)gcc --version --specs=nano.specs >/dev/null 2>&1; then \
		$(ECHO) $(MSG_NOTICE) Please install ARM toolchain 4.8 2014q1 using \'make arm_sdk_install\' && \
		$(ECHO) $(MSG_NOTICE) Older ARM SDKs do not support new \'--specs=nano.specs\' option && \
		exit 1; \
	fi
endef

##############################
#
# Qt SDK
#
##############################

ifeq ($(UNAME), Windows)

QT_SDK_PREFIX := $(QT_SDK_DIR)/5.4/$(QT_SDK_ARCH)

# This additional configuration step should not be necessary
# but it is needed as a workaround to https://bugreports.qt-project.org/browse/QTBUG-33254
define QT_SDK_CONFIGURE_TEMPLATE
	@$(ECHO) $(MSG_CONFIGURING) $(call toprel, $(QT_SDK_DIR))
	$(V1) $(ECHO) $(QUOTE)[Paths]$(QUOTE) > $(QT_SDK_PREFIX)/bin/qt.conf
	$(V1) $(ECHO) $(QUOTE)Prefix = $(QT_SDK_PREFIX)$(QUOTE) >> $(QT_SDK_PREFIX)/bin/qt.conf
endef

QT_BUILD_DIR := $(BUILD_DIR)/QT_BUILD
    $(eval $(call WIN_QT_INSTALL_TEMPLATE,$(QT_BUILD_DIR),$(QT_SDK_DIR),$(QT_SDK_URL),$(QT_SDK_MD5_URL),$(notdir $(QT_SDK_URL)),$(QT_SDK_ARCH),$(QT_SDK_CONFIGURE_TEMPLATE)))

else ifeq ($(UNAME), Linux)

QT_SDK_PREFIX := "$(QT_SDK_DIR)/5.4/$(QT_SDK_ARCH)"
QT_BUILD_DIR := $(BUILD_DIR)/QT_BUILD
    $(eval $(call LINUX_QT_INSTALL_TEMPLATE,$(QT_BUILD_DIR),$(QT_SDK_DIR),$(QT_SDK_URL),$(QT_SDK_MD5_URL),$(notdir $(QT_SDK_URL)),$(QT_SDK_ARCH)))

else ifeq ($(UNAME), Darwin)

QT_SDK_PREFIX := "$(QT_SDK_DIR)/5.4/$(QT_SDK_ARCH)"
QT_BUILD_DIR := $(BUILD_DIR)/QT_BUILD
    $(eval $(call MAC_QT_INSTALL_TEMPLATE,$(QT_BUILD_DIR),$(QT_SDK_DIR),$(QT_SDK_URL),$(QT_SDK_MD5_URL),$(notdir $(QT_SDK_URL)),$(QT_SDK_ARCH)))

else

QT_SDK_PREFIX := $(QT_SDK_DIR)

.PHONY: qt_sdk_install
qt_sdk_install:
	@$(ECHO) $(MSG_NOTICE) --------------------------------------------------------
	@$(ECHO) $(MSG_NOTICE) Please install native Qt 5.4.x SDK using package manager
	@$(ECHO) $(MSG_NOTICE) --------------------------------------------------------

.PHONY: qt_sdk_clean
qt_sdk_clean:

.PHONY: qt_sdk_distclean
qt_sdk_distclean:

endif

ifeq ($(shell [ -d "$(QT_SDK_DIR)" ] && $(ECHO) "exists"), exists)
    export QMAKE := $(QT_SDK_PREFIX)/bin/qmake

    # set Qt library search path
    ifeq ($(UNAME), Windows)
        export PATH := $(QT_SDK_PREFIX)/bin:$(PATH)
    else
        export LD_LIBRARY_PATH := $(QT_SDK_DIR)/lib:$(LD_LIBRARY_PATH)
    endif
else
    # not installed, hope it's in the path...
    # $(info $(EMPTY) WARNING     $(call toprel, $(QT_SDK_DIR)) not found (make qt_sdk_install), using system PATH)
    QMAKE ?= qmake
endif

.PHONY: qt_sdk_version
qt_sdk_version:
	-$(V1) $(QMAKE) --version | tail -1

##############################
#
# MinGW
#
##############################

ifeq ($(UNAME), Windows)

ifeq ($(shell [ -d "$(MINGW_DIR)" ] && $(ECHO) "exists"), exists)
    # set MinGW binary and library paths (QTMINGW is used by qmake, do not rename)
    export QTMINGW := $(MINGW_DIR)/bin
    export PATH    := $(QTMINGW):$(PATH)
else
    # not installed, use host gcc compiler
    # $(info $(EMPTY) WARNING     $(call toprel, $(MINGW_DIR)) not found, using system PATH)
endif

.PHONY: mingw_version
mingw_version: gcc_version

else # Linux or Mac

all_sdk_version: gcc_version

endif

.PHONY: gcc_version
gcc_version:
	-$(V1) gcc --version | head -n1

##############################
#
# Python
#
##############################

ifeq ($(shell [ -d "$(PYTHON_DIR)" ] && $(ECHO) "exists"), exists)
    export PYTHON := $(PYTHON_DIR)/python
    export PATH   := $(PYTHON_DIR):$(PATH)
else
    # not installed, hope it's in the path...
    # $(info $(EMPTY) WARNING     $(call toprel, $(PYTHON_DIR)) not found, using system PATH)
    ifeq ($(findstring Python 2,$(shell python --version 2>&1)), Python 2)
        export PYTHON := python
    else
        export PYTHON := python2
    endif
endif

.PHONY: python_version
python_version:
	-$(V1) $(PYTHON) --version

##############################
#
# NSIS Unicode (Windows only)
#
##############################

ifeq ($(UNAME), Windows)

$(eval $(call TOOL_INSTALL_TEMPLATE,nsis,$(NSIS_DIR),$(NSIS_URL),,$(notdir $(NSIS_URL))))

ifeq ($(shell [ -d "$(NSIS_DIR)" ] && $(ECHO) "exists"), exists)
    export NSIS := $(NSIS_DIR)/makensis
else
    # not installed, hope it's in the path...
    # $(info $(EMPTY) WARNING     $(call toprel, $(NSIS_DIR)) not found (make nsis_install), using system PATH)
    export NSIS ?= makensis
endif

.PHONY: nsis_version
nsis_version:
	-$(V1) $(NSIS) | head -n1

endif

##############################
#
# SDL (Windows only)
#
##############################

ifeq ($(UNAME), Windows)

$(eval $(call TOOL_INSTALL_TEMPLATE,sdl,$(SDL_DIR),$(SDL_URL),,$(notdir $(SDL_URL))))

ifeq ($(shell [ -d "$(SDL_DIR)" ] && $(ECHO) "exists"), exists)
    export SDL_DIR := $(SDL_DIR)
else
    # not installed, hope it's in the path...
    $(info $(EMPTY) WARNING     $(call toprel, $(SDL_DIR)) not found (make sdl_install), using system PATH)
endif

.PHONY: sdl_version
sdl_version:
	-$(V1) $(ECHO) "SDL 1.2.15"

endif

##################################
#
# Mesa OpenGL DLL (Windows only)
#
##################################

ifeq ($(UNAME), Windows)

$(eval $(call TOOL_INSTALL_TEMPLATE,mesawin,$(MESAWIN_DIR),$(MESAWIN_URL),,$(notdir $(MESAWIN_URL))))

ifeq ($(shell [ -d "$(MESAWIN_DIR)" ] && $(ECHO) "exists"), exists)
    export MESAWIN_DIR := $(MESAWIN_DIR)
else
    # not installed, hope it's in the path...
    #$(info $(EMPTY) WARNING     $(call toprel, $(MESA_WIN_DIR)) not found (make mesawin_install), using system PATH)
endif

.PHONY: mesawin_version
mesawin_version:
	-$(V1) $(ECHO) "MesaOpenGL vXX"

endif

##############################
#
# OpenSSL (Windows only)
#
##############################

ifeq ($(UNAME), Windows)

$(eval $(call TOOL_INSTALL_TEMPLATE,openssl,$(OPENSSL_DIR),$(OPENSSL_URL),,$(notdir $(OPENSSL_URL))))

ifeq ($(shell [ -d "$(OPENSSL_DIR)" ] && $(ECHO) "exists"), exists)
    export OPENSSL := $(OPENSSL_DIR)/bin/openssl
    export OPENSSL_CONF := $(OPENSSL_DIR)/bin/openssl.cfg
    export OPENSSL_DIR
else
    # not installed, hope it's in the path...
    # $(info $(EMPTY) WARNING     $(call toprel, $(OPENSSL_DIR)) not found (make openssl_install), using system PATH)
endif

.PHONY: openssl_version
openssl_version:
	-$(V1) $(ECHO) "OpenSSL `$(OPENSSL) version`"

endif

##############################
#
# Uncrustify
#
##############################

ifeq ($(UNAME), Windows)

$(eval $(call TOOL_INSTALL_TEMPLATE,uncrustify,$(UNCRUSTIFY_DIR),$(UNCRUSTIFY_URL),,$(notdir $(UNCRUSTIFY_URL))))

else # Linux or Mac

UNCRUSTIFY_BUILD_DIR := $(BUILD_DIR)/$(notdir $(UNCRUSTIFY_DIR))

define UNCRUSTIFY_BUILD_TEMPLATE
	$(V1) ( \
		$(ECHO) $(MSG_CONFIGURING) $(call toprel, $(UNCRUSTIFY_BUILD_DIR)) && \
		cd $(UNCRUSTIFY_BUILD_DIR) && \
		./configure --prefix="$(UNCRUSTIFY_DIR)" && \
		$(ECHO) $(MSG_BUILDING) $(call toprel, $(UNCRUSTIFY_BUILD_DIR)) && \
		$(MAKE) $(MAKE_SILENT) && \
		$(ECHO) $(MSG_INSTALLING) $(call toprel, $(UNCRUSTIFY_DIR)) && \
		$(MAKE) $(MAKE_SILENT) install-strip \
	)
	@$(ECHO) $(MSG_CLEANING) $(call toprel, $(UNCRUSTIFY_BUILD_DIR))
	-$(V1) [ ! -d "$(UNCRUSTIFY_BUILD_DIR)" ] || $(RM) -rf "$(UNCRUSTIFY_BUILD_DIR)"
endef

define UNCRUSTIFY_CLEAN_TEMPLATE
	-$(V1) [ ! -d "$(UNCRUSTIFY_DIR)" ] || $(RM) -rf "$(UNCRUSTIFY_DIR)"
endef

$(eval $(call TOOL_INSTALL_TEMPLATE,uncrustify,$(UNCRUSTIFY_BUILD_DIR),$(UNCRUSTIFY_URL),,$(notdir $(UNCRUSTIFY_URL)),$(UNCRUSTIFY_BUILD_TEMPLATE),$(UNCRUSTIFY_CLEAN_TEMPLATE)))

endif

ifeq ($(shell [ -d "$(UNCRUSTIFY_DIR)" ] && $(ECHO) "exists"), exists)
    export UNCRUSTIFY := $(UNCRUSTIFY_DIR)/bin/uncrustify
else
    # not installed, hope it's in the path...
    # $(info $(EMPTY) WARNING     $(call toprel, $(UNCRUSTIFY_DIR)) not found (make uncrustify_install), using system PATH)
    export UNCRUSTIFY := uncrustify
endif

.PHONY: uncrustify_version
uncrustify_version:
	-$(V1) $(UNCRUSTIFY) --version

##############################
#
# Doxygen
#
##############################

ifeq ($(UNAME), Windows)

$(eval $(call TOOL_INSTALL_TEMPLATE,doxygen,$(DOXYGEN_DIR),$(DOXYGEN_URL),,$(notdir $(DOXYGEN_URL))))

else # Linux or Mac

DOXYGEN_BUILD_DIR := $(BUILD_DIR)/$(notdir $(DOXYGEN_DIR))

define DOXYGEN_BUILD_TEMPLATE
	$(V1) ( \
		$(ECHO) $(MSG_CONFIGURING) $(call toprel, $(DOXYGEN_BUILD_DIR)) && \
		cd $(DOXYGEN_BUILD_DIR) && \
		./configure --prefix "$(DOXYGEN_DIR)" --english-only && \
		$(ECHO) $(MSG_BUILDING) $(call toprel, $(DOXYGEN_BUILD_DIR)) && \
		$(MAKE) $(MAKE_SILENT) && \
		$(ECHO) $(MSG_INSTALLING) $(call toprel, $(DOXYGEN_DIR)) && \
		$(MAKE) $(MAKE_SILENT) install \
	)
	@$(ECHO) $(MSG_CLEANING) $(call toprel, $(DOXYGEN_BUILD_DIR))
	-$(V1) [ ! -d "$(DOXYGEN_BUILD_DIR)" ] || $(RM) -rf "$(DOXYGEN_BUILD_DIR)"
endef

define DOXYGEN_CLEAN_TEMPLATE
	-$(V1) [ ! -d "$(DOXYGEN_DIR)" ] || $(RM) -rf "$(DOXYGEN_DIR)"
endef

$(eval $(call TOOL_INSTALL_TEMPLATE,doxygen,$(DOXYGEN_BUILD_DIR),$(DOXYGEN_URL),,$(notdir $(DOXYGEN_URL)),$(DOXYGEN_BUILD_TEMPLATE),$(DOXYGEN_CLEAN_TEMPLATE)))

endif

ifeq ($(shell [ -d "$(DOXYGEN_DIR)" ] && $(ECHO) "exists"), exists)
    export DOXYGEN := $(DOXYGEN_DIR)/bin/doxygen
else
    # not installed, hope it's in the path...
    # $(info $(EMPTY) WARNING     $(call toprel, $(DOXYGEN_DIR)) not found (make doxygen_install), using system PATH)
    export DOXYGEN := doxygen
endif

.PHONY: doxygen_version
doxygen_version:
	-$(V1) $(ECHO) "Doxygen `$(DOXYGEN) --version`"

##############################
#
# GoogleTest
#
##############################

$(eval $(call TOOL_INSTALL_TEMPLATE,gtest,$(GTEST_DIR),$(GTEST_URL),,$(notdir $(GTEST_URL))))

export GTEST_DIR

.PHONY: gtest_version
gtest_version:
	-$(V1) $(SED) -n "s/^PACKAGE_STRING='\(.*\)'/\1/p" < $(GTEST_DIR)/configure

##############################
#
# CMake
#
##############################

$(eval $(call TOOL_INSTALL_TEMPLATE,cmake,$(CMAKE_DIR),$(CMAKE_URL),$(CMAKE_MD5_URL),$(notdir $(CMAKE_URL))))

ifeq ($(shell [ -d "$(CMAKE_DIR)" ] && $(ECHO) "exists"), exists)
    export CMAKE := $(CMAKE_DIR)/bin/cmake
    export PATH := $(CMAKE_DIR)/bin:$(PATH)
else
    # not installed, hope it's in the path...
    #$(info $(EMPTY) WARNING     $(call toprel, $(CMAKE_DIR)) not found (make cmake_install), using system PATH)
    export CMAKE := cmake
endif

.PHONY: cmake_version
cmake_version:
	-$(V1) $(CMAKE) --version

##############################
#
# MSYS
#
##############################

ifeq ($(UNAME), Windows)

$(eval $(call TOOL_INSTALL_TEMPLATE,msys,$(MSYS_DIR),$(MSYS_URL),,$(notdir $(MSYS_URL))))

ifeq ($(shell [ -d "$(MSYS_DIR)" ] && $(ECHO) "exists"), exists)
    export MSYS_DIR
else
    # not installed, hope it's in the path...
    #$(info $(EMPTY) WARNING     $(call toprel, $(MSYS_DIR)) not found (make msys_install), using system PATH)
endif

.PHONY: msys_version
msys_version:

endif





##############################
#
# TODO: code below is not revised yet
#
##############################

# Set up openocd tools
OPENOCD_DIR       := $(TOOLS_DIR)/openocd
OPENOCD_WIN_DIR   := $(TOOLS_DIR)/openocd_win
OPENOCD_BUILD_DIR := $(DL_DIR)/openocd-build

.PHONY: openocd_install
openocd_install: | $(DL_DIR) $(TOOLS_DIR)
openocd_install: OPENOCD_URL  := http://sourceforge.net/projects/openocd/files/openocd/0.6.1/openocd-0.6.1.tar.bz2/download
openocd_install: OPENOCD_FILE := openocd-0.6.1.tar.bz2
openocd_install: openocd_clean
        # download the source only if it's newer than what we already have
	$(V1) $(WGET) -N -P "$(DL_DIR)" --trust-server-name "$(OPENOCD_URL)"

        # extract the source
	$(V1) [ ! -d "$(OPENOCD_BUILD_DIR)" ] || $(RM) -r "$(OPENOCD_BUILD_DIR)"
	$(V1) mkdir -p "$(OPENOCD_BUILD_DIR)"
	$(V1) tar -C $(OPENOCD_BUILD_DIR) -xjf "$(DL_DIR)/$(OPENOCD_FILE)"

        # apply patches
	$(V0) @echo " PATCH        $(OPENOCD_DIR)"
	$(V1) ( \
	  cd $(OPENOCD_BUILD_DIR)/openocd-0.6.1 ; \
	  patch -p1 < $(ROOT_DIR)/flight/Project/OpenOCD/0001-armv7m-remove-dummy-FP-regs-for-new-gdb.patch ; \
	  patch -p1 < $(ROOT_DIR)/flight/Project/OpenOCD/0002-rtos-add-stm32_stlink-to-FreeRTOS-targets.patch ; \
	)

        # build and install
	$(V1) mkdir -p "$(OPENOCD_DIR)"
	$(V1) ( \
	  cd $(OPENOCD_BUILD_DIR)/openocd-0.6.1 ; \
	  ./configure --prefix="$(OPENOCD_DIR)" --enable-ft2232_libftdi --enable-stlink ; \
	  $(MAKE) --silent ; \
	  $(MAKE) --silent install ; \
	)

        # delete the extracted source when we're done
	$(V1) [ ! -d "$(OPENOCD_BUILD_DIR)" ] || $(RM) -rf "$(OPENOCD_BUILD_DIR)"

.PHONY: ftd2xx_install

FTD2XX_DIR := $(DL_DIR)/ftd2xx

ftd2xx_install: | $(DL_DIR)
ftd2xx_install: FTD2XX_URL  := http://www.ftdichip.com/Drivers/CDM/Beta/CDM20817.zip
ftd2xx_install: FTD2XX_FILE := CDM20817.zip
ftd2xx_install: ftd2xx_clean
        # download the file only if it's newer than what we already have
	$(V0) @echo " DOWNLOAD     $(FTD2XX_URL)"
	$(V1) $(WGET) -q -N -P "$(DL_DIR)" "$(FTD2XX_URL)"

        # extract the source
	$(V0) @echo " EXTRACT      $(FTD2XX_FILE) -> $(FTD2XX_DIR)"
	$(V1) mkdir -p "$(FTD2XX_DIR)"
	$(V1) unzip -q -d "$(FTD2XX_DIR)" "$(DL_DIR)/$(FTD2XX_FILE)"

.PHONY: ftd2xx_clean
ftd2xx_clean:
	$(V0) @echo " CLEAN        $(FTD2XX_DIR)"
	$(V1) [ ! -d "$(FTD2XX_DIR)" ] || $(RM) -r "$(FTD2XX_DIR)"

.PHONY: ftd2xx_install

LIBUSB_WIN_DIR := $(DL_DIR)/libusb-win32-bin-1.2.6.0

libusb_win_install: | $(DL_DIR)
libusb_win_install: LIBUSB_WIN_URL  := http://sourceforge.net/projects/libusb-win32/files/libusb-win32-releases/1.2.6.0/libusb-win32-bin-1.2.6.0.zip/download
libusb_win_install: LIBUSB_WIN_FILE := libusb-win32-bin-1.2.6.0.zip
libusb_win_install: libusb_win_clean
        # download the file only if it's newer than what we already have
	$(V0) @echo " DOWNLOAD     $(LIBUSB_WIN_URL)"
	$(V1) $(WGET) -q -N -P "$(DL_DIR)" --trust-server-name "$(LIBUSB_WIN_URL)"

        # extract the source
	$(V0) @echo " EXTRACT      $(LIBUSB_WIN_FILE) -> $(LIBUSB_WIN_DIR)"
	$(V1) mkdir -p "$(LIBUSB_WIN_DIR)"
	$(V1) unzip -q -d "$(DL_DIR)" "$(DL_DIR)/$(LIBUSB_WIN_FILE)"

        # fixup .h file needed by openocd build
	$(V0) @echo " FIXUP        $(LIBUSB_WIN_DIR)"
	$(V1) ln -s "$(LIBUSB_WIN_DIR)/include/lusb0_usb.h" "$(LIBUSB_WIN_DIR)/include/usb.h"

.PHONY: libusb_win_clean
libusb_win_clean:
	$(V0) @echo " CLEAN        $(LIBUSB_WIN_DIR)"
	$(V1) [ ! -d "$(LIBUSB_WIN_DIR)" ] || $(RM) -r "$(LIBUSB_WIN_DIR)"

.PHONY: openocd_git_win_install

openocd_git_win_install: | $(DL_DIR) $(TOOLS_DIR)
openocd_git_win_install: OPENOCD_URL  := git://openocd.git.sourceforge.net/gitroot/openocd/openocd
openocd_git_win_install: OPENOCD_REV  := f1c0133321c8fcadadd10bba5537c0a634eb183b
openocd_git_win_install: openocd_win_clean libusb_win_install ftd2xx_install
        # download the source
	$(V0) @echo " DOWNLOAD     $(OPENOCD_URL) @ $(OPENOCD_REV)"
	$(V1) [ ! -d "$(OPENOCD_BUILD_DIR)" ] || $(RM) -rf "$(OPENOCD_BUILD_DIR)"
	$(V1) mkdir -p "$(OPENOCD_BUILD_DIR)"
	$(V1) git clone --no-checkout $(OPENOCD_URL) "$(DL_DIR)/openocd-build"
	$(V1) ( \
	  cd $(OPENOCD_BUILD_DIR) ; \
	  git checkout -q $(OPENOCD_REV) ; \
	)

        # apply patches
	$(V0) @echo " PATCH        $(OPENOCD_BUILD_DIR)"
	$(V1) ( \
	  cd $(OPENOCD_BUILD_DIR) ; \
	  git apply < $(ROOT_DIR)/flight/Project/OpenOCD/0001-armv7m-remove-dummy-FP-regs-for-new-gdb.patch ; \
	  git apply < $(ROOT_DIR)/flight/Project/OpenOCD/0002-rtos-add-stm32_stlink-to-FreeRTOS-targets.patch ; \
	)

        # build and install
	$(V0) @echo " BUILD        $(OPENOCD_WIN_DIR)"
	$(V1) mkdir -p "$(OPENOCD_WIN_DIR)"
	$(V1) ( \
	  cd $(OPENOCD_BUILD_DIR) ; \
	  ./bootstrap ; \
	  ./configure --enable-maintainer-mode --prefix="$(OPENOCD_WIN_DIR)" \
		--build=i686-pc-linux-gnu --host=i586-mingw32msvc \
		CPPFLAGS=-I$(LIBUSB_WIN_DIR)/include \
		LDFLAGS=-L$(LIBUSB_WIN_DIR)/lib/gcc \
		--enable-ft2232_ftd2xx --with-ftd2xx-win32-zipdir=$(FTD2XX_DIR) \
		--disable-werror \
		--enable-stlink ; \
	  $(MAKE) ; \
	  $(MAKE) install ; \
	)

        # delete the extracted source when we're done
	$(V1) [ ! -d "$(OPENOCD_BUILD_DIR)" ] || $(RM) -rf "$(OPENOCD_BUILD_DIR)"

.PHONY: openocd_win_clean
openocd_win_clean:
	$(V0) @echo " CLEAN        $(OPENOCD_WIN_DIR)"
	$(V1) [ ! -d "$(OPENOCD_WIN_DIR)" ] || $(RM) -r "$(OPENOCD_WIN_DIR)"

.PHONY: openocd_git_install

openocd_git_install: | $(DL_DIR) $(TOOLS_DIR)
openocd_git_install: OPENOCD_URL  := git://openocd.git.sourceforge.net/gitroot/openocd/openocd
openocd_git_install: OPENOCD_REV  := f1c0133321c8fcadadd10bba5537c0a634eb183b
openocd_git_install: openocd_clean
        # download the source
	$(V0) @echo " DOWNLOAD     $(OPENOCD_URL) @ $(OPENOCD_REV)"
	$(V1) [ ! -d "$(OPENOCD_BUILD_DIR)" ] || $(RM) -rf "$(OPENOCD_BUILD_DIR)"
	$(V1) mkdir -p "$(OPENOCD_BUILD_DIR)"
	$(V1) git clone --no-checkout $(OPENOCD_URL) "$(OPENOCD_BUILD_DIR)"
	$(V1) ( \
	  cd $(OPENOCD_BUILD_DIR) ; \
	  git checkout -q $(OPENOCD_REV) ; \
	)

        # apply patches
	$(V0) @echo " PATCH        $(OPENOCD_DIR)"
	$(V1) ( \
	  cd $(OPENOCD_BUILD_DIR) ; \
	  git apply < $(ROOT_DIR)/flight/Project/OpenOCD/0001-armv7m-remove-dummy-FP-regs-for-new-gdb.patch ; \
	  git apply < $(ROOT_DIR)/flight/Project/OpenOCD/0002-rtos-add-stm32_stlink-to-FreeRTOS-targets.patch ; \
	)

        # build and install
	$(V0) @echo " BUILD        $(OPENOCD_DIR)"
	$(V1) mkdir -p "$(OPENOCD_DIR)"
	$(V1) ( \
	  cd $(OPENOCD_BUILD_DIR) ; \
	  ./bootstrap ; \
	  ./configure --enable-maintainer-mode --prefix="$(OPENOCD_DIR)" --enable-ft2232_libftdi --enable-buspirate --enable-stlink ; \
	  $(MAKE) ; \
	  $(MAKE) install ; \
	)

        # delete the extracted source when we're done
	$(V1) [ ! -d "$(OPENOCD_BUILD_DIR)" ] || $(RM) -rf "$(OPENOCD_BUILD_DIR)"

.PHONY: openocd_clean
openocd_clean:
	$(V0) @echo " CLEAN        $(OPENOCD_DIR)"
	$(V1) [ ! -d "$(OPENOCD_DIR)" ] || $(RM) -r "$(OPENOCD_DIR)"

STM32FLASH_DIR := $(TOOLS_DIR)/stm32flash
ifeq ($(UNAME), Windows)
	STM32FLASH_BUILD_OPTIONS := "CC=GCC"
endif
.PHONY: stm32flash_install
stm32flash_install: STM32FLASH_URL := https://code.google.com/p/stm32flash/
stm32flash_install: STM32FLASH_REV := a358bd1f025d
stm32flash_install: stm32flash_clean
        # download the source
	$(V0) @$(ECHO) " DOWNLOAD     $(STM32FLASH_URL) @ r$(STM32FLASH_REV)"
	$(V1) [ ! -d "$(STM32FLASH_DIR)" ] || $(RM) -rf "$(STM32FLASH_DIR)"
	$(V1) $(MKDIR) -p "$(STM32FLASH_DIR)"
	$(V1) $(GIT) clone --no-checkout $(STM32FLASH_URL) "$(STM32FLASH_DIR)"
	$(V1) ( \
	  $(CD) $(STM32FLASH_DIR) ; \
	  $(GIT) checkout -q $(STM32FLASH_REV) ; \
	)
        # build
	$(V0) @$(ECHO) " BUILD        $(STM32FLASH_DIR)"
	$(V1) $(MAKE) --silent -C $(STM32FLASH_DIR) all $(STM32FLASH_BUILD_OPTIONS) 

.PHONY: stm32flash_clean
stm32flash_clean:
	$(V0) @$(ECHO) " CLEAN        $(STM32FLASH_DIR)"
	$(V1) [ ! -d "$(STM32FLASH_DIR)" ] || $(RM) -rf "$(STM32FLASH_DIR)"

DFUUTIL_DIR := $(TOOLS_DIR)/dfu-util

.PHONY: dfuutil_install
dfuutil_install: DFUUTIL_URL  := http://dfu-util.sourceforge.net/releases/dfu-util-0.8.tar.gz
dfuutil_install: DFUUTIL_FILE := $(notdir $(DFUUTIL_URL))
dfuutil_install: | $(DL_DIR) $(TOOLS_DIR)
dfuutil_install: dfuutil_clean
        # download the source
	$(V0) @echo " DOWNLOAD     $(DFUUTIL_URL)"
	$(V1) $(CURL) $(CURL_OPTIONS) -o "$(DL_DIR)/$(DFUUTIL_FILE)" "$(DFUUTIL_URL)"

        # extract the source
	$(V0) @echo " EXTRACT      $(DFUUTIL_FILE)"
	$(V1) [ ! -d "$(DL_DIR)/dfuutil-build" ] || $(RM) -r "$(DL_DIR)/dfuutil-build"
	$(V1) mkdir -p "$(DL_DIR)/dfuutil-build"
	$(V1) tar -C $(DL_DIR)/dfuutil-build -xf "$(DL_DIR)/$(DFUUTIL_FILE)"

        # build
	$(V0) @echo " BUILD        $(DFUUTIL_DIR)"
	$(V1) mkdir -p "$(DFUUTIL_DIR)"
	$(V1) ( \
	  cd $(DL_DIR)/dfuutil-build/dfu-util-0.8 ; \
	  ./configure --prefix="$(DFUUTIL_DIR)" ; \
	  $(MAKE) ; \
	  $(MAKE) install ; \
	)

.PHONY: dfuutil_clean
dfuutil_clean:
	$(V0) @echo " CLEAN        $(DFUUTIL_DIR)"
	$(V1) [ ! -d "$(DFUUTIL_DIR)" ] || $(RM) -r "$(DFUUTIL_DIR)"

# see http://developer.android.com/sdk/ for latest versions
ANDROID_SDK_DIR := $(TOOLS_DIR)/android-sdk-linux
.PHONY: android_sdk_install
android_sdk_install: ANDROID_SDK_URL  := http://dl.google.com/android/android-sdk_r20.0.3-linux.tgz
android_sdk_install: ANDROID_SDK_FILE := $(notdir $(ANDROID_SDK_URL))
# order-only prereq on directory existance:
android_sdk_install: | $(DL_DIR) $(TOOLS_DIR)
android_sdk_install: android_sdk_clean
        # download the source only if it's newer than what we already have
	$(V0) @echo " DOWNLOAD     $(ANDROID_SDK_URL)"
	$(V1) $(WGET) --no-check-certificate -N -P "$(DL_DIR)" "$(ANDROID_SDK_URL)"

        # binary only release so just extract it
	$(V0) @echo " EXTRACT      $(ANDROID_SDK_FILE)"
	$(V1) tar -C $(TOOLS_DIR) -xf "$(DL_DIR)/$(ANDROID_SDK_FILE)"

.PHONY: android_sdk_clean
android_sdk_clean:
	$(V0) @echo " CLEAN        $(ANDROID_SDK_DIR)"
	$(V1) [ ! -d "$(ANDROID_SDK_DIR)" ] || $(RM) -r $(ANDROID_SDK_DIR)

.PHONY: android_sdk_update
android_sdk_update:
	$(V0) @echo " UPDATE       $(ANDROID_SDK_DIR)"
	$(ANDROID_SDK_DIR)/tools/android update sdk --no-ui -t platform-tools,android-16,addon-google_apis-google-16

		#Install git hooks under the right folder

.PHONY: prepare
prepare:
	$(V0) @echo " Configuring GIT commit template"
	$(V1) $(CD) "$(ROOT_DIR)"
	$(V1) $(GIT) config commit.template .commit-template

.PHONY: prepare_clean
prepare_clean:
	$(V0) @echo " Cleanup GIT commit template configuration"
	$(V1) $(CD) "$(ROOT_DIR)"
	$(V1) $(GIT) config --unset commit.template 

##############################
#
# TODO: these defines will go to tool install sections
#
##############################

ifeq ($(shell [ -d "$(OPENOCD_DIR)" ] && $(ECHO) "exists"), exists)
    export OPENOCD := $(OPENOCD_DIR)/bin/openocd
else
    # not installed, hope it's in the path...
    export OPENOCD ?= openocd
endif

ifeq ($(shell [ -d "$(ANDROID_SDK_DIR)" ] && $(ECHO) "exists"), exists)
    ANDROID    := $(ANDROID_SDK_DIR)/tools/android
    ANDROID_DX := $(ANDROID_SDK_DIR)/platform-tools/dx
else
    # not installed, hope it's in the path...
    ANDROID    ?= android
    ANDROID_DX ?= dx
endif<|MERGE_RESOLUTION|>--- conflicted
+++ resolved
@@ -101,13 +101,8 @@
 
 GTEST_URL := http://wiki.openpilot.org/download/attachments/18612236/gtest-1.6.0.zip
 
-<<<<<<< HEAD
 ARM_SDK_DIR    := $(TOOLS_DIR)/gcc-arm-none-eabi-4_9-2014q4
 QT_SDK_DIR     := $(TOOLS_DIR)/qt-5.4.1
-=======
-QT_SDK_DIR      := $(TOOLS_DIR)/qt-5.4.0
-ARM_SDK_DIR    := $(TOOLS_DIR)/gcc-arm-none-eabi-4_9-2014q4
->>>>>>> 1ef5d644
 UNCRUSTIFY_DIR := $(TOOLS_DIR)/uncrustify-0.60
 DOXYGEN_DIR    := $(TOOLS_DIR)/doxygen-1.8.3.1
 GTEST_DIR      := $(TOOLS_DIR)/gtest-1.6.0
@@ -123,11 +118,8 @@
     SDL_DIR      := $(TOOLS_DIR)/SDL-1.2.15
     OPENSSL_DIR  := $(TOOLS_DIR)/openssl-1.0.1e-win32
     MESAWIN_DIR  := $(TOOLS_DIR)/mesawin
-<<<<<<< HEAD
-=======
     CMAKE_DIR    := $(TOOLS_DIR)/cmake-2.8.12.2-win32-x86
     MSYS_DIR     := $(TOOLS_DIR)/msys
->>>>>>> 1ef5d644
 endif
 
 QT_SDK_PREFIX := $(QT_SDK_DIR)
