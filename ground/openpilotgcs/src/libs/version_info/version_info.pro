--- conflicted
+++ resolved
@@ -26,11 +26,7 @@
 
     # Create custom version_info target which generates a real file
     version_info.target   = $$VERSION_INFO_FILE
-<<<<<<< HEAD
-    version_info.commands = -$(MKDIR) $$shell_path($$VERSION_INFO_DIR) $$addNewline()
-=======
     version_info.commands = -$(MKDIR) $$VERSION_INFO_DIR $$addNewline()
->>>>>>> d7cdc540
     version_info.commands += $$VERSION_INFO_COMMAND \
                                     --path=\"$$ROOT_DIR\" \
                                     --template=\"$$VERSION_INFO_TEMPLATE\" \
