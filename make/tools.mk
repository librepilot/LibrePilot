#
# Installers for tools required by the OpenPilot build system.
# Copyright (c) 2010-2013, The OpenPilot Team, http://www.openpilot.org
#
# NOTE: install targets are not tied to the default goals and must
# be invoked manually. But tool paths set by this file are used
# across the build system.
#
# Ready to use:
#    arm_sdk_install
#    qt_sdk_install
#    nsis_install (Windows only)
#    sdl_install (Windows only)
#    openssl_install (Windows only)
#    mesawin_install (Windows only)
#    uncrustify_install
#    doxygen_install
#    gtest_install
#
# TODO:
#    openocd_install
#    ftd2xx_install
#    libusb_win_install
#    openocd_git_win_install
#    openocd_git_install
#    stm32flash_install
#    dfuutil_install
#    android_sdk_install
#
# TODO:
#    help in the top Makefile
#
# This program is free software; you can redistribute it and/or modify
# it under the terms of the GNU General Public License as published by
# the Free Software Foundation; either version 3 of the License, or
# (at your option) any later version.
#
# This program is distributed in the hope that it will be useful, but
# WITHOUT ANY WARRANTY; without even the implied warranty of MERCHANTABILITY
# or FITNESS FOR A PARTICULAR PURPOSE. See the GNU General Public License
# for more details.
#
# You should have received a copy of the GNU General Public License along
# with this program; if not, write to the Free Software Foundation, Inc.,
# 59 Temple Place, Suite 330, Boston, MA 02111-1307 USA
#

ifndef OPENPILOT_IS_COOL
    $(error $(notdir $(lastword $(MAKEFILE_LIST))) should be included by the top level Makefile)
endif

##############################
#
# Toolchain URLs and directories
#
##############################

ifeq ($(UNAME), Linux)
    ifeq ($(ARCH), x86_64)
        ARM_SDK_URL := https://launchpad.net/gcc-arm-embedded/4.8/4.8-2014-q1-update/+download/gcc-arm-none-eabi-4_8-2014q1-20140314-linux.tar.bz2
        ARM_SDK_MD5_URL:= https://launchpad.net/gcc-arm-embedded/4.8/4.8-2014-q1-update/+download/gcc-arm-none-eabi-4_8-2014q1-20140314-linux.tar.bz2/+md5
        QT_SDK_URL  := http://download.qt-project.org/official_releases/qt/5.4/5.4.0/qt-opensource-linux-x64-5.4.0.run
        QT_SDK_MD5_URL := http://download.qt-project.org/official_releases/qt/5.4/5.4.0/qt-opensource-linux-x64-5.4.0.run.md5
        QT_SDK_ARCH := gcc_64
        CMAKE_URL      :=
        CMAKE_MD5_URL  :=
        OSG_URL        := http://bamboo.openpilot.org/browse/OSG-LL32-25/artifact/shared/OSG/osg-3.2.1-linux-x64-qt-5.4.0.tar.gz
    else
        ARM_SDK_URL := https://launchpad.net/gcc-arm-embedded/4.8/4.8-2014-q1-update/+download/gcc-arm-none-eabi-4_8-2014q1-20140314-linux.tar.bz2
        ARM_SDK_MD5_URL := https://launchpad.net/gcc-arm-embedded/4.8/4.8-2014-q1-update/+download/gcc-arm-none-eabi-4_8-2014q1-20140314-linux.tar.bz2/+md5
        QT_SDK_URL  := http://download.qt-project.org/official_releases/qt/5.4/5.4.0/qt-opensource-linux-x86-5.4.0.run
        QT_SDK_MD5_URL := http://download.qt-project.org/official_releases/qt/5.4/5.4.0/qt-opensource-linux-x86-5.4.0.run.md5
        QT_SDK_ARCH := gcc
        CMAKE_URL      := http://www.cmake.org/files/v2.8/cmake-2.8.12.2-Linux-i386.tar.gz
        CMAKE_MD5_URL  := http://wiki.openpilot.org/download/attachments/18612236/cmake-2.8.12.2-Linux-i386.tar.gz.md5
        OSG_URL        := http://bamboo.openpilot.org/browse/OSG-OSG-18/artifact/shared/OSG/osg-3.2.1-linux-x86-qt-5.4.0.tar.gz
    endif
    UNCRUSTIFY_URL := http://wiki.openpilot.org/download/attachments/18612236/uncrustify-0.60.tar.gz
    DOXYGEN_URL    := http://wiki.openpilot.org/download/attachments/18612236/doxygen-1.8.3.1.src.tar.gz
else ifeq ($(UNAME), Darwin)
    ARM_SDK_URL    := https://launchpad.net/gcc-arm-embedded/4.8/4.8-2014-q1-update/+download/gcc-arm-none-eabi-4_8-2014q1-20140314-mac.tar.bz2
    ARM_SDK_MD5_URL:= https://launchpad.net/gcc-arm-embedded/4.8/4.8-2014-q1-update/+download/gcc-arm-none-eabi-4_8-2014q1-20140314-mac.tar.bz2/+md5
    QT_SDK_URL  := http://download.qt-project.org/official_releases/qt/5.4/5.4.0/qt-opensource-mac-x64-clang-5.4.0.dmg
    QT_SDK_MD5_URL := http://download.qt-project.org/official_releases/qt/5.4/5.4.0/qt-opensource-mac-x64-clang-5.4.0.dmg.md5
    QT_SDK_ARCH := clang_64
    QT_SDK_MAINTENANCE_TOOL := /Volumes/qt-opensource-mac-x64-clang-5.4.0/qt-opensource-mac-x64-clang-5.4.0.app/Contents/MacOS/qt-opensource-mac-x64-clang-5.4.0
    QT_SDK_MOUNT_DIR := /Volumes/qt-opensource-mac-x64-clang-5.4.0
    QT_SDK_INSTALLER_DAT := /Volumes/qt-opensource-mac-x64-clang-5.4.0/qt-opensource-mac-x64-clang-5.4.0.app/Contents/Resources/installer.dat
    UNCRUSTIFY_URL := http://wiki.openpilot.org/download/attachments/18612236/uncrustify-0.60.tar.gz
    DOXYGEN_URL    := http://wiki.openpilot.org/download/attachments/18612236/doxygen-1.8.3.1.src.tar.gz
    CMAKE_URL      :=
    CMAKE_MD5_URL  :=
    OSG_URL        :=
else ifeq ($(UNAME), Windows)
    ARM_SDK_URL    := https://launchpad.net/gcc-arm-embedded/4.8/4.8-2014-q1-update/+download/gcc-arm-none-eabi-4_8-2014q1-20140314-win32.zip
    ARM_SDK_MD5_URL:= https://launchpad.net/gcc-arm-embedded/4.8/4.8-2014-q1-update/+download/gcc-arm-none-eabi-4_8-2014q1-20140314-win32.zip/+md5
    QT_SDK_URL     := http://download.qt-project.org/official_releases/qt/5.4/5.4.0/qt-opensource-windows-x86-mingw491_opengl-5.4.0.exe
    QT_SDK_MD5_URL := http://download.qt-project.org/official_releases/qt/5.4/5.4.0/qt-opensource-windows-x86-mingw491_opengl-5.4.0.exe.md5
    QT_SDK_ARCH    := mingw491_32
    NSIS_URL       := http://wiki.openpilot.org/download/attachments/18612236/nsis-2.46-unicode.tar.bz2
    SDL_URL        := http://wiki.openpilot.org/download/attachments/18612236/SDL-devel-1.2.15-mingw32.tar.gz
    OPENSSL_URL    := http://wiki.openpilot.org/download/attachments/18612236/openssl-1.0.1e-win32.tar.bz2
    UNCRUSTIFY_URL := http://wiki.openpilot.org/download/attachments/18612236/uncrustify-0.60-windows.tar.bz2
    DOXYGEN_URL    := http://wiki.openpilot.org/download/attachments/18612236/doxygen-1.8.3.1-windows.tar.bz2
    MESAWIN_URL    := http://wiki.openpilot.org/download/attachments/18612236/mesawin.tar.gz
    CMAKE_URL      := http://www.cmake.org/files/v2.8/cmake-2.8.12.2-win32-x86.zip
    CMAKE_MD5_URL  := http://wiki.openpilot.org/download/attachments/18612236/cmake-2.8.12.2-win32-x86.zip.md5
    OSG_URL        := https://dl.dropboxusercontent.com/u/81626785/osg-3.2.1-mingw491_32-qt-5.4.0.tar.gz
endif

GTEST_URL := http://wiki.openpilot.org/download/attachments/18612236/gtest-1.6.0.zip

ARM_SDK_DIR    := $(TOOLS_DIR)/gcc-arm-none-eabi-4_8-2014q1
QT_SDK_DIR     := $(TOOLS_DIR)/qt-5.4.0
UNCRUSTIFY_DIR := $(TOOLS_DIR)/uncrustify-0.60
DOXYGEN_DIR    := $(TOOLS_DIR)/doxygen-1.8.3.1
GTEST_DIR      := $(TOOLS_DIR)/gtest-1.6.0

ifeq ($(UNAME), Linux)
    CMAKE_DIR := $(TOOLS_DIR)/cmake-2.8.12.2-Linux-i386
    ifeq ($(ARCH), x86_64)
        OSG_DIR      := $(TOOLS_DIR)/osg-3.2.1-linux-x64-qt-5.4.0
    else
        OSG_DIR      := $(TOOLS_DIR)/osg-3.2.1-linux-x86-qt-5.4.0
    endif
else ifeq ($(UNAME), Darwin)
<<<<<<< HEAD
    CMAKE_DIR :=
    OSG_DIR   := osg-3.2.1-clang_64-qt-5.4.0
=======
    OSG_DIR      := $(TOOLS_DIR)/osg-3.2.1-clang_64-qt-5.4.0
>>>>>>> 8b7eca59
else ifeq ($(UNAME), Windows)
    MINGW_DIR    := $(QT_SDK_DIR)/Tools/$(QT_SDK_ARCH)
    # When changing PYTHON_DIR, you must also update it in ground/openpilotgcs/src/python.pri
    PYTHON_DIR   := $(QT_SDK_DIR)/Tools/$(QT_SDK_ARCH)/opt/bin
    NSIS_DIR     := $(TOOLS_DIR)/nsis-2.46-unicode
    # When changing SDL_DIR or OPENSSL_DIR, you must also update them in ground/openpilotgcs/openpilotgcs.pri
    SDL_DIR      := $(TOOLS_DIR)/SDL-1.2.15
    OPENSSL_DIR  := $(TOOLS_DIR)/openssl-1.0.1e-win32
    MESAWIN_DIR  := $(TOOLS_DIR)/mesawin
    CMAKE_DIR    := $(TOOLS_DIR)/cmake-2.8.12.2-win32-x86
    OSG_DIR      := $(TOOLS_DIR)/osg-3.2.1-mingw491_32-qt-5.4.0
endif

QT_SDK_PREFIX := $(QT_SDK_DIR)

##############################
#
# Build only and all toolchains available for the platform
#
##############################

BUILD_SDK_TARGETS := arm_sdk qt_sdk
ifeq ($(UNAME), Windows)
    BUILD_SDK_TARGETS += sdl nsis mesawin openssl
endif
ALL_SDK_TARGETS := $(BUILD_SDK_TARGETS) osg gtest uncrustify doxygen

define GROUP_SDK_TEMPLATE
.PHONY: $(1)_install $(1)_clean $(1)_distclean $(1)_version
$(1)_install:   $(addsuffix _install,$(2))
$(1)_clean:     $(addsuffix _clean,$(2))
$(1)_distclean: $(addsuffix _distclean,$(2))
$(1)_version:   $(addsuffix _version,$(2))
endef

$(eval $(call GROUP_SDK_TEMPLATE,build_sdk,$(BUILD_SDK_TARGETS)))
$(eval $(call GROUP_SDK_TEMPLATE,all_sdk,$(ALL_SDK_TARGETS)))

##############################
#
# Misc host tools
#
##############################

# Used by other makefiles
export MKDIR	:= mkdir
export CP	:= cp
export RM	:= rm
export LN	:= ln
export CAT	:= cat
export CUT	:= cut
export SED	:= sed

# Used only by this Makefile
GIT			:= git
CURL		:= curl
TAR			:= tar
UNZIP		:= unzip
ZIP		:= gzip
OPENSSL		:= openssl
ANT			:= ant
JAVAC		:= javac
JAR			:= jar
CD			:= cd
GREP		:= grep
ifneq ($(UNAME), Windows)
	SEVENZIP	:= 7za
else
	SEVENZIP	:= 7za.exe
ifneq ($(shell $(SEVENZIP) --version >/dev/null 2>&1 && $(ECHO) "found"), found)
#	no $(SEVENZIP) found in path. hope is in bin... 
    SEVENZIP = $(TOOLS_DIR)/bin/7za.exe
endif
endif

# Echo in recipes is a bit tricky in a Windows Git Bash window in some cases.
# It does not work if make started under msysGit installed into a path with spaces.
ifneq ($(UNAME), Windows)
    export ECHO	:= echo
else
#   export ECHO := $(PYTHON) -c "import sys; print(' '.join(sys.argv[1:]))"
    export ECHO	:= echo
endif

# Test if quotes are needed for the echo command
ifeq ($(shell $(ECHO) "test"), test)
    export QUOTE := '
# This line is just to clear out the single quote above '
else
    export QUOTE :=
endif

# Command to extract version info data from the repository and source tree
export VERSION_INFO = $(PYTHON) $(ROOT_DIR)/make/scripts/version-info.py --path=$(ROOT_DIR)

##############################
#
# Misc settings
#
##############################

# Define messages
MSG_VERIFYING        = $(QUOTE) VERIFY     $(QUOTE)
MSG_DOWNLOADING      = $(QUOTE) DOWNLOAD   $(QUOTE)
MSG_CHECKSUMMING     = $(QUOTE) MD5        $(QUOTE)
MSG_EXTRACTING       = $(QUOTE) EXTRACT    $(QUOTE)
MSG_CONFIGURING      = $(QUOTE) CONFIGURE  $(QUOTE)
MSG_BUILDING         = $(QUOTE) BUILD      $(QUOTE)
MSG_INSTALLING       = $(QUOTE) INSTALL    $(QUOTE)
MSG_CLEANING         = $(QUOTE) CLEAN      $(QUOTE)
MSG_DISTCLEANING     = $(QUOTE) DISTCLEAN  $(QUOTE)
MSG_NOTICE           = $(QUOTE) NOTE       $(QUOTE)

# Verbosity level
ifeq ($(V), 1)
    MAKE_SILENT   :=
    UNZIP_SILENT  :=
else
    MAKE_SILENT   := --silent
    UNZIP_SILENT  := -q
endif

# Batch mode
ifeq ($(BATCH), 1)
    CURL_OPTIONS  := --silent -L
else
    CURL_OPTIONS  := -L
endif

# MSYS tar workaround
ifeq ($(UNAME), Windows)
    TAR_OPTIONS := --force-local
else
    TAR_OPTIONS :=
endif

# Print some useful notes for *_install targets
ifneq ($(strip $(filter $(addsuffix _install,all_sdk $(ALL_SDK_TARGETS)),$(MAKECMDGOALS))),)
    ifneq ($(shell $(CURL) --version >/dev/null 2>&1 && $(ECHO) "found"), found)
        $(error Please install curl first ('apt-get install curl' or similar))
    endif
    $(info $(EMPTY) NOTE        Use 'make all_sdk_distclean' to remove installation files)
    $(info $(EMPTY) NOTE        Use 'make all_sdk_version' to check toolchain versions)
    $(info $(EMPTY) NOTE        Add 'V=1' to make command line to diagnose make problems)
    $(info $(EMPTY) NOTE        Add 'BATCH=1' to make command line to disable progress reporting during downloads)
endif

##############################
#
# Cross-platform MD5 check template
#  $(1) = file name without quotes
#  $(2) = string compare operator, e.g. = or !=
#
##############################

define MD5_CHECK_TEMPLATE
"`test -f \"$(1)\" && $(OPENSSL) dgst -md5 \"$(1)\" | $(CUT) -f2 -d' '`" $(2) "`$(CUT) -f1 -d' ' < \"$(1).md5\"`"
endef

##############################
#
# Cross-platform MD5 generation template
#  $(1) = file name without quotes
#
##############################

define MD5_GEN_TEMPLATE
$(OPENSSL) dgst -r -md5 $(1) > $(1).md5
endef

##############################
#
# Cross platform download template
#  $(1) = Package URL
#  $(2) = Package file
#  $(3) = URL for .md5 file to be tested against Package
#
##############################

define DOWNLOAD_TEMPLATE
@$(ECHO) $(MSG_VERIFYING) $$(call toprel, $(DL_DIR)/$(2))
	$(V1) ( \
		cd "$(DL_DIR)" && \
		$(CURL) $(CURL_OPTIONS) --silent -o "$(DL_DIR)/$(2).md5" "$(3)" && \
		if [ $(call MD5_CHECK_TEMPLATE,$(DL_DIR)/$(2),!=) ]; then \
			$(ECHO) $(MSG_DOWNLOADING) $(1) && \
			$(CURL) $(CURL_OPTIONS) -o "$(DL_DIR)/$(2)" "$(1)" && \
			$(ECHO) $(MSG_CHECKSUMMING) $$(call toprel, $(DL_DIR)/$(2)) && \
			[ $(call MD5_CHECK_TEMPLATE,$(DL_DIR)/$(2),=) ]; \
		fi; \
	)
endef

##############################
#
# Common tool install template
#  $(1) = tool name
#  $(2) = tool extract/build directory
#  $(3) = tool distribution URL
#  $(4) = tool distribution MD5 URL
#  $(5) = tool distribution file
#  $(6) = optional extra build recipes template
#  $(7) = optional extra clean recipes template
#
##############################

define TOOL_INSTALL_TEMPLATE

.PHONY: $(addprefix $(1)_, install clean distclean)

$(1)_install: $(1)_clean | $(DL_DIR) $(TOOLS_DIR)
	
	$(if $(4), $(call DOWNLOAD_TEMPLATE,$(3),$(5),$(4)),$(call DOWNLOAD_TEMPLATE,$(3),$(5),"$(3).md5"))
	
	@$(ECHO) $(MSG_EXTRACTING) $$(call toprel, $(2))
	$(V1) $(MKDIR) -p $$(call toprel, $(dir $(2)))

	$(if $(filter $(suffix $(5)), .zip),
		$(V1) $(UNZIP) $(UNZIP_SILENT) -d $$(call toprel, $(dir $(2))) $$(call toprel, $(DL_DIR)/$(5)),
		$(V1) $(TAR) $(TAR_OPTIONS) -C $$(call toprel, $(dir $(2))) -xf $$(call toprel, $(DL_DIR)/$(5))
	)

	$(6)

$(1)_clean:
	@$(ECHO) $(MSG_CLEANING) $$(call toprel, $(2))
	$(V1) [ ! -d "$(2)" ] || $(RM) -rf "$(2)"

	$(7)

$(1)_distclean:
	@$(ECHO) $(MSG_DISTCLEANING) $$(call toprel, $(DL_DIR)/$(5))
	$(V1) [ ! -f "$(DL_DIR)/$(5)" ]     || $(RM) "$(DL_DIR)/$(5)"
	$(V1) [ ! -f "$(DL_DIR)/$(5).md5" ] || $(RM) "$(DL_DIR)/$(5).md5"

endef

##############################
#
# Windows QT install template
#  $(1) = tool temp extract/build directory
#  $(2) = tool install directory
#  $(3) = tool distribution URL
#  $(4) = tool distribution .md5 URL
#  $(5) = tool distribution file
#  $(6) = QT architecture
#  $(7) = optional extra build recipes template
#  $(8) = optional extra clean recipes template
#
##############################

define WIN_QT_INSTALL_TEMPLATE

.PHONY: $(addprefix qt_sdk_, install clean distclean)

qt_sdk_install: qt_sdk_clean | $(DL_DIR) $(TOOLS_DIR)
	$(V1) if ! $(SEVENZIP) >/dev/null 2>&1; then \
		$(ECHO) $(MSG_NOTICE) "Missing 7zip. Run ./make/scripts/win_sdk_install.sh [<OpenPilot tools dir>] to get it." && \
		exit 1; \
	fi
	$(call DOWNLOAD_TEMPLATE,$(3),$(5),"$(4)")
# Explode .run file into install packages
	@$(ECHO) $(MSG_EXTRACTING) $$(call toprel, $(1))
	$(V1) $(MKDIR) -p $$(call toprel, $(dir $(1)))
	$(V1) chmod +x $(DL_DIR)/$(5)
	$(V1) $(DL_DIR)/$(5) --dump-binary-data -o  $(1)
# Extract packages under tool directory
	$(V1) $(MKDIR) -p $$(call toprel, $(dir $(2)))
	$(V1) $(SEVENZIP) -y -o$(2) x "$(1)/qt.54.win32_mingw491/5.4.0-1qt5_essentials.7z" | grep -v Extracting
	$(V1) $(SEVENZIP) -y -o$(2) x "$(1)/qt.54.win32_mingw491/5.4.0-1i686-4.9.1-release-posix-dwarf-rt_v3-rev2-runtime.7z" | grep -v Extracting
	$(V1) $(SEVENZIP) -y -o$(2) x "$(1)/qt.54.win32_mingw491/5.4.0-1icu_53_1_mingw_builds_4_9_1_posix_dwarf_32.7z" | grep -v Extracting
	$(V1) $(SEVENZIP) -y -o$(2) x "$(1)/qt.54.win32_mingw491/5.4.0-1qt5_addons.7z" | grep -v Extracting
	$(V1) $(SEVENZIP) -y -o$(2) x "$(1)/qt.tools.win32_mingw491/4.9.1-2i686-4.9.1-release-posix-dwarf-rt_v3-rev2.7z" | grep -v Extracting
# Run patcher
	@$(ECHO)
	@$(ECHO) "Executing QtPatch in" $$(call toprel, $(QT_SDK_PREFIX))
	$(V1) $(CD) $(QT_SDK_PREFIX)
	$(V1) $(DL_DIR)/$(5) --runoperation QtPatch windows $(QT_SDK_PREFIX) qt5

# Execute post build templates
	$(7)

# Clean up temporary files
	@$(ECHO) $(MSG_CLEANING) $$(call toprel, $(1))
	$(V1) [ ! -d "$(1)" ] || $(RM) -rf "$(1)"

qt_sdk_clean:
	@$(ECHO) $(MSG_CLEANING) $$(call toprel, $(1))
	$(V1) [ ! -d "$(1)" ] || $(RM) -rf "$(1)"
	@$(ECHO) $(MSG_CLEANING) $$(call toprel, "$(2)")
	$(V1) [ ! -d "$(2)" ] || $(RM) -rf "$(2)"

	$(8)

qt_sdk_distclean:
	@$(ECHO) $(MSG_DISTCLEANING) $$(call toprel, $(DL_DIR)/$(5))
	$(V1) [ ! -f "$(DL_DIR)/$(5)" ]     || $(RM) "$(DL_DIR)/$(5)"
	$(V1) [ ! -f "$(DL_DIR)/$(5).md5" ] || $(RM) "$(DL_DIR)/$(5).md5"

endef

##############################
#
# Linux QT install template
#  $(1) = tool temp extract/build directory
#  $(2) = tool install directory
#  $(3) = tool distribution URL
#  $(4) = tool distribution .md5 URL
#  $(5) = tool distribution file
#  $(6) = QT architecture
#  $(7) = optional extra build recipes template
#  $(8) = optional extra clean recipes template
#
##############################

define LINUX_QT_INSTALL_TEMPLATE

.PHONY: $(addprefix qt_sdk_, install clean distclean)

qt_sdk_install: qt_sdk_clean | $(DL_DIR) $(TOOLS_DIR)
	$(V1) if ! $(SEVENZIP) >/dev/null 2>&1; then \
		$(ECHO) $(MSG_NOTICE) "Please install the p7zip for your distribution. i.e.: sudo apt-get install p7zip-full" && \
		exit 1; \
	fi
	$(call DOWNLOAD_TEMPLATE,$(3),$(5),"$(4)")
# Explode .run file into install packages
	@$(ECHO) $(MSG_EXTRACTING) $$(call toprel, $(1))
	$(V1) $(MKDIR) -p $$(call toprel, $(dir $(1)))
	$(V1) chmod +x $(DL_DIR)/$(5) 
	$(V1) $(DL_DIR)/$(5) --dump-binary-data -o  $(1)
# Extract packages under tool directory
	$(V1) $(MKDIR) -p $$(call toprel, $(dir $(2)))
	$(V1) $(SEVENZIP) -y -o$(2) x "$(1)/qt.54.$(6)/5.4.0-1qt5_essentials.7z" | grep -v Extracting
	$(V1) if [ -f "$(1)/qt.54.$(6)/5.4.0-1icu_53_1_ubuntu_11_10_64.7z" ]; then $(SEVENZIP) -y -o$(2) x "$(1)/qt.54.$(6)/5.4.0-1icu_53_1_ubuntu_11_10_64.7z" | grep -v Extracting; fi
	$(V1) if [ -f "$(1)/qt.54.$(6)/5.4.0-1icu_53_1_ubuntu_11_10_32.7z" ]; then $(SEVENZIP) -y -o$(2) x "$(1)/qt.54.$(6)/5.4.0-1icu_53_1_ubuntu_11_10_32.7z" | grep -v Extracting; fi	
	$(V1) $(SEVENZIP) -y -o$(2) x "$(1)/qt.54.$(6)/5.4.0-1qt5_addons.7z" | grep -v Extracting
# Run patcher
	@$(ECHO)
	@$(ECHO) "Executing QtPatch in" $$(call toprel, $(QT_SDK_PREFIX))
	$(V1) $(CD) $(QT_SDK_PREFIX)
	$(V1) $(DL_DIR)/$(5) --runoperation QtPatch linux $(QT_SDK_PREFIX) qt5

# Execute post build templates
	$(7)
	
# Clean up temporary files
	@$(ECHO) $(MSG_CLEANING) $$(call toprel, $(1))
	$(V1) [ ! -d "$(1)" ] || $(RM) -rf "$(1)"
	
qt_sdk_clean:
	@$(ECHO) $(MSG_CLEANING) $$(call toprel, $(1))
	$(V1) [ ! -d "$(1)" ] || $(RM) -rf "$(1)"
	@$(ECHO) $(MSG_CLEANING) $$(call toprel, "$(2)")
	$(V1) [ ! -d "$(2)" ] || $(RM) -rf "$(2)"

	$(8)

qt_sdk_distclean:
	@$(ECHO) $(MSG_DISTCLEANING) $$(call toprel, $(DL_DIR)/$(5))
	$(V1) [ ! -f "$(DL_DIR)/$(5)" ]     || $(RM) "$(DL_DIR)/$(5)"
	$(V1) [ ! -f "$(DL_DIR)/$(5).md5" ] || $(RM) "$(DL_DIR)/$(5).md5"

endef

##############################
#
# Mac QT install template
#  $(1) = tool temp extract/build directory
#  $(2) = tool install directory
#  $(3) = tool distribution URL
#  $(4) = tool distribution .md5 URL
#  $(5) = tool distribution file
#  $(6) = QT architecture
#  $(7) = optional extra build recipes template
#  $(8) = optional extra clean recipes template
#
##############################

define MAC_QT_INSTALL_TEMPLATE

.PHONY: $(addprefix qt_sdk_, install clean distclean)

qt_sdk_install: qt_sdk_clean | $(DL_DIR) $(TOOLS_DIR)
	$(V1) if ! $(SEVENZIP) >/dev/null 2>&1; then \
		$(ECHO) $(MSG_NOTICE) "Please install the p7zip for your distribution. i.e.: brew install p7zip." && \
		exit 1; \
	fi
	$(call DOWNLOAD_TEMPLATE,$(3),$(5),"$(4)")
# Mount .dmg file
	$(V1) hdiutil attach -nobrowse $(DL_DIR)/$(5)
# Explode .dmg file into install packages
	@$(ECHO) $(MSG_EXTRACTING) $$(call toprel, $(1))
	$(V1) $(MKDIR) -p $$(call toprel, $(dir $(1)))
	$(V1) $(QT_SDK_MAINTENANCE_TOOL) --dump-binary-data -i $(QT_SDK_INSTALLER_DAT) -o $(1)
# Extract packages under tool directory
	$(V1) $(MKDIR) -p $$(call toprel, $(dir $(2)))
	#$(V1) $(SEVENZIP) -y -o$(2) x "$(1)/qt.readme/1.0.0-0qt-project-url.7z" | grep -v Extracting
	#$(V1) $(SEVENZIP) -y -o$(2) x "$(1)/qt/5.4.0ThirdPartySoftware_Listing.7z" | grep -v Extracting
	#$(V1) $(SEVENZIP) -y -o$(2) x "$(1)/qt.readme/1.0.0-0readme.7z" | grep -v Extracting
	$(V1) $(SEVENZIP) -y -o$(2) x "$(1)/qt.54.$(6)/5.4.0-1qt5_essentials.7z" | grep -v Extracting
#	$(V1) $(SEVENZIP) -y -o$(2) x "$(1)/qt.54.$(6).essentials/5.4.0icu_path_patcher.sh.7z" | grep -v Extracting
	$(V1) $(SEVENZIP) -y -o$(2) x "$(1)/qt.54.$(6)/5.4.0-1qt5_addons.7z" | grep -v Extracting
	
	
# go to OpenPilot/tools/5.4/gcc_64 and call patcher.sh
	@$(ECHO)
	@$(ECHO) "Running patcher in" $$(call toprel, $(QT_SDK_PREFIX))
	$(V1) $(CD) $(QT_SDK_PREFIX)
#	$(V1) "$(QT_SDK_PREFIX)/patcher.sh" $(QT_SDK_PREFIX)
# call qmake patcher
	@$(ECHO) "Executing QtPatch in" $$(call toprel, $(QT_SDK_PREFIX))
	$(V1) $(QT_SDK_MAINTENANCE_TOOL) --runoperation QtPatch mac $(QT_SDK_PREFIX) qt5

#Unmount the .dmg file
	$(V1) hdiutil detach $(QT_SDK_MOUNT_DIR)

# Execute post build templates
	$(7)
	
# Clean up temporary files
	@$(ECHO) $(MSG_CLEANING) $$(call toprel, $(1))
	$(V1) [ ! -d "$(1)" ] || $(RM) -rf "$(1)"
	
qt_sdk_clean:
	@$(ECHO) $(MSG_CLEANING) $$(call toprel, $(1))
	$(V1) [ ! -d "$(1)" ] || $(RM) -rf "$(1)"
	@$(ECHO) $(MSG_CLEANING) $$(call toprel, "$(2)")
	$(V1) [ ! -d "$(2)" ] || $(RM) -rf "$(2)"

	$(8)

qt_sdk_distclean:
	@$(ECHO) $(MSG_DISTCLEANING) $$(call toprel, $(DL_DIR)/$(5))
	$(V1) [ ! -f "$(DL_DIR)/$(5)" ]     || $(RM) "$(DL_DIR)/$(5)"
	$(V1) [ ! -f "$(DL_DIR)/$(5).md5" ] || $(RM) "$(DL_DIR)/$(5).md5"

endef

##############################
#
# ARM SDK
#
##############################

ifeq ($(UNAME), Windows)

# unfortunately zip package for this release is missing root directory, so adding / at the end of the path
# so that template interpret last part as directory and use the full path
$(eval $(call TOOL_INSTALL_TEMPLATE,arm_sdk,$(ARM_SDK_DIR)/,$(ARM_SDK_URL),$(ARM_SDK_MD5_URL),$(notdir $(ARM_SDK_URL))))

else

$(eval $(call TOOL_INSTALL_TEMPLATE,arm_sdk,$(ARM_SDK_DIR),$(ARM_SDK_URL),$(ARM_SDK_MD5_URL),$(notdir $(ARM_SDK_URL))))

endif

ifeq ($(shell [ -d "$(ARM_SDK_DIR)" ] && $(ECHO) "exists"), exists)
    export ARM_SDK_PREFIX := $(ARM_SDK_DIR)/bin/arm-none-eabi-
else
    # not installed, hope it's in the path...
    # $(info $(EMPTY) WARNING     $(call toprel, $(ARM_SDK_DIR)) not found (make arm_sdk_install), using system PATH)
    export ARM_SDK_PREFIX ?= arm-none-eabi-
endif

.PHONY: arm_sdk_version
arm_sdk_version:
	-$(V1) $(ARM_SDK_PREFIX)gcc --version | head -n1

# Template to check ARM toolchain version before building targets
define ARM_GCC_VERSION_CHECK_TEMPLATE
	if ! $(ARM_SDK_PREFIX)gcc --version --specs=nano.specs >/dev/null 2>&1; then \
		$(ECHO) $(MSG_NOTICE) Please install ARM toolchain 4.8 2014q1 using \'make arm_sdk_install\' && \
		$(ECHO) $(MSG_NOTICE) Older ARM SDKs do not support new \'--specs=nano.specs\' option && \
		exit 1; \
	fi
endef

##############################
#
# Qt SDK
#
##############################

ifeq ($(UNAME), Windows)

QT_SDK_PREFIX := $(QT_SDK_DIR)/5.4/$(QT_SDK_ARCH)

# This additional configuration step should not be necessary
# but it is needed as a workaround to https://bugreports.qt-project.org/browse/QTBUG-33254
define QT_SDK_CONFIGURE_TEMPLATE
	@$(ECHO) $(MSG_CONFIGURING) $(call toprel, $(QT_SDK_DIR))
	$(V1) $(ECHO) $(QUOTE)[Paths]$(QUOTE) > $(QT_SDK_PREFIX)/bin/qt.conf
	$(V1) $(ECHO) $(QUOTE)Prefix = $(QT_SDK_PREFIX)$(QUOTE) >> $(QT_SDK_PREFIX)/bin/qt.conf
endef

QT_BUILD_DIR := $(BUILD_DIR)/QT_BUILD
    $(eval $(call WIN_QT_INSTALL_TEMPLATE,$(QT_BUILD_DIR),$(QT_SDK_DIR),$(QT_SDK_URL),$(QT_SDK_MD5_URL),$(notdir $(QT_SDK_URL)),$(QT_SDK_ARCH),$(QT_SDK_CONFIGURE_TEMPLATE)))

else ifeq ($(UNAME), Linux)

QT_SDK_PREFIX := "$(QT_SDK_DIR)/5.4/$(QT_SDK_ARCH)"
QT_BUILD_DIR := $(BUILD_DIR)/QT_BUILD
    $(eval $(call LINUX_QT_INSTALL_TEMPLATE,$(QT_BUILD_DIR),$(QT_SDK_DIR),$(QT_SDK_URL),$(QT_SDK_MD5_URL),$(notdir $(QT_SDK_URL)),$(QT_SDK_ARCH)))

else ifeq ($(UNAME), Darwin)

QT_SDK_PREFIX := "$(QT_SDK_DIR)/5.4/$(QT_SDK_ARCH)"
QT_BUILD_DIR := $(BUILD_DIR)/QT_BUILD
    $(eval $(call MAC_QT_INSTALL_TEMPLATE,$(QT_BUILD_DIR),$(QT_SDK_DIR),$(QT_SDK_URL),$(QT_SDK_MD5_URL),$(notdir $(QT_SDK_URL)),$(QT_SDK_ARCH)))

else

QT_SDK_PREFIX := $(QT_SDK_DIR)

.PHONY: qt_sdk_install
qt_sdk_install:
	@$(ECHO) $(MSG_NOTICE) --------------------------------------------------------
	@$(ECHO) $(MSG_NOTICE) Please install native Qt 5.4.x SDK using package manager
	@$(ECHO) $(MSG_NOTICE) --------------------------------------------------------

.PHONY: qt_sdk_clean
qt_sdk_clean:

.PHONY: qt_sdk_distclean
qt_sdk_distclean:

endif

ifeq ($(shell [ -d "$(QT_SDK_DIR)" ] && $(ECHO) "exists"), exists)
    export QMAKE := $(QT_SDK_PREFIX)/bin/qmake

    # set Qt library search path
    ifeq ($(UNAME), Windows)
        export PATH := $(QT_SDK_PREFIX)/bin:$(PATH)
    else
        export LD_LIBRARY_PATH := $(QT_SDK_DIR)/lib:$(LD_LIBRARY_PATH)
    endif
else
    # not installed, hope it's in the path...
    # $(info $(EMPTY) WARNING     $(call toprel, $(QT_SDK_DIR)) not found (make qt_sdk_install), using system PATH)
    QMAKE ?= qmake
endif

.PHONY: qt_sdk_version
qt_sdk_version:
	-$(V1) $(QMAKE) --version | tail -1

##############################
#
# MinGW
#
##############################

ifeq ($(UNAME), Windows)

ifeq ($(shell [ -d "$(MINGW_DIR)" ] && $(ECHO) "exists"), exists)
    # set MinGW binary and library paths (QTMINGW is used by qmake, do not rename)
    export QTMINGW := $(MINGW_DIR)/bin
    export PATH    := $(QTMINGW):$(PATH)
else
    # not installed, use host gcc compiler
    # $(info $(EMPTY) WARNING     $(call toprel, $(MINGW_DIR)) not found, using system PATH)
endif

.PHONY: mingw_version
mingw_version: gcc_version

else # Linux or Mac

all_sdk_version: gcc_version

endif

.PHONY: gcc_version
gcc_version:
	-$(V1) gcc --version | head -n1

##############################
#
# Python
#
##############################

ifeq ($(shell [ -d "$(PYTHON_DIR)" ] && $(ECHO) "exists"), exists)
    export PYTHON := $(PYTHON_DIR)/python
    export PATH   := $(PYTHON_DIR):$(PATH)
else
    # not installed, hope it's in the path...
    # $(info $(EMPTY) WARNING     $(call toprel, $(PYTHON_DIR)) not found, using system PATH)
    ifeq ($(findstring Python 2,$(shell python --version 2>&1)), Python 2)
        export PYTHON := python
    else
        export PYTHON := python2
    endif
endif

.PHONY: python_version
python_version:
	-$(V1) $(PYTHON) --version

##############################
#
# NSIS Unicode (Windows only)
#
##############################

ifeq ($(UNAME), Windows)

$(eval $(call TOOL_INSTALL_TEMPLATE,nsis,$(NSIS_DIR),$(NSIS_URL),,$(notdir $(NSIS_URL))))

ifeq ($(shell [ -d "$(NSIS_DIR)" ] && $(ECHO) "exists"), exists)
    export NSIS := $(NSIS_DIR)/makensis
else
    # not installed, hope it's in the path...
    # $(info $(EMPTY) WARNING     $(call toprel, $(NSIS_DIR)) not found (make nsis_install), using system PATH)
    export NSIS ?= makensis
endif

.PHONY: nsis_version
nsis_version:
	-$(V1) $(NSIS) | head -n1

endif

##############################
#
# SDL (Windows only)
#
##############################

ifeq ($(UNAME), Windows)

$(eval $(call TOOL_INSTALL_TEMPLATE,sdl,$(SDL_DIR),$(SDL_URL),,$(notdir $(SDL_URL))))

ifeq ($(shell [ -d "$(SDL_DIR)" ] && $(ECHO) "exists"), exists)
    export SDL_DIR := $(SDL_DIR)
else
    # not installed, hope it's in the path...
    $(info $(EMPTY) WARNING     $(call toprel, $(SDL_DIR)) not found (make sdl_install), using system PATH)
endif

.PHONY: sdl_version
sdl_version:
	-$(V1) $(ECHO) "SDL 1.2.15"

endif

##################################
#
# Mesa OpenGL DLL (Windows only)
#
##################################

ifeq ($(UNAME), Windows)

$(eval $(call TOOL_INSTALL_TEMPLATE,mesawin,$(MESAWIN_DIR),$(MESAWIN_URL),,$(notdir $(MESAWIN_URL))))

ifeq ($(shell [ -d "$(MESAWIN_DIR)" ] && $(ECHO) "exists"), exists)
    export MESAWIN_DIR := $(MESAWIN_DIR)
else
    # not installed, hope it's in the path...
    #$(info $(EMPTY) WARNING     $(call toprel, $(MESA_WIN_DIR)) not found (make mesawin_install), using system PATH)
endif

.PHONY: mesawin_version
mesawin_version:
	-$(V1) $(ECHO) "MesaOpenGL vXX"

endif

##############################
#
# OpenSSL (Windows only)
#
##############################

ifeq ($(UNAME), Windows)

$(eval $(call TOOL_INSTALL_TEMPLATE,openssl,$(OPENSSL_DIR),$(OPENSSL_URL),,$(notdir $(OPENSSL_URL))))

ifeq ($(shell [ -d "$(OPENSSL_DIR)" ] && $(ECHO) "exists"), exists)
    export OPENSSL := "$(OPENSSL_DIR)/bin/openssl"    
    export OPENSSL_CONF := $(OPENSSL_DIR)/bin/openssl.cfg
    export OPENSSL_DIR := "$(OPENSSL_DIR)"
else
    # not installed, hope it's in the path...
    # $(info $(EMPTY) WARNING     $(call toprel, $(OPENSSL_DIR)) not found (make openssl_install), using system PATH)
endif

.PHONY: openssl_version
openssl_version:
	-$(V1) $(ECHO) "OpenSSL `$(OPENSSL) version`"

endif

##############################
#
# Uncrustify
#
##############################

ifeq ($(UNAME), Windows)

$(eval $(call TOOL_INSTALL_TEMPLATE,uncrustify,$(UNCRUSTIFY_DIR),$(UNCRUSTIFY_URL),,$(notdir $(UNCRUSTIFY_URL))))

else # Linux or Mac

UNCRUSTIFY_BUILD_DIR := $(BUILD_DIR)/$(notdir $(UNCRUSTIFY_DIR))

define UNCRUSTIFY_BUILD_TEMPLATE
	$(V1) ( \
		$(ECHO) $(MSG_CONFIGURING) $(call toprel, $(UNCRUSTIFY_BUILD_DIR)) && \
		cd $(UNCRUSTIFY_BUILD_DIR) && \
		./configure --prefix="$(UNCRUSTIFY_DIR)" && \
		$(ECHO) $(MSG_BUILDING) $(call toprel, $(UNCRUSTIFY_BUILD_DIR)) && \
		$(MAKE) $(MAKE_SILENT) && \
		$(ECHO) $(MSG_INSTALLING) $(call toprel, $(UNCRUSTIFY_DIR)) && \
		$(MAKE) $(MAKE_SILENT) install-strip \
	)
	@$(ECHO) $(MSG_CLEANING) $(call toprel, $(UNCRUSTIFY_BUILD_DIR))
	-$(V1) [ ! -d "$(UNCRUSTIFY_BUILD_DIR)" ] || $(RM) -rf "$(UNCRUSTIFY_BUILD_DIR)"
endef

define UNCRUSTIFY_CLEAN_TEMPLATE
	-$(V1) [ ! -d "$(UNCRUSTIFY_DIR)" ] || $(RM) -rf "$(UNCRUSTIFY_DIR)"
endef

$(eval $(call TOOL_INSTALL_TEMPLATE,uncrustify,$(UNCRUSTIFY_BUILD_DIR),$(UNCRUSTIFY_URL),,$(notdir $(UNCRUSTIFY_URL)),$(UNCRUSTIFY_BUILD_TEMPLATE),$(UNCRUSTIFY_CLEAN_TEMPLATE)))

endif

ifeq ($(shell [ -d "$(UNCRUSTIFY_DIR)" ] && $(ECHO) "exists"), exists)
    export UNCRUSTIFY := $(UNCRUSTIFY_DIR)/bin/uncrustify
else
    # not installed, hope it's in the path...
    # $(info $(EMPTY) WARNING     $(call toprel, $(UNCRUSTIFY_DIR)) not found (make uncrustify_install), using system PATH)
    export UNCRUSTIFY := uncrustify
endif

.PHONY: uncrustify_version
uncrustify_version:
	-$(V1) $(UNCRUSTIFY) --version

##############################
#
# Doxygen
#
##############################

ifeq ($(UNAME), Windows)

$(eval $(call TOOL_INSTALL_TEMPLATE,doxygen,$(DOXYGEN_DIR),$(DOXYGEN_URL),,$(notdir $(DOXYGEN_URL))))

else # Linux or Mac

DOXYGEN_BUILD_DIR := $(BUILD_DIR)/$(notdir $(DOXYGEN_DIR))

define DOXYGEN_BUILD_TEMPLATE
	$(V1) ( \
		$(ECHO) $(MSG_CONFIGURING) $(call toprel, $(DOXYGEN_BUILD_DIR)) && \
		cd $(DOXYGEN_BUILD_DIR) && \
		./configure --prefix "$(DOXYGEN_DIR)" --english-only && \
		$(ECHO) $(MSG_BUILDING) $(call toprel, $(DOXYGEN_BUILD_DIR)) && \
		$(MAKE) $(MAKE_SILENT) && \
		$(ECHO) $(MSG_INSTALLING) $(call toprel, $(DOXYGEN_DIR)) && \
		$(MAKE) $(MAKE_SILENT) install \
	)
	@$(ECHO) $(MSG_CLEANING) $(call toprel, $(DOXYGEN_BUILD_DIR))
	-$(V1) [ ! -d "$(DOXYGEN_BUILD_DIR)" ] || $(RM) -rf "$(DOXYGEN_BUILD_DIR)"
endef

define DOXYGEN_CLEAN_TEMPLATE
	-$(V1) [ ! -d "$(DOXYGEN_DIR)" ] || $(RM) -rf "$(DOXYGEN_DIR)"
endef

$(eval $(call TOOL_INSTALL_TEMPLATE,doxygen,$(DOXYGEN_BUILD_DIR),$(DOXYGEN_URL),,$(notdir $(DOXYGEN_URL)),$(DOXYGEN_BUILD_TEMPLATE),$(DOXYGEN_CLEAN_TEMPLATE)))

endif

ifeq ($(shell [ -d "$(DOXYGEN_DIR)" ] && $(ECHO) "exists"), exists)
    export DOXYGEN := $(DOXYGEN_DIR)/bin/doxygen
else
    # not installed, hope it's in the path...
    # $(info $(EMPTY) WARNING     $(call toprel, $(DOXYGEN_DIR)) not found (make doxygen_install), using system PATH)
    export DOXYGEN := doxygen
endif

.PHONY: doxygen_version
doxygen_version:
	-$(V1) $(ECHO) "Doxygen `$(DOXYGEN) --version`"

##############################
#
# GoogleTest
#
##############################

$(eval $(call TOOL_INSTALL_TEMPLATE,gtest,$(GTEST_DIR),$(GTEST_URL),,$(notdir $(GTEST_URL))))

export GTEST_DIR

.PHONY: gtest_version
gtest_version:
	-$(V1) $(SED) -n "s/^PACKAGE_STRING='\(.*\)'/\1/p" < $(GTEST_DIR)/configure

##############################
#
# CMake
#
##############################

$(eval $(call TOOL_INSTALL_TEMPLATE,cmake,$(CMAKE_DIR),$(CMAKE_URL),$(CMAKE_MD5_URL),$(notdir $(CMAKE_URL))))

ifeq ($(shell [ -d "$(CMAKE_DIR)" ] && $(ECHO) "exists"), exists)
    export CMAKE := "$(CMAKE_DIR)/bin/cmake"
    export PATH := $(CMAKE_DIR)/bin:$(PATH)
else
    export CMAKE := "cmake"
    # not installed, hope it's in the path...
    #$(info $(EMPTY) WARNING     $(call toprel, $(CMAKE_DIR)) not found (make cmake_install), using system PATH)
    export CMAKE := cmake
endif

.PHONY: cmake_version
cmake_version:
	-$(V1) $(ECHO) "`$(CMAKE) --version`"

##############################
#
# osg
#
##############################

$(eval $(call TOOL_INSTALL_TEMPLATE,osg,$(OSG_DIR),$(OSG_URL),,$(notdir $(OSG_URL))))

ifeq ($(shell [ -d "$(OSG_DIR)" ] && $(ECHO) "exists"), exists)
    export OSG_DIR := $(OSG_DIR)
else
    # not installed, hope it's in the path...
    $(info $(EMPTY) WARNING     $(call toprel, $(OSG_DIR)) not found (make osg_install), using system PATH)
endif

.PHONY: osg_version
osg_version:
	-$(V1) $(ECHO) "`$(OSG_DIR)/bin/osgversion`"
	-$(V1) $(ECHO) "`$(OSG_DIR)/bin/osgearth_version`"
	-$(V1) $(ECHO) "`$(OSG_DIR)/bin/osgearth_version --caps`"




##############################
#
# TODO: code below is not revised yet
#
##############################

# Set up openocd tools
OPENOCD_DIR       := $(TOOLS_DIR)/openocd
OPENOCD_WIN_DIR   := $(TOOLS_DIR)/openocd_win
OPENOCD_BUILD_DIR := $(DL_DIR)/openocd-build

.PHONY: openocd_install
openocd_install: | $(DL_DIR) $(TOOLS_DIR)
openocd_install: OPENOCD_URL  := http://sourceforge.net/projects/openocd/files/openocd/0.6.1/openocd-0.6.1.tar.bz2/download
openocd_install: OPENOCD_FILE := openocd-0.6.1.tar.bz2
openocd_install: openocd_clean
        # download the source only if it's newer than what we already have
	$(V1) $(WGET) -N -P "$(DL_DIR)" --trust-server-name "$(OPENOCD_URL)"

        # extract the source
	$(V1) [ ! -d "$(OPENOCD_BUILD_DIR)" ] || $(RM) -r "$(OPENOCD_BUILD_DIR)"
	$(V1) mkdir -p "$(OPENOCD_BUILD_DIR)"
	$(V1) tar -C $(OPENOCD_BUILD_DIR) -xjf "$(DL_DIR)/$(OPENOCD_FILE)"

        # apply patches
	$(V0) @echo " PATCH        $(OPENOCD_DIR)"
	$(V1) ( \
	  cd $(OPENOCD_BUILD_DIR)/openocd-0.6.1 ; \
	  patch -p1 < $(ROOT_DIR)/flight/Project/OpenOCD/0001-armv7m-remove-dummy-FP-regs-for-new-gdb.patch ; \
	  patch -p1 < $(ROOT_DIR)/flight/Project/OpenOCD/0002-rtos-add-stm32_stlink-to-FreeRTOS-targets.patch ; \
	)

        # build and install
	$(V1) mkdir -p "$(OPENOCD_DIR)"
	$(V1) ( \
	  cd $(OPENOCD_BUILD_DIR)/openocd-0.6.1 ; \
	  ./configure --prefix="$(OPENOCD_DIR)" --enable-ft2232_libftdi --enable-stlink ; \
	  $(MAKE) --silent ; \
	  $(MAKE) --silent install ; \
	)

        # delete the extracted source when we're done
	$(V1) [ ! -d "$(OPENOCD_BUILD_DIR)" ] || $(RM) -rf "$(OPENOCD_BUILD_DIR)"

.PHONY: ftd2xx_install

FTD2XX_DIR := $(DL_DIR)/ftd2xx

ftd2xx_install: | $(DL_DIR)
ftd2xx_install: FTD2XX_URL  := http://www.ftdichip.com/Drivers/CDM/Beta/CDM20817.zip
ftd2xx_install: FTD2XX_FILE := CDM20817.zip
ftd2xx_install: ftd2xx_clean
        # download the file only if it's newer than what we already have
	$(V0) @echo " DOWNLOAD     $(FTD2XX_URL)"
	$(V1) $(WGET) -q -N -P "$(DL_DIR)" "$(FTD2XX_URL)"

        # extract the source
	$(V0) @echo " EXTRACT      $(FTD2XX_FILE) -> $(FTD2XX_DIR)"
	$(V1) mkdir -p "$(FTD2XX_DIR)"
	$(V1) unzip -q -d "$(FTD2XX_DIR)" "$(DL_DIR)/$(FTD2XX_FILE)"

.PHONY: ftd2xx_clean
ftd2xx_clean:
	$(V0) @echo " CLEAN        $(FTD2XX_DIR)"
	$(V1) [ ! -d "$(FTD2XX_DIR)" ] || $(RM) -r "$(FTD2XX_DIR)"

.PHONY: ftd2xx_install

LIBUSB_WIN_DIR := $(DL_DIR)/libusb-win32-bin-1.2.6.0

libusb_win_install: | $(DL_DIR)
libusb_win_install: LIBUSB_WIN_URL  := http://sourceforge.net/projects/libusb-win32/files/libusb-win32-releases/1.2.6.0/libusb-win32-bin-1.2.6.0.zip/download
libusb_win_install: LIBUSB_WIN_FILE := libusb-win32-bin-1.2.6.0.zip
libusb_win_install: libusb_win_clean
        # download the file only if it's newer than what we already have
	$(V0) @echo " DOWNLOAD     $(LIBUSB_WIN_URL)"
	$(V1) $(WGET) -q -N -P "$(DL_DIR)" --trust-server-name "$(LIBUSB_WIN_URL)"

        # extract the source
	$(V0) @echo " EXTRACT      $(LIBUSB_WIN_FILE) -> $(LIBUSB_WIN_DIR)"
	$(V1) mkdir -p "$(LIBUSB_WIN_DIR)"
	$(V1) unzip -q -d "$(DL_DIR)" "$(DL_DIR)/$(LIBUSB_WIN_FILE)"

        # fixup .h file needed by openocd build
	$(V0) @echo " FIXUP        $(LIBUSB_WIN_DIR)"
	$(V1) ln -s "$(LIBUSB_WIN_DIR)/include/lusb0_usb.h" "$(LIBUSB_WIN_DIR)/include/usb.h"

.PHONY: libusb_win_clean
libusb_win_clean:
	$(V0) @echo " CLEAN        $(LIBUSB_WIN_DIR)"
	$(V1) [ ! -d "$(LIBUSB_WIN_DIR)" ] || $(RM) -r "$(LIBUSB_WIN_DIR)"

.PHONY: openocd_git_win_install

openocd_git_win_install: | $(DL_DIR) $(TOOLS_DIR)
openocd_git_win_install: OPENOCD_URL  := git://openocd.git.sourceforge.net/gitroot/openocd/openocd
openocd_git_win_install: OPENOCD_REV  := f1c0133321c8fcadadd10bba5537c0a634eb183b
openocd_git_win_install: openocd_win_clean libusb_win_install ftd2xx_install
        # download the source
	$(V0) @echo " DOWNLOAD     $(OPENOCD_URL) @ $(OPENOCD_REV)"
	$(V1) [ ! -d "$(OPENOCD_BUILD_DIR)" ] || $(RM) -rf "$(OPENOCD_BUILD_DIR)"
	$(V1) mkdir -p "$(OPENOCD_BUILD_DIR)"
	$(V1) git clone --no-checkout $(OPENOCD_URL) "$(DL_DIR)/openocd-build"
	$(V1) ( \
	  cd $(OPENOCD_BUILD_DIR) ; \
	  git checkout -q $(OPENOCD_REV) ; \
	)

        # apply patches
	$(V0) @echo " PATCH        $(OPENOCD_BUILD_DIR)"
	$(V1) ( \
	  cd $(OPENOCD_BUILD_DIR) ; \
	  git apply < $(ROOT_DIR)/flight/Project/OpenOCD/0001-armv7m-remove-dummy-FP-regs-for-new-gdb.patch ; \
	  git apply < $(ROOT_DIR)/flight/Project/OpenOCD/0002-rtos-add-stm32_stlink-to-FreeRTOS-targets.patch ; \
	)

        # build and install
	$(V0) @echo " BUILD        $(OPENOCD_WIN_DIR)"
	$(V1) mkdir -p "$(OPENOCD_WIN_DIR)"
	$(V1) ( \
	  cd $(OPENOCD_BUILD_DIR) ; \
	  ./bootstrap ; \
	  ./configure --enable-maintainer-mode --prefix="$(OPENOCD_WIN_DIR)" \
		--build=i686-pc-linux-gnu --host=i586-mingw32msvc \
		CPPFLAGS=-I$(LIBUSB_WIN_DIR)/include \
		LDFLAGS=-L$(LIBUSB_WIN_DIR)/lib/gcc \
		--enable-ft2232_ftd2xx --with-ftd2xx-win32-zipdir=$(FTD2XX_DIR) \
		--disable-werror \
		--enable-stlink ; \
	  $(MAKE) ; \
	  $(MAKE) install ; \
	)

        # delete the extracted source when we're done
	$(V1) [ ! -d "$(OPENOCD_BUILD_DIR)" ] || $(RM) -rf "$(OPENOCD_BUILD_DIR)"

.PHONY: openocd_win_clean
openocd_win_clean:
	$(V0) @echo " CLEAN        $(OPENOCD_WIN_DIR)"
	$(V1) [ ! -d "$(OPENOCD_WIN_DIR)" ] || $(RM) -r "$(OPENOCD_WIN_DIR)"

.PHONY: openocd_git_install

openocd_git_install: | $(DL_DIR) $(TOOLS_DIR)
openocd_git_install: OPENOCD_URL  := git://openocd.git.sourceforge.net/gitroot/openocd/openocd
openocd_git_install: OPENOCD_REV  := f1c0133321c8fcadadd10bba5537c0a634eb183b
openocd_git_install: openocd_clean
        # download the source
	$(V0) @echo " DOWNLOAD     $(OPENOCD_URL) @ $(OPENOCD_REV)"
	$(V1) [ ! -d "$(OPENOCD_BUILD_DIR)" ] || $(RM) -rf "$(OPENOCD_BUILD_DIR)"
	$(V1) mkdir -p "$(OPENOCD_BUILD_DIR)"
	$(V1) git clone --no-checkout $(OPENOCD_URL) "$(OPENOCD_BUILD_DIR)"
	$(V1) ( \
	  cd $(OPENOCD_BUILD_DIR) ; \
	  git checkout -q $(OPENOCD_REV) ; \
	)

        # apply patches
	$(V0) @echo " PATCH        $(OPENOCD_DIR)"
	$(V1) ( \
	  cd $(OPENOCD_BUILD_DIR) ; \
	  git apply < $(ROOT_DIR)/flight/Project/OpenOCD/0001-armv7m-remove-dummy-FP-regs-for-new-gdb.patch ; \
	  git apply < $(ROOT_DIR)/flight/Project/OpenOCD/0002-rtos-add-stm32_stlink-to-FreeRTOS-targets.patch ; \
	)

        # build and install
	$(V0) @echo " BUILD        $(OPENOCD_DIR)"
	$(V1) mkdir -p "$(OPENOCD_DIR)"
	$(V1) ( \
	  cd $(OPENOCD_BUILD_DIR) ; \
	  ./bootstrap ; \
	  ./configure --enable-maintainer-mode --prefix="$(OPENOCD_DIR)" --enable-ft2232_libftdi --enable-buspirate --enable-stlink ; \
	  $(MAKE) ; \
	  $(MAKE) install ; \
	)

        # delete the extracted source when we're done
	$(V1) [ ! -d "$(OPENOCD_BUILD_DIR)" ] || $(RM) -rf "$(OPENOCD_BUILD_DIR)"

.PHONY: openocd_clean
openocd_clean:
	$(V0) @echo " CLEAN        $(OPENOCD_DIR)"
	$(V1) [ ! -d "$(OPENOCD_DIR)" ] || $(RM) -r "$(OPENOCD_DIR)"

STM32FLASH_DIR := $(TOOLS_DIR)/stm32flash
ifeq ($(UNAME), Windows)
	STM32FLASH_BUILD_OPTIONS := "CC=GCC"
endif
.PHONY: stm32flash_install
stm32flash_install: STM32FLASH_URL := https://code.google.com/p/stm32flash/
stm32flash_install: STM32FLASH_REV := a358bd1f025d
stm32flash_install: stm32flash_clean
        # download the source
	$(V0) @$(ECHO) " DOWNLOAD     $(STM32FLASH_URL) @ r$(STM32FLASH_REV)"
	$(V1) [ ! -d "$(STM32FLASH_DIR)" ] || $(RM) -rf "$(STM32FLASH_DIR)"
	$(V1) $(MKDIR) -p "$(STM32FLASH_DIR)"
	$(V1) $(GIT) clone --no-checkout $(STM32FLASH_URL) "$(STM32FLASH_DIR)"
	$(V1) ( \
	  $(CD) $(STM32FLASH_DIR) ; \
	  $(GIT) checkout -q $(STM32FLASH_REV) ; \
	)
        # build
	$(V0) @$(ECHO) " BUILD        $(STM32FLASH_DIR)"
	$(V1) $(MAKE) --silent -C $(STM32FLASH_DIR) all $(STM32FLASH_BUILD_OPTIONS) 

.PHONY: stm32flash_clean
stm32flash_clean:
	$(V0) @$(ECHO) " CLEAN        $(STM32FLASH_DIR)"
	$(V1) [ ! -d "$(STM32FLASH_DIR)" ] || $(RM) -rf "$(STM32FLASH_DIR)"

DFUUTIL_DIR := $(TOOLS_DIR)/dfu-util

.PHONY: dfuutil_install
dfuutil_install: DFUUTIL_URL  := http://dfu-util.gnumonks.org/releases/dfu-util-0.7.tar.gz
dfuutil_install: DFUUTIL_FILE := $(notdir $(DFUUTIL_URL))
dfuutil_install: | $(DL_DIR) $(TOOLS_DIR)
dfuutil_install: dfuutil_clean
        # download the source
	$(V0) @echo " DOWNLOAD     $(DFUUTIL_URL)"
	$(V1) $(WGET) -N -P "$(DL_DIR)" "$(DFUUTIL_URL)"

        # extract the source
	$(V0) @echo " EXTRACT      $(DFUUTIL_FILE)"
	$(V1) [ ! -d "$(DL_DIR)/dfuutil-build" ] || $(RM) -r "$(DL_DIR)/dfuutil-build"
	$(V1) mkdir -p "$(DL_DIR)/dfuutil-build"
	$(V1) tar -C $(DL_DIR)/dfuutil-build -xf "$(DL_DIR)/$(DFUUTIL_FILE)"

        # build
	$(V0) @echo " BUILD        $(DFUUTIL_DIR)"
	$(V1) mkdir -p "$(DFUUTIL_DIR)"
	$(V1) ( \
	  cd $(DL_DIR)/dfuutil-build/dfu-util-0.7 ; \
	  ./configure --prefix="$(DFUUTIL_DIR)" ; \
	  $(MAKE) ; \
	  $(MAKE) install ; \
	)

.PHONY: dfuutil_clean
dfuutil_clean:
	$(V0) @echo " CLEAN        $(DFUUTIL_DIR)"
	$(V1) [ ! -d "$(DFUUTIL_DIR)" ] || $(RM) -r "$(DFUUTIL_DIR)"

# see http://developer.android.com/sdk/ for latest versions
ANDROID_SDK_DIR := $(TOOLS_DIR)/android-sdk-linux
.PHONY: android_sdk_install
android_sdk_install: ANDROID_SDK_URL  := http://dl.google.com/android/android-sdk_r20.0.3-linux.tgz
android_sdk_install: ANDROID_SDK_FILE := $(notdir $(ANDROID_SDK_URL))
# order-only prereq on directory existance:
android_sdk_install: | $(DL_DIR) $(TOOLS_DIR)
android_sdk_install: android_sdk_clean
        # download the source only if it's newer than what we already have
	$(V0) @echo " DOWNLOAD     $(ANDROID_SDK_URL)"
	$(V1) $(WGET) --no-check-certificate -N -P "$(DL_DIR)" "$(ANDROID_SDK_URL)"

        # binary only release so just extract it
	$(V0) @echo " EXTRACT      $(ANDROID_SDK_FILE)"
	$(V1) tar -C $(TOOLS_DIR) -xf "$(DL_DIR)/$(ANDROID_SDK_FILE)"

.PHONY: android_sdk_clean
android_sdk_clean:
	$(V0) @echo " CLEAN        $(ANDROID_SDK_DIR)"
	$(V1) [ ! -d "$(ANDROID_SDK_DIR)" ] || $(RM) -r $(ANDROID_SDK_DIR)

.PHONY: android_sdk_update
android_sdk_update:
	$(V0) @echo " UPDATE       $(ANDROID_SDK_DIR)"
	$(ANDROID_SDK_DIR)/tools/android update sdk --no-ui -t platform-tools,android-16,addon-google_apis-google-16

		#Install git hooks under the right folder

.PHONY: prepare
prepare:
	$(V0) @echo " Configuring GIT commit template"
	$(V1) $(CD) "$(ROOT_DIR)"
	$(V1) $(GIT) config commit.template .commit-template

.PHONY: prepare_clean
prepare_clean:
	$(V0) @echo " Cleanup GIT commit template configuration"
	$(V1) $(CD) "$(ROOT_DIR)"
	$(V1) $(GIT) config --unset commit.template 

##############################
#
# TODO: these defines will go to tool install sections
#
##############################

ifeq ($(shell [ -d "$(OPENOCD_DIR)" ] && $(ECHO) "exists"), exists)
    export OPENOCD := $(OPENOCD_DIR)/bin/openocd
else
    # not installed, hope it's in the path...
    export OPENOCD ?= openocd
endif

ifeq ($(shell [ -d "$(ANDROID_SDK_DIR)" ] && $(ECHO) "exists"), exists)
    ANDROID    := $(ANDROID_SDK_DIR)/tools/android
    ANDROID_DX := $(ANDROID_SDK_DIR)/platform-tools/dx
else
    # not installed, hope it's in the path...
    ANDROID    ?= android
    ANDROID_DX ?= dx
endif<|MERGE_RESOLUTION|>--- conflicted
+++ resolved
@@ -124,12 +124,7 @@
         OSG_DIR      := $(TOOLS_DIR)/osg-3.2.1-linux-x86-qt-5.4.0
     endif
 else ifeq ($(UNAME), Darwin)
-<<<<<<< HEAD
-    CMAKE_DIR :=
-    OSG_DIR   := osg-3.2.1-clang_64-qt-5.4.0
-=======
     OSG_DIR      := $(TOOLS_DIR)/osg-3.2.1-clang_64-qt-5.4.0
->>>>>>> 8b7eca59
 else ifeq ($(UNAME), Windows)
     MINGW_DIR    := $(QT_SDK_DIR)/Tools/$(QT_SDK_ARCH)
     # When changing PYTHON_DIR, you must also update it in ground/openpilotgcs/src/python.pri
