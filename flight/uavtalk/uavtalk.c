/**
 ******************************************************************************
 * @addtogroup OpenPilotSystem OpenPilot System
 * @{
 * @addtogroup OpenPilotLibraries OpenPilot System Libraries
 * @{
 *
 * @file       uavtalk.c
 * @author     The OpenPilot Team, http://www.openpilot.org Copyright (C) 2010.
 * @brief      UAVTalk library, implements to telemetry protocol. See the wiki for more details.
 *             This library should not be called directly by the application, it is only used by the
 *             Telemetry module.
 * @see        The GNU Public License (GPL) Version 3
 *
 *****************************************************************************/
/*
 * This program is free software; you can redistribute it and/or modify
 * it under the terms of the GNU General Public License as published by
 * the Free Software Foundation; either version 3 of the License, or
 * (at your option) any later version.
 *
 * This program is distributed in the hope that it will be useful, but
 * WITHOUT ANY WARRANTY; without even the implied warranty of MERCHANTABILITY
 * or FITNESS FOR A PARTICULAR PURPOSE. See the GNU General Public License
 * for more details.
 *
 * You should have received a copy of the GNU General Public License along
 * with this program; if not, write to the Free Software Foundation, Inc.,
 * 59 Temple Place, Suite 330, Boston, MA 02111-1307 USA
 */

#include "openpilot.h"
#include "uavtalk_priv.h"

// #define UAV_DEBUGLOG 1

#if defined UAV_DEBUGLOG && defined FLASH_FREERTOS
#define UAVT_DEBUGLOG_PRINTF(...) PIOS_DEBUGLOG_Printf(__VA_ARGS__)
// uncomment and adapt the following lines to filter verbose logging to include specific object(s) only
// #include "flighttelemetrystats.h"
// #define UAVT_DEBUGLOG_CPRINTF(objId, ...) if (objId == FLIGHTTELEMETRYSTATS_OBJID) { UAVT_DEBUGLOG_PRINTF(__VA_ARGS__); }
#endif
#ifndef UAVT_DEBUGLOG_PRINTF
#define UAVT_DEBUGLOG_PRINTF(...)
#endif
#ifndef UAVT_DEBUGLOG_CPRINTF
#define UAVT_DEBUGLOG_CPRINTF(objId, ...)
#endif

// Private functions
static int32_t objectTransaction(UAVTalkConnectionData *connection, uint8_t type, UAVObjHandle obj, uint16_t instId, int32_t timeout);
static int32_t sendObject(UAVTalkConnectionData *connection, uint8_t type, uint32_t objId, uint16_t instId, UAVObjHandle obj);
static int32_t sendSingleObject(UAVTalkConnectionData *connection, uint8_t type, uint32_t objId, uint16_t instId, UAVObjHandle obj);
static int32_t receiveObject(UAVTalkConnectionData *connection, uint8_t type, uint32_t objId, uint16_t instId, uint8_t *data);
static void updateAck(UAVTalkConnectionData *connection, uint8_t type, uint32_t objId, uint16_t instId);
// UavTalk Process FSM functions
static bool UAVTalkProcess_SYNC(UAVTalkConnectionData *connection, UAVTalkInputProcessor *iproc, uint8_t *rxbuffer, uint8_t length, uint8_t *position);
static bool UAVTalkProcess_TYPE(UAVTalkConnectionData *connection, UAVTalkInputProcessor *iproc, uint8_t *rxbuffer, uint8_t length, uint8_t *position);
static bool UAVTalkProcess_OBJID(UAVTalkConnectionData *connection, UAVTalkInputProcessor *iproc, uint8_t *rxbuffer, uint8_t length, uint8_t *position);
static bool UAVTalkProcess_INSTID(UAVTalkConnectionData *connection, UAVTalkInputProcessor *iproc, uint8_t *rxbuffer, uint8_t length, uint8_t *position);
static bool UAVTalkProcess_SIZE(UAVTalkConnectionData *connection, UAVTalkInputProcessor *iproc, uint8_t *rxbuffer, uint8_t length, uint8_t *position);
static bool UAVTalkProcess_TIMESTAMP(UAVTalkConnectionData *connection, UAVTalkInputProcessor *iproc, uint8_t *rxbuffer, uint8_t length, uint8_t *position);
static bool UAVTalkProcess_DATA(UAVTalkConnectionData *connection, UAVTalkInputProcessor *iproc, uint8_t *rxbuffer, uint8_t length, uint8_t *position);
static bool UAVTalkProcess_CS(UAVTalkConnectionData *connection, UAVTalkInputProcessor *iproc, uint8_t *rxbuffer, uint8_t length, uint8_t *position);
/**
 * Initialize the UAVTalk library
 * \param[in] connection UAVTalkConnection to be used
 * \param[in] outputStream Function pointer that is called to send a data buffer
 * \return 0 Success
 * \return -1 Failure
 */
UAVTalkConnection UAVTalkInitialize(UAVTalkOutputStream outputStream)
{
    // allocate object
    UAVTalkConnectionData *connection = pios_malloc(sizeof(UAVTalkConnectionData));

    if (!connection) {
        return 0;
    }
    connection->canari      = UAVTALK_CANARI;
    connection->iproc.rxPacketLength = 0;
    connection->iproc.state = UAVTALK_STATE_SYNC;
    connection->outStream   = outputStream;
    connection->lock = xSemaphoreCreateRecursiveMutex();
    connection->transLock   = xSemaphoreCreateRecursiveMutex();
    // allocate buffers
    connection->rxBuffer    = pios_malloc(UAVTALK_MAX_PACKET_LENGTH);
    if (!connection->rxBuffer) {
        return 0;
    }
    connection->txBuffer = pios_malloc(UAVTALK_MAX_PACKET_LENGTH);
    if (!connection->txBuffer) {
        return 0;
    }
    vSemaphoreCreateBinary(connection->respSema);
    xSemaphoreTake(connection->respSema, 0); // reset to zero
    UAVTalkResetStats((UAVTalkConnection)connection);
    return (UAVTalkConnection)connection;
}

/**
 * Set the communication output stream
 * \param[in] connection UAVTalkConnection to be used
 * \param[in] outputStream Function pointer that is called to send a data buffer
 * \return 0 Success
 * \return -1 Failure
 */
int32_t UAVTalkSetOutputStream(UAVTalkConnection connectionHandle, UAVTalkOutputStream outputStream)
{
    UAVTalkConnectionData *connection;

    CHECKCONHANDLE(connectionHandle, connection, return -1);

    // Lock
    xSemaphoreTakeRecursive(connection->lock, portMAX_DELAY);

    // set output stream
    connection->outStream = outputStream;

    // Release lock
    xSemaphoreGiveRecursive(connection->lock);

    return 0;
}

/**
 * Get current output stream
 * \param[in] connection UAVTalkConnection to be used
 * @return UAVTarlkOutputStream the output stream used
 */
UAVTalkOutputStream UAVTalkGetOutputStream(UAVTalkConnection connectionHandle)
{
    UAVTalkConnectionData *connection;

    CHECKCONHANDLE(connectionHandle, connection, return NULL);
    return connection->outStream;
}

/**
 * Get communication statistics counters
 * \param[in] connection UAVTalkConnection to be used
 * @param[out] statsOut Statistics counters
 */
void UAVTalkGetStats(UAVTalkConnection connectionHandle, UAVTalkStats *statsOut, bool reset)
{
    UAVTalkConnectionData *connection;

    CHECKCONHANDLE(connectionHandle, connection, return );

    // Lock
    xSemaphoreTakeRecursive(connection->lock, portMAX_DELAY);

    // Copy stats
    memcpy(statsOut, &connection->stats, sizeof(UAVTalkStats));

    if (reset) {
        // Clear stats
        memset(&connection->stats, 0, sizeof(UAVTalkStats));
    }

    // Release lock
    xSemaphoreGiveRecursive(connection->lock);
}

/**
 * Get communication statistics counters
 * \param[in] connection UAVTalkConnection to be used
 * @param[out] statsOut Statistics counters
 */
void UAVTalkAddStats(UAVTalkConnection connectionHandle, UAVTalkStats *statsOut, bool reset)
{
    UAVTalkConnectionData *connection;

    CHECKCONHANDLE(connectionHandle, connection, return );

    // Lock
    xSemaphoreTakeRecursive(connection->lock, portMAX_DELAY);

    // Copy stats
    statsOut->txBytes       += connection->stats.txBytes;
    statsOut->txObjectBytes += connection->stats.txObjectBytes;
    statsOut->txObjects     += connection->stats.txObjects;
    statsOut->txErrors      += connection->stats.txErrors;
    statsOut->rxBytes       += connection->stats.rxBytes;
    statsOut->rxObjectBytes += connection->stats.rxObjectBytes;
    statsOut->rxObjects     += connection->stats.rxObjects;
    statsOut->rxErrors      += connection->stats.rxErrors;
    statsOut->rxSyncErrors  += connection->stats.rxSyncErrors;
    statsOut->rxCrcErrors   += connection->stats.rxCrcErrors;

    if (reset) {
        // Clear stats
        memset(&connection->stats, 0, sizeof(UAVTalkStats));
    }

    // Release lock
    xSemaphoreGiveRecursive(connection->lock);
}

/**
 * Reset the statistics counters.
 * \param[in] connection UAVTalkConnection to be used
 */
void UAVTalkResetStats(UAVTalkConnection connectionHandle)
{
    UAVTalkConnectionData *connection;

    CHECKCONHANDLE(connectionHandle, connection, return );

    // Lock
    xSemaphoreTakeRecursive(connection->lock, portMAX_DELAY);

    // Clear stats
    memset(&connection->stats, 0, sizeof(UAVTalkStats));

    // Release lock
    xSemaphoreGiveRecursive(connection->lock);
}

/**
 * Accessor method to get the timestamp from the last UAVTalk message
 */
void UAVTalkGetLastTimestamp(UAVTalkConnection connectionHandle, uint16_t *timestamp)
{
    UAVTalkConnectionData *connection;

    CHECKCONHANDLE(connectionHandle, connection, return );

    UAVTalkInputProcessor *iproc = &connection->iproc;
    *timestamp = iproc->timestamp;
}

/**
 * Request an update for the specified object, on success the object data would have been
 * updated by the GCS.
 * \param[in] connection UAVTalkConnection to be used
 * \param[in] obj Object to update
 * \param[in] instId The instance ID or UAVOBJ_ALL_INSTANCES for all instances.
 * \param[in] timeout Time to wait for the response, when zero it will return immediately
 * \return 0 Success
 * \return -1 Failure
 */
int32_t UAVTalkSendObjectRequest(UAVTalkConnection connectionHandle, UAVObjHandle obj, uint16_t instId, int32_t timeout)
{
    UAVTalkConnectionData *connection;

    CHECKCONHANDLE(connectionHandle, connection, return -1);

    return objectTransaction(connection, UAVTALK_TYPE_OBJ_REQ, obj, instId, timeout);
}

/**
 * Send the specified object through the telemetry link.
 * \param[in] connection UAVTalkConnection to be used
 * \param[in] obj Object to send
 * \param[in] instId The instance ID or UAVOBJ_ALL_INSTANCES for all instances.
 * \param[in] acked Selects if an ack is required (1:ack required, 0: ack not required)
 * \param[in] timeoutMs Time to wait for the ack, when zero it will return immediately
 * \return 0 Success
 * \return -1 Failure
 */
int32_t UAVTalkSendObject(UAVTalkConnection connectionHandle, UAVObjHandle obj, uint16_t instId, uint8_t acked, int32_t timeoutMs)
{
    UAVTalkConnectionData *connection;

    CHECKCONHANDLE(connectionHandle, connection, return -1);

    // Send object
    if (acked == 1) {
        return objectTransaction(connection, UAVTALK_TYPE_OBJ_ACK, obj, instId, timeoutMs);
    } else {
        return objectTransaction(connection, UAVTALK_TYPE_OBJ, obj, instId, timeoutMs);
    }
}

/**
 * Send the specified object through the telemetry link with a timestamp.
 * \param[in] connection UAVTalkConnection to be used
 * \param[in] obj Object to send
 * \param[in] instId The instance ID or UAVOBJ_ALL_INSTANCES for all instances.
 * \param[in] acked Selects if an ack is required (1:ack required, 0: ack not required)
 * \param[in] timeoutMs Time to wait for the ack, when zero it will return immediately
 * \return 0 Success
 * \return -1 Failure
 */
int32_t UAVTalkSendObjectTimestamped(UAVTalkConnection connectionHandle, UAVObjHandle obj, uint16_t instId, uint8_t acked, int32_t timeoutMs)
{
    UAVTalkConnectionData *connection;

    CHECKCONHANDLE(connectionHandle, connection, return -1);

    // Send object
    if (acked == 1) {
        return objectTransaction(connection, UAVTALK_TYPE_OBJ_ACK_TS, obj, instId, timeoutMs);
    } else {
        return objectTransaction(connection, UAVTALK_TYPE_OBJ_TS, obj, instId, timeoutMs);
    }
}

/**
 * Execute the requested transaction on an object.
 * \param[in] connection UAVTalkConnection to be used
 * \param[in] type Transaction type
 *                        UAVTALK_TYPE_OBJ: send object,
 *                        UAVTALK_TYPE_OBJ_REQ: request object update
 *                        UAVTALK_TYPE_OBJ_ACK: send object with an ack
 * \param[in] obj Object
 * \param[in] instId The instance ID of UAVOBJ_ALL_INSTANCES for all instances.
 * \param[in] timeoutMs Time to wait for the ack, when zero it will return immediately
 * \return 0 Success
 * \return -1 Failure
 */
static int32_t objectTransaction(UAVTalkConnectionData *connection, uint8_t type, UAVObjHandle obj, uint16_t instId, int32_t timeoutMs)
{
    int32_t respReceived;
    int32_t ret = -1;

    // Send object depending on if a response is needed
    if (type == UAVTALK_TYPE_OBJ_ACK || type == UAVTALK_TYPE_OBJ_ACK_TS || type == UAVTALK_TYPE_OBJ_REQ) {
        // Get transaction lock (will block if a transaction is pending)
        xSemaphoreTakeRecursive(connection->transLock, portMAX_DELAY);
        // Send object
        xSemaphoreTakeRecursive(connection->lock, portMAX_DELAY);
        // expected response type
        connection->respType   = (type == UAVTALK_TYPE_OBJ_REQ) ? UAVTALK_TYPE_OBJ : UAVTALK_TYPE_ACK;
        connection->respObjId  = UAVObjGetID(obj);
        connection->respInstId = instId;
        ret = sendObject(connection, type, UAVObjGetID(obj), instId, obj);
        xSemaphoreGiveRecursive(connection->lock);
        // Wait for response (or timeout) if sending the object succeeded
        respReceived = pdFALSE;
        if (ret == 0) {
            respReceived = xSemaphoreTake(connection->respSema, timeoutMs / portTICK_RATE_MS);
        }
        // Check if a response was received
        if (respReceived == pdTRUE) {
            // We are done successfully
            xSemaphoreGiveRecursive(connection->transLock);
            ret = 0;
        } else {
            // Cancel transaction
            xSemaphoreTakeRecursive(connection->lock, portMAX_DELAY);
            // non blocking call to make sure the value is reset to zero (binary sema)
            xSemaphoreTake(connection->respSema, 0);
            connection->respObjId = 0;
            xSemaphoreGiveRecursive(connection->lock);
            xSemaphoreGiveRecursive(connection->transLock);
            return -1;
        }
    } else if (type == UAVTALK_TYPE_OBJ || type == UAVTALK_TYPE_OBJ_TS) {
        xSemaphoreTakeRecursive(connection->lock, portMAX_DELAY);
        ret = sendObject(connection, type, UAVObjGetID(obj), instId, obj);
        xSemaphoreGiveRecursive(connection->lock);
    }
    return ret;
}

/**
 * Process an byte from the telemetry stream.
 * \param[in] connectionHandle UAVTalkConnection to be used
 * \param[in] rxbuffer Received buffer
 * \param[in/out] Length in bytes of received buffer
 * \param[in/out] position Next item to be read inside rxbuffer
 * \return UAVTalkRxState
 */
UAVTalkRxState UAVTalkProcessInputStreamQuiet(UAVTalkConnection connectionHandle, uint8_t *rxbuffer, uint8_t length, uint8_t *position)
{
    UAVTalkConnectionData *connection;

    CHECKCONHANDLE(connectionHandle, connection, return -1);

    UAVTalkInputProcessor *iproc = &connection->iproc;

    if (iproc->state == UAVTALK_STATE_ERROR || iproc->state == UAVTALK_STATE_COMPLETE) {
        iproc->state = UAVTALK_STATE_SYNC;
    }

    uint8_t processedBytes = (*position);
<<<<<<< HEAD
    uint8_t count = 0;

    // stop processing as soon as a complete packet is received, error is encountered or buffer is processed entirely
    while ((count = length - (*position)) > 0
           && iproc->state != UAVTALK_STATE_COMPLETE
           && iproc->state != UAVTALK_STATE_ERROR) {
        // Receive state machine
        if (iproc->state == UAVTALK_STATE_SYNC &&
=======

    // stop processing as soon as a complete packet is received, error is encountered or buffer is processed entirely
    while ((length > (*position))
           && iproc->state != UAVTALK_STATE_COMPLETE
           && iproc->state != UAVTALK_STATE_ERROR) {
        // Receive state machine
        if ((length > (*position)) && iproc->state == UAVTALK_STATE_SYNC &&
>>>>>>> c51bca44
            !UAVTalkProcess_SYNC(connection, iproc, rxbuffer, length, position)) {
            break;
        }

<<<<<<< HEAD
        if (iproc->state == UAVTALK_STATE_TYPE &&
=======
        if ((length > (*position)) && iproc->state == UAVTALK_STATE_TYPE &&
>>>>>>> c51bca44
            !UAVTalkProcess_TYPE(connection, iproc, rxbuffer, length, position)) {
            break;
        }

<<<<<<< HEAD
        if (iproc->state == UAVTALK_STATE_SIZE &&
=======
        if ((length > (*position)) && iproc->state == UAVTALK_STATE_SIZE &&
>>>>>>> c51bca44
            !UAVTalkProcess_SIZE(connection, iproc, rxbuffer, length, position)) {
            break;
        }

<<<<<<< HEAD
        if (iproc->state == UAVTALK_STATE_OBJID &&
=======
        if ((length > (*position)) && iproc->state == UAVTALK_STATE_OBJID &&
>>>>>>> c51bca44
            !UAVTalkProcess_OBJID(connection, iproc, rxbuffer, length, position)) {
            break;
        }

<<<<<<< HEAD
        if (iproc->state == UAVTALK_STATE_INSTID &&
=======
        if ((length > (*position)) && iproc->state == UAVTALK_STATE_INSTID &&
>>>>>>> c51bca44
            !UAVTalkProcess_INSTID(connection, iproc, rxbuffer, length, position)) {
            break;
        }

<<<<<<< HEAD
        if (iproc->state == UAVTALK_STATE_TIMESTAMP &&
=======
        if ((length > (*position)) && iproc->state == UAVTALK_STATE_TIMESTAMP &&
>>>>>>> c51bca44
            !UAVTalkProcess_TIMESTAMP(connection, iproc, rxbuffer, length, position)) {
            break;
        }

<<<<<<< HEAD
        if (iproc->state == UAVTALK_STATE_DATA &&
=======
        if ((length > (*position)) && iproc->state == UAVTALK_STATE_DATA &&
>>>>>>> c51bca44
            !UAVTalkProcess_DATA(connection, iproc, rxbuffer, length, position)) {
            break;
        }

<<<<<<< HEAD
        if (iproc->state == UAVTALK_STATE_CS &&
=======
        if ((length > (*position)) && iproc->state == UAVTALK_STATE_CS &&
>>>>>>> c51bca44
            !UAVTalkProcess_CS(connection, iproc, rxbuffer, length, position)) {
            break;
        }
    }

    // Done
    processedBytes = (*position) - processedBytes;
    connection->stats.rxBytes += processedBytes;
    return iproc->state;
}

/**
 * Process a buffer from the telemetry stream.
 * \param[in] connection UAVTalkConnection to be used
 * \param[in] rxbuffer Received buffer
 * \param[in] count bytes inside rxbuffer
 * \return UAVTalkRxState
 */
UAVTalkRxState UAVTalkProcessInputStream(UAVTalkConnection connectionHandle, uint8_t *rxbuffer, uint8_t length)
{
    uint8_t position     = 0;
    UAVTalkRxState state = UAVTALK_STATE_ERROR;

    while (position < length) {
        state = UAVTalkProcessInputStreamQuiet(connectionHandle, rxbuffer, length, &position);
        if (state == UAVTALK_STATE_COMPLETE) {
            UAVTalkReceiveObject(connectionHandle);
        }
    }
    return state;
}

/**
 * Send a parsed packet received on one connection handle out on a different connection handle.
 * The packet must be in a complete state, meaning it is completed parsing.
 * The packet is re-assembled from the component parts into a complete message and sent.
 * This can be used to relay packets from one UAVTalk connection to another.
 * \param[in] connection UAVTalkConnection to be used
 * \param[in] rxbyte Received byte
 * \return 0 Success
 * \return -1 Failure
 */
int32_t UAVTalkRelayPacket(UAVTalkConnection inConnectionHandle, UAVTalkConnection outConnectionHandle)
{
    UAVTalkConnectionData *inConnection;

    CHECKCONHANDLE(inConnectionHandle, inConnection, return -1);
    UAVTalkInputProcessor *inIproc = &inConnection->iproc;

    // The input packet must be completely parsed.
    if (inIproc->state != UAVTALK_STATE_COMPLETE) {
        inConnection->stats.rxErrors++;

        return -1;
    }

    UAVTalkConnectionData *outConnection;
    CHECKCONHANDLE(outConnectionHandle, outConnection, return -1);

    if (!outConnection->outStream) {
        outConnection->stats.txErrors++;

        return -1;
    }

    // Lock
    xSemaphoreTakeRecursive(outConnection->lock, portMAX_DELAY);

    outConnection->txBuffer[0] = UAVTALK_SYNC_VAL;
    // Setup type
    outConnection->txBuffer[1] = inIproc->type;
    // next 2 bytes are reserved for data length (inserted here later)
    // Setup object ID
    outConnection->txBuffer[4] = (uint8_t)(inIproc->objId & 0xFF);
    outConnection->txBuffer[5] = (uint8_t)((inIproc->objId >> 8) & 0xFF);
    outConnection->txBuffer[6] = (uint8_t)((inIproc->objId >> 16) & 0xFF);
    outConnection->txBuffer[7] = (uint8_t)((inIproc->objId >> 24) & 0xFF);
    // Setup instance ID
    outConnection->txBuffer[8] = (uint8_t)(inIproc->instId & 0xFF);
    outConnection->txBuffer[9] = (uint8_t)((inIproc->instId >> 8) & 0xFF);
    int32_t headerLength = 10;

    // Add timestamp when the transaction type is appropriate
    if (inIproc->type & UAVTALK_TIMESTAMPED) {
        portTickType time = xTaskGetTickCount();
        outConnection->txBuffer[10] = (uint8_t)(time & 0xFF);
        outConnection->txBuffer[11] = (uint8_t)((time >> 8) & 0xFF);
        headerLength += 2;
    }

    // Copy data (if any)
    if (inIproc->length > 0) {
        memcpy(&outConnection->txBuffer[headerLength], inConnection->rxBuffer, inIproc->length);
    }

    // Store the packet length
    outConnection->txBuffer[2] = (uint8_t)((headerLength + inIproc->length) & 0xFF);
    outConnection->txBuffer[3] = (uint8_t)(((headerLength + inIproc->length) >> 8) & 0xFF);

    // Copy the checksum
    outConnection->txBuffer[headerLength + inIproc->length] = inIproc->cs;

    // Send the buffer.
    int32_t rc = (*outConnection->outStream)(outConnection->txBuffer, headerLength + inIproc->length + UAVTALK_CHECKSUM_LENGTH);

    // Update stats
    outConnection->stats.txBytes += (rc > 0) ? rc : 0;

    // evaluate return value before releasing the lock
    int32_t ret = 0;
    if (rc != (int32_t)(headerLength + inIproc->length + UAVTALK_CHECKSUM_LENGTH)) {
        outConnection->stats.txErrors++;
        ret = -1;
    }

    // Release lock
    xSemaphoreGiveRecursive(outConnection->lock);

    // Done
    return ret;
}

/**
 * Complete receiving a UAVTalk packet.  This will cause the packet to be unpacked, acked, etc.
 * \param[in] connectionHandle UAVTalkConnection to be used
 * \return 0 Success
 * \return -1 Failure
 */
int32_t UAVTalkReceiveObject(UAVTalkConnection connectionHandle)
{
    UAVTalkConnectionData *connection;

    CHECKCONHANDLE(connectionHandle, connection, return -1);

    UAVTalkInputProcessor *iproc = &connection->iproc;
    if (iproc->state != UAVTALK_STATE_COMPLETE) {
        return -1;
    }

    return receiveObject(connection, iproc->type, iproc->objId, iproc->instId, connection->rxBuffer);
}

/**
 * Get the object ID of the current packet.
 * \param[in] connectionHandle UAVTalkConnection to be used
 * \return The object ID, or 0 on error.
 */
uint32_t UAVTalkGetPacketObjId(UAVTalkConnection connectionHandle)
{
    UAVTalkConnectionData *connection;

    CHECKCONHANDLE(connectionHandle, connection, return 0);

    return connection->iproc.objId;
}

/**
 * Receive an object. This function process objects received through the telemetry stream.
 *
 * Parser errors are considered as transmission errors and are not NACKed.
 * Some senders (GCS) can timeout and retry if the message is not answered by an ack or nack.
 *
 * Object handling errors are considered as application errors and are NACked.
 * In that case we want to nack as there is no point in the sender retrying to send invalid objects.
 *
 * \param[in] connection UAVTalkConnection to be used
 * \param[in] type Type of received message (UAVTALK_TYPE_OBJ, UAVTALK_TYPE_OBJ_REQ, UAVTALK_TYPE_OBJ_ACK, UAVTALK_TYPE_ACK, UAVTALK_TYPE_NACK)
 * \param[in] objId ID of the object to work on
 * \param[in] instId The instance ID of UAVOBJ_ALL_INSTANCES for all instances.
 * \param[in] data Data buffer
 * \param[in] length Buffer length
 * \return 0 Success
 * \return -1 Failure
 */
static int32_t receiveObject(UAVTalkConnectionData *connection, uint8_t type, uint32_t objId, uint16_t instId, uint8_t *data)
{
    UAVObjHandle obj;
    int32_t ret = 0;

    // Lock
    xSemaphoreTakeRecursive(connection->lock, portMAX_DELAY);

    // Get the handle to the object. Will be null if object does not exist.
    // Warning :
    // Here we ask for instance ID 0 without taking into account the provided instId
    // The provided instId will be used later when packing, unpacking, etc...
    // TODO the above should be fixed as it is cumbersome and error prone
    obj = UAVObjGetByID(objId);

    // Process message type
    switch (type) {
    case UAVTALK_TYPE_OBJ:
    case UAVTALK_TYPE_OBJ_TS:
        // All instances not allowed for OBJ messages
        if (obj && (instId != UAVOBJ_ALL_INSTANCES)) {
            // Unpack object, if the instance does not exist it will be created!
            if (UAVObjUnpack(obj, instId, data) == 0) {
                // Check if this object acks a pending OBJ_REQ message
                // any OBJ message can ack a pending OBJ_REQ message
                // even one that was not sent in response to the OBJ_REQ message
                updateAck(connection, type, objId, instId);
            } else {
                ret = -1;
            }
        } else {
            ret = -1;
        }
        break;

    case UAVTALK_TYPE_OBJ_ACK:
    case UAVTALK_TYPE_OBJ_ACK_TS:
        UAVT_DEBUGLOG_CPRINTF(objId, "OBJ_ACK %X %d", objId, instId);
        // All instances not allowed for OBJ_ACK messages
        if (obj && (instId != UAVOBJ_ALL_INSTANCES)) {
            // Unpack object, if the instance does not exist it will be created!
            if (UAVObjUnpack(obj, instId, data) == 0) {
                UAVT_DEBUGLOG_CPRINTF(objId, "OBJ ACK %X %d", objId, instId);
                // Object updated or created, transmit ACK
                sendObject(connection, UAVTALK_TYPE_ACK, objId, instId, NULL);
            } else {
                ret = -1;
            }
        } else {
            ret = -1;
        }
        if (ret == -1) {
            // failed to update object, transmit NACK
            UAVT_DEBUGLOG_PRINTF("OBJ NACK %X %d", objId, instId);
            sendObject(connection, UAVTALK_TYPE_NACK, objId, instId, NULL);
        }
        break;

    case UAVTALK_TYPE_OBJ_REQ:
        // Check if requested object exists
        UAVT_DEBUGLOG_CPRINTF(objId, "REQ %X %d", objId, instId);
        if (obj) {
            // Object found, transmit it
            // The sent object will ack the object request on the receiver side
            ret = sendObject(connection, UAVTALK_TYPE_OBJ, objId, instId, obj);
        } else {
            ret = -1;
        }
        if (ret == -1) {
            // failed to send object, transmit NACK
            UAVT_DEBUGLOG_PRINTF("REQ NACK %X %d", objId, instId);
            sendObject(connection, UAVTALK_TYPE_NACK, objId, instId, NULL);
        }
        break;

    case UAVTALK_TYPE_NACK:
        // Do nothing on flight side, let it time out.
        // TODO:
        // The transaction takes the result code of the "semaphore taking operation" into account to determine success.
        // If we give that semaphore in time, its "success" (ack received)
        // If we do not give that semaphore before the timeout it will return failure.
        // What would have to be done here is give the semaphore, but set a flag (for example connection->respFail=true)
        // that indicates failure and then above where it checks for the result code, have it behave as if it failed
        // if the explicit failure is set.
        break;

    case UAVTALK_TYPE_ACK:
        // All instances not allowed for ACK messages
        if (obj && (instId != UAVOBJ_ALL_INSTANCES)) {
            // Check if an ACK is pending
            updateAck(connection, type, objId, instId);
        } else {
            ret = -1;
        }
        break;

    default:
        ret = -1;
    }

    // Unlock
    xSemaphoreGiveRecursive(connection->lock);

    // Done
    return ret;
}

/**
 * Check if an ack is pending on an object and give response semaphore
 * \param[in] connection UAVTalkConnection to be used
 * \param[in] obj Object
 * \param[in] instId The instance ID of UAVOBJ_ALL_INSTANCES for all instances.
 */
static void updateAck(UAVTalkConnectionData *connection, uint8_t type, uint32_t objId, uint16_t instId)
{
    if ((connection->respObjId == objId) && (connection->respType == type)) {
        if ((connection->respInstId == UAVOBJ_ALL_INSTANCES) && (instId == 0)) {
            // last instance received, complete transaction
            xSemaphoreGive(connection->respSema);
            connection->respObjId = 0;
        } else if (connection->respInstId == instId) {
            xSemaphoreGive(connection->respSema);
            connection->respObjId = 0;
        }
    }
}

/**
 * Send an object through the telemetry link.
 * \param[in] connection UAVTalkConnection to be used
 * \param[in] type Transaction type
 * \param[in] objId The object ID
 * \param[in] instId The instance ID or UAVOBJ_ALL_INSTANCES for all instances
 * \param[in] obj Object handle to send (null when type is NACK)
 * \return 0 Success
 * \return -1 Failure
 */
static int32_t sendObject(UAVTalkConnectionData *connection, uint8_t type, uint32_t objId, uint16_t instId, UAVObjHandle obj)
{
    uint32_t numInst;
    uint32_t n;
    int32_t ret = -1;

    // Important note : obj can be null (when type is NACK for example) so protect all obj dereferences.

    // If all instances are requested and this is a single instance object, force instance ID to zero
    if ((obj != NULL) && (instId == UAVOBJ_ALL_INSTANCES) && UAVObjIsSingleInstance(obj)) {
        instId = 0;
    }

    // Process message type
    if (type == UAVTALK_TYPE_OBJ || type == UAVTALK_TYPE_OBJ_TS || type == UAVTALK_TYPE_OBJ_ACK || type == UAVTALK_TYPE_OBJ_ACK_TS) {
        if (instId == UAVOBJ_ALL_INSTANCES) {
            // Get number of instances
            numInst = UAVObjGetNumInstances(obj);
            // Send all instances in reverse order
            // This allows the receiver to detect when the last object has been received (i.e. when instance 0 is received)
            ret     = 0;
            for (n = 0; n < numInst; ++n) {
                ret = sendSingleObject(connection, type, objId, numInst - n - 1, obj);
                if (ret == -1) {
                    break;
                }
            }
        } else {
            ret = sendSingleObject(connection, type, objId, instId, obj);
        }
    } else if (type == UAVTALK_TYPE_OBJ_REQ) {
        ret = sendSingleObject(connection, type, objId, instId, obj);
    } else if (type == UAVTALK_TYPE_ACK || type == UAVTALK_TYPE_NACK) {
        if (instId != UAVOBJ_ALL_INSTANCES) {
            ret = sendSingleObject(connection, type, objId, instId, obj);
        }
    }

    return ret;
}

/**
 * Send an object through the telemetry link.
 * \param[in] connection UAVTalkConnection to be used
 * \param[in] type Transaction type
 * \param[in] objId The object ID
 * \param[in] instId The instance ID (can NOT be UAVOBJ_ALL_INSTANCES, use () instead)
 * \param[in] obj Object handle to send (null when type is NACK)
 * \return 0 Success
 * \return -1 Failure
 */
static int32_t sendSingleObject(UAVTalkConnectionData *connection, uint8_t type, uint32_t objId, uint16_t instId, UAVObjHandle obj)
{
    // IMPORTANT : obj can be null (when type is NACK for example)

    if (!connection->outStream) {
        connection->stats.txErrors++;
        return -1;
    }

    // Setup sync byte
    connection->txBuffer[0] = UAVTALK_SYNC_VAL;
    // Setup type
    connection->txBuffer[1] = type;
    // next 2 bytes are reserved for data length (inserted here later)
    // Setup object ID
    connection->txBuffer[4] = (uint8_t)(objId & 0xFF);
    connection->txBuffer[5] = (uint8_t)((objId >> 8) & 0xFF);
    connection->txBuffer[6] = (uint8_t)((objId >> 16) & 0xFF);
    connection->txBuffer[7] = (uint8_t)((objId >> 24) & 0xFF);
    // Setup instance ID
    connection->txBuffer[8] = (uint8_t)(instId & 0xFF);
    connection->txBuffer[9] = (uint8_t)((instId >> 8) & 0xFF);
    int32_t headerLength = 10;

    // Add timestamp when the transaction type is appropriate
    if (type & UAVTALK_TIMESTAMPED) {
        portTickType time = xTaskGetTickCount();
        connection->txBuffer[10] = (uint8_t)(time & 0xFF);
        connection->txBuffer[11] = (uint8_t)((time >> 8) & 0xFF);
        headerLength += 2;
    }

    // Determine data length
    int32_t length;
    if (type == UAVTALK_TYPE_OBJ_REQ || type == UAVTALK_TYPE_ACK || type == UAVTALK_TYPE_NACK) {
        length = 0;
    } else {
        length = UAVObjGetNumBytes(obj);
    }

    // Check length
    if (length > UAVOBJECTS_LARGEST) {
        connection->stats.txErrors++;
        return -1;
    }

    // Copy data (if any)
    if (length > 0) {
        if (UAVObjPack(obj, instId, &connection->txBuffer[headerLength]) == -1) {
            connection->stats.txErrors++;
            return -1;
        }
    }

    // Store the packet length
    connection->txBuffer[2] = (uint8_t)((headerLength + length) & 0xFF);
    connection->txBuffer[3] = (uint8_t)(((headerLength + length) >> 8) & 0xFF);

    // Calculate and store checksum
    connection->txBuffer[headerLength + length] = PIOS_CRC_updateCRC(0, connection->txBuffer, headerLength + length);

    // Send object
    uint16_t tx_msg_len = headerLength + length + UAVTALK_CHECKSUM_LENGTH;
    int32_t rc = (*connection->outStream)(connection->txBuffer, tx_msg_len);

    // Update stats
    if (rc == tx_msg_len) {
        ++connection->stats.txObjects;
        connection->stats.txObjectBytes += length;
        connection->stats.txBytes += tx_msg_len;
    } else {
        connection->stats.txErrors++;
        // TODO rc == -1 connection not open, -2 buffer full should retry
        connection->stats.txBytes += (rc > 0) ? rc : 0;
        return -1;
    }

    // Done
    return 0;
}

/*
 * Functions that implements the UAVTalk Process FSM. return false to break out of current cycle
 */

static bool UAVTalkProcess_SYNC(UAVTalkConnectionData *connection, UAVTalkInputProcessor *iproc, uint8_t *rxbuffer, __attribute__((unused)) uint8_t length, uint8_t *position)
{
    uint8_t rxbyte = rxbuffer[(*position)++];

    if (rxbyte != UAVTALK_SYNC_VAL) {
        connection->stats.rxSyncErrors++;
        return false;
    }

    // Initialize and update the CRC
    iproc->cs = PIOS_CRC_updateByte(0, rxbyte);

    iproc->rxPacketLength = 1;
    iproc->rxCount = 0;

    iproc->type    = 0;
    iproc->state   = UAVTALK_STATE_TYPE;
    return true;
}

static bool UAVTalkProcess_TYPE(UAVTalkConnectionData *connection, UAVTalkInputProcessor *iproc, uint8_t *rxbuffer, __attribute__((unused)) uint8_t length, uint8_t *position)
{
    uint8_t rxbyte = rxbuffer[(*position)++];

    if ((rxbyte & UAVTALK_TYPE_MASK) != UAVTALK_TYPE_VER) {
        connection->stats.rxErrors++;
        iproc->state = UAVTALK_STATE_SYNC;
        return false;
    }

    // update the CRC
    iproc->cs    = PIOS_CRC_updateByte(iproc->cs, rxbyte);

    iproc->type  = rxbyte;
    iproc->rxPacketLength++;
    iproc->packet_size = 0;
    iproc->state = UAVTALK_STATE_SIZE;
    return true;
}

static bool UAVTalkProcess_SIZE(UAVTalkConnectionData *connection, UAVTalkInputProcessor *iproc, uint8_t *rxbuffer, uint8_t length, uint8_t *position)
{
    while (iproc->rxCount < 2 && length > (*position)) {
        uint8_t rxbyte = rxbuffer[(*position)++];
        // update the CRC
        iproc->cs = PIOS_CRC_updateByte(iproc->cs, rxbyte);
        iproc->packet_size += rxbyte << 8 * iproc->rxCount;
        iproc->rxCount++;
    }

    if (iproc->rxCount < 2) {
        return false;;
    }

    iproc->rxCount = 0;

    if (iproc->packet_size < UAVTALK_MIN_HEADER_LENGTH || iproc->packet_size > UAVTALK_MAX_HEADER_LENGTH + UAVTALK_MAX_PAYLOAD_LENGTH) {
        // incorrect packet size
        connection->stats.rxErrors++;
        iproc->state = UAVTALK_STATE_ERROR;
        return false;
    }
    iproc->rxPacketLength += 2;
    iproc->objId = 0;
    iproc->state = UAVTALK_STATE_OBJID;
    return true;
}

static bool UAVTalkProcess_OBJID(__attribute__((unused)) UAVTalkConnectionData *connection, UAVTalkInputProcessor *iproc, uint8_t *rxbuffer, uint8_t length, uint8_t *position)
{
    while (iproc->rxCount < 4 && length > (*position)) {
        uint8_t rxbyte = rxbuffer[(*position)++];
        iproc->cs     = PIOS_CRC_updateByte(iproc->cs, rxbyte);
        iproc->objId += rxbyte << (8 * (iproc->rxCount++));
    }

    if (iproc->rxCount < 4) {
        return false;
    }
    iproc->rxCount = 0;
    iproc->rxPacketLength += 4;
    iproc->instId  = 0;
    iproc->state   = UAVTALK_STATE_INSTID;
    return true;
}

static bool UAVTalkProcess_INSTID(UAVTalkConnectionData *connection, UAVTalkInputProcessor *iproc, uint8_t *rxbuffer, uint8_t length, uint8_t *position)
{
    while (iproc->rxCount < 2 && length > (*position)) {
        uint8_t rxbyte = rxbuffer[(*position)++];
        iproc->cs      = PIOS_CRC_updateByte(iproc->cs, rxbyte);
        iproc->instId += rxbyte << (8 * (iproc->rxCount++));
    }

    if (iproc->rxCount < 2) {
        return false;
    }
    iproc->rxPacketLength += 2;
    iproc->rxCount = 0;

    UAVObjHandle obj = UAVObjGetByID(iproc->objId);

    // Determine data length
    if (iproc->type == UAVTALK_TYPE_OBJ_REQ || iproc->type == UAVTALK_TYPE_ACK || iproc->type == UAVTALK_TYPE_NACK) {
        iproc->length = 0;
        iproc->timestampLength = 0;
    } else {
        iproc->timestampLength = (iproc->type & UAVTALK_TIMESTAMPED) ? 2 : 0;
        if (obj) {
            iproc->length = UAVObjGetNumBytes(obj);
        } else {
            iproc->length = iproc->packet_size - iproc->rxPacketLength - iproc->timestampLength;
        }
    }

    // Check length
    if (iproc->length >= UAVTALK_MAX_PAYLOAD_LENGTH) {
        // packet error - exceeded payload max length
        connection->stats.rxErrors++;
        iproc->state = UAVTALK_STATE_ERROR;
        return false;
    }

    // Check the lengths match
    if ((iproc->rxPacketLength + iproc->timestampLength + iproc->length) != iproc->packet_size) {
        // packet error - mismatched packet size
        connection->stats.rxErrors++;
        iproc->state = UAVTALK_STATE_ERROR;
        return false;
    }

    // Determine next state
    if (iproc->type & UAVTALK_TIMESTAMPED) {
        // If there is a timestamp get it
        iproc->timestamp = 0;
        iproc->state     = UAVTALK_STATE_TIMESTAMP;
    } else {
        // If there is a payload get it, otherwise receive checksum
        if (iproc->length > 0) {
            iproc->state = UAVTALK_STATE_DATA;
        } else {
            iproc->state = UAVTALK_STATE_CS;
        }
    }
    return true;
}

static bool UAVTalkProcess_TIMESTAMP(__attribute__((unused)) UAVTalkConnectionData *connection, UAVTalkInputProcessor *iproc, uint8_t *rxbuffer, uint8_t length, uint8_t *position)
{
    while (iproc->rxCount < 2 && length > (*position)) {
        uint8_t rxbyte = rxbuffer[(*position)++];
        iproc->cs = PIOS_CRC_updateByte(iproc->cs, rxbyte);
        iproc->timestamp += rxbyte << (8 * (iproc->rxCount++));
    }

    if (iproc->rxCount < 2) {
        return false;;
    }

    iproc->rxCount = 0;
    iproc->rxPacketLength += 2;
    // If there is a payload get it, otherwise receive checksum
    if (iproc->length > 0) {
        iproc->state = UAVTALK_STATE_DATA;
    } else {
        iproc->state = UAVTALK_STATE_CS;
    }
    return true;
}

static bool UAVTalkProcess_DATA(UAVTalkConnectionData *connection, UAVTalkInputProcessor *iproc, uint8_t *rxbuffer, uint8_t length, uint8_t *position)
{
    uint8_t toCopy = iproc->length - iproc->rxCount;

    if (toCopy > length - (*position)) {
        toCopy = length - (*position);
    }

    memcpy(&connection->rxBuffer[iproc->rxCount], &rxbuffer[(*position)], toCopy);
    (*position)    += toCopy;

    // update the CRC
    iproc->cs       = PIOS_CRC_updateCRC(iproc->cs, &connection->rxBuffer[iproc->rxCount], toCopy);
    iproc->rxCount += toCopy;

    iproc->rxPacketLength += toCopy;

    if (iproc->rxCount < iproc->length) {
        return false;
    }

    iproc->rxCount = 0;
    iproc->state   = UAVTALK_STATE_CS;
    return true;
}

static bool UAVTalkProcess_CS(UAVTalkConnectionData *connection, UAVTalkInputProcessor *iproc, uint8_t *rxbuffer, __attribute__((unused)) uint8_t length, uint8_t *position)
{
    // Check the CRC byte
    uint8_t rxbyte = rxbuffer[(*position)++];

    if (rxbyte != iproc->cs) {
        // packet error - faulty CRC
        UAVT_DEBUGLOG_PRINTF("BAD CRC");
        connection->stats.rxCrcErrors++;
        connection->stats.rxErrors++;
        iproc->state = UAVTALK_STATE_ERROR;
        return false;;
    }
    iproc->rxPacketLength++;

    if (iproc->rxPacketLength != (iproc->packet_size + UAVTALK_CHECKSUM_LENGTH)) {
        // packet error - mismatched packet size
        connection->stats.rxErrors++;
        iproc->state = UAVTALK_STATE_ERROR;
        return false;;
    }

    connection->stats.rxObjects++;
    connection->stats.rxObjectBytes += iproc->length;

    iproc->state = UAVTALK_STATE_COMPLETE;
    return true;
}


/**
 * @}
 * @}
 */<|MERGE_RESOLUTION|>--- conflicted
+++ resolved
@@ -376,16 +376,6 @@
     }
 
     uint8_t processedBytes = (*position);
-<<<<<<< HEAD
-    uint8_t count = 0;
-
-    // stop processing as soon as a complete packet is received, error is encountered or buffer is processed entirely
-    while ((count = length - (*position)) > 0
-           && iproc->state != UAVTALK_STATE_COMPLETE
-           && iproc->state != UAVTALK_STATE_ERROR) {
-        // Receive state machine
-        if (iproc->state == UAVTALK_STATE_SYNC &&
-=======
 
     // stop processing as soon as a complete packet is received, error is encountered or buffer is processed entirely
     while ((length > (*position))
@@ -393,70 +383,41 @@
            && iproc->state != UAVTALK_STATE_ERROR) {
         // Receive state machine
         if ((length > (*position)) && iproc->state == UAVTALK_STATE_SYNC &&
->>>>>>> c51bca44
             !UAVTalkProcess_SYNC(connection, iproc, rxbuffer, length, position)) {
             break;
         }
 
-<<<<<<< HEAD
-        if (iproc->state == UAVTALK_STATE_TYPE &&
-=======
         if ((length > (*position)) && iproc->state == UAVTALK_STATE_TYPE &&
->>>>>>> c51bca44
             !UAVTalkProcess_TYPE(connection, iproc, rxbuffer, length, position)) {
             break;
         }
 
-<<<<<<< HEAD
-        if (iproc->state == UAVTALK_STATE_SIZE &&
-=======
         if ((length > (*position)) && iproc->state == UAVTALK_STATE_SIZE &&
->>>>>>> c51bca44
             !UAVTalkProcess_SIZE(connection, iproc, rxbuffer, length, position)) {
             break;
         }
 
-<<<<<<< HEAD
-        if (iproc->state == UAVTALK_STATE_OBJID &&
-=======
         if ((length > (*position)) && iproc->state == UAVTALK_STATE_OBJID &&
->>>>>>> c51bca44
             !UAVTalkProcess_OBJID(connection, iproc, rxbuffer, length, position)) {
             break;
         }
 
-<<<<<<< HEAD
-        if (iproc->state == UAVTALK_STATE_INSTID &&
-=======
         if ((length > (*position)) && iproc->state == UAVTALK_STATE_INSTID &&
->>>>>>> c51bca44
             !UAVTalkProcess_INSTID(connection, iproc, rxbuffer, length, position)) {
             break;
         }
 
-<<<<<<< HEAD
-        if (iproc->state == UAVTALK_STATE_TIMESTAMP &&
-=======
         if ((length > (*position)) && iproc->state == UAVTALK_STATE_TIMESTAMP &&
->>>>>>> c51bca44
             !UAVTalkProcess_TIMESTAMP(connection, iproc, rxbuffer, length, position)) {
             break;
         }
 
-<<<<<<< HEAD
-        if (iproc->state == UAVTALK_STATE_DATA &&
-=======
         if ((length > (*position)) && iproc->state == UAVTALK_STATE_DATA &&
->>>>>>> c51bca44
             !UAVTalkProcess_DATA(connection, iproc, rxbuffer, length, position)) {
             break;
         }
 
-<<<<<<< HEAD
-        if (iproc->state == UAVTALK_STATE_CS &&
-=======
         if ((length > (*position)) && iproc->state == UAVTALK_STATE_CS &&
->>>>>>> c51bca44
             !UAVTalkProcess_CS(connection, iproc, rxbuffer, length, position)) {
             break;
         }
