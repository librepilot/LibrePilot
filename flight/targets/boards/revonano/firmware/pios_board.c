/**
 ******************************************************************************
 * @file       pios_board.c
 * @author     The LibrePilot Project, http://www.librepilot.org Copyright (C) 2015.
 *             The OpenPilot Team, http://www.openpilot.org Copyright (C) 2011.
 *             PhoenixPilot, http://github.com/PhoenixPilot, Copyright (C) 2012
 * @addtogroup OpenPilotSystem OpenPilot System
 * @{
 * @addtogroup OpenPilotCore OpenPilot Core
 * @{
 * @brief Defines board specific static initializers for hardware for the revomini board.
 *****************************************************************************/
/*
 * This program is free software; you can redistribute it and/or modify
 * it under the terms of the GNU General Public License as published by
 * the Free Software Foundation; either version 3 of the License, or
 * (at your option) any later version.
 *
 * This program is distributed in the hope that it will be useful, but
 * WITHOUT ANY WARRANTY; without even the implied warranty of MERCHANTABILITY
 * or FITNESS FOR A PARTICULAR PURPOSE. See the GNU General Public License
 * for more details.
 *
 * You should have received a copy of the GNU General Public License along
 * with this program; if not, write to the Free Software Foundation, Inc.,
 * 59 Temple Place, Suite 330, Boston, MA 02111-1307 USA
 */

#include "inc/openpilot.h"
#include <pios_board_info.h>
#include <uavobjectsinit.h>
#include <hwsettings.h>
#include <manualcontrolsettings.h>
#include <oplinksettings.h>
#include <oplinkstatus.h>
#include <oplinkreceiver.h>
#include <pios_oplinkrcvr_priv.h>
#include <taskinfo.h>
#include <pios_ws2811.h>
#include <sanitycheck.h>
#include <actuatorsettings.h>

#ifdef PIOS_INCLUDE_INSTRUMENTATION
#include <pios_instrumentation.h>
#endif

/*
 * Pull in the board-specific static HW definitions.
 * Including .c files is a bit ugly but this allows all of
 * the HW definitions to be const and static to limit their
 * scope.
 *
 * NOTE: THIS IS THE ONLY PLACE THAT SHOULD EVER INCLUDE THIS FILE
 */
#include "../board_hw_defs.c"

static SystemAlarmsExtendedAlarmStatusOptions RevoNanoConfigHook();
static void ActuatorSettingsUpdatedCb(UAVObjEvent *ev);
/**
 * Sensor configurations
 */

#if defined(PIOS_INCLUDE_ADC)

#include "pios_adc_priv.h"
void PIOS_ADC_DMC_irq_handler(void);
void DMA2_Stream4_IRQHandler(void) __attribute__((alias("PIOS_ADC_DMC_irq_handler")));
struct pios_adc_cfg pios_adc_cfg = {
    .adc_dev = ADC1,
    .dma     = {
        .irq                                       = {
            .flags = (DMA_FLAG_TCIF4 | DMA_FLAG_TEIF4 | DMA_FLAG_HTIF4),
            .init  = {
                .NVIC_IRQChannel    = DMA2_Stream4_IRQn,
                .NVIC_IRQChannelPreemptionPriority = PIOS_IRQ_PRIO_LOW,
                .NVIC_IRQChannelSubPriority        = 0,
                .NVIC_IRQChannelCmd = ENABLE,
            },
        },
        .rx                                        = {
            .channel = DMA2_Stream4,
            .init    = {
                .DMA_Channel                       = DMA_Channel_0,
                .DMA_PeripheralBaseAddr            = (uint32_t)&ADC1->DR
            },
        }
    },
    .half_flag = DMA_IT_HTIF4,
    .full_flag = DMA_IT_TCIF4,
};
void PIOS_ADC_DMC_irq_handler(void)
{
    /* Call into the generic code to handle the IRQ for this specific device */
    PIOS_ADC_DMA_Handler();
}

#endif /* if defined(PIOS_INCLUDE_ADC) */

/**
 * Configuration for the MS5611 chip
 */
#if defined(PIOS_INCLUDE_MS5611)
#include "pios_ms5611.h"
static const struct pios_ms5611_cfg pios_ms5611_cfg = {
    .oversampling = MS5611_OSR_4096,
};
#endif /* PIOS_INCLUDE_MS5611 */

/**
 * Configuration for the MPU9250 chip
 */
#if defined(PIOS_INCLUDE_MPU9250)
#include "pios_mpu9250.h"
#include "pios_mpu9250_config.h"
static const struct pios_exti_cfg pios_exti_mpu9250_cfg __exti_config = {
    .vector = PIOS_MPU9250_IRQHandler,
    .line   = EXTI_Line15,
    .pin    = {
        .gpio = GPIOA,
        .init = {
            .GPIO_Pin   = GPIO_Pin_15,
            .GPIO_Speed = GPIO_Speed_100MHz,
            .GPIO_Mode  = GPIO_Mode_IN,
            .GPIO_OType = GPIO_OType_OD,
            .GPIO_PuPd  = GPIO_PuPd_NOPULL,
        },
    },
    .irq                                       = {
        .init                                  = {
            .NVIC_IRQChannel    = EXTI15_10_IRQn,
            .NVIC_IRQChannelPreemptionPriority = PIOS_IRQ_PRIO_HIGH,
            .NVIC_IRQChannelSubPriority        = 0,
            .NVIC_IRQChannelCmd = ENABLE,
        },
    },
    .exti                                      = {
        .init                                  = {
            .EXTI_Line    = EXTI_Line15, // matches above GPIO pin
            .EXTI_Mode    = EXTI_Mode_Interrupt,
            .EXTI_Trigger = EXTI_Trigger_Rising,
            .EXTI_LineCmd = ENABLE,
        },
    },
};

static const struct pios_mpu9250_cfg pios_mpu9250_cfg = {
    .exti_cfg   = &pios_exti_mpu9250_cfg,
    .Fifo_store = 0,
    // Clock at 8 khz
    .Smpl_rate_div_no_dlp = 0,
    // with dlp on output rate is 1000Hz
    .Smpl_rate_div_dlp    = 0,
    .interrupt_cfg  = PIOS_MPU9250_INT_CLR_ANYRD, // | PIOS_MPU9250_INT_LATCH_EN,
    .interrupt_en   = PIOS_MPU9250_INTEN_DATA_RDY,
    .User_ctl             = PIOS_MPU9250_USERCTL_DIS_I2C | PIOS_MPU9250_USERCTL_I2C_MST_EN,
    .Pwr_mgmt_clk   = PIOS_MPU9250_PWRMGMT_PLL_Z_CLK,
    .accel_range    = PIOS_MPU9250_ACCEL_8G,
    .gyro_range     = PIOS_MPU9250_SCALE_2000_DEG,
    .filter               = PIOS_MPU9250_LOWPASS_256_HZ,
    .orientation    = PIOS_MPU9250_TOP_180DEG,
    .fast_prescaler = PIOS_SPI_PRESCALER_4,
    .std_prescaler  = PIOS_SPI_PRESCALER_64,
    .max_downsample = 26,
};
#endif /* PIOS_INCLUDE_MPU9250 */


/* One slot per selectable receiver group.
 *  eg. PWM, PPM, GCS, SPEKTRUM1, SPEKTRUM2, SBUS
 * NOTE: No slot in this map for NONE.
 */
uint32_t pios_rcvr_group_map[MANUALCONTROLSETTINGS_CHANNELGROUPS_NONE];

#define PIOS_COM_TELEM_RF_RX_BUF_LEN     512
#define PIOS_COM_TELEM_RF_TX_BUF_LEN     512

#define PIOS_COM_GPS_RX_BUF_LEN          128
#define PIOS_COM_GPS_TX_BUF_LEN          32

#define PIOS_COM_TELEM_USB_RX_BUF_LEN    65
#define PIOS_COM_TELEM_USB_TX_BUF_LEN    65

#define PIOS_COM_BRIDGE_RX_BUF_LEN       65
#define PIOS_COM_BRIDGE_TX_BUF_LEN       12

#define PIOS_COM_RFM22B_RF_RX_BUF_LEN    512
#define PIOS_COM_RFM22B_RF_TX_BUF_LEN    512

#define PIOS_COM_HKOSD_RX_BUF_LEN        22
#define PIOS_COM_HKOSD_TX_BUF_LEN        22

#if defined(PIOS_INCLUDE_DEBUG_CONSOLE)
#define PIOS_COM_DEBUGCONSOLE_TX_BUF_LEN 40
uint32_t pios_com_debug_id;
#endif /* PIOS_INCLUDE_DEBUG_CONSOLE */

uint32_t pios_com_gps_id       = 0;
uint32_t pios_com_telem_usb_id = 0;
uint32_t pios_com_telem_rf_id  = 0;
uint32_t pios_com_rf_id        = 0;
uint32_t pios_com_bridge_id    = 0;
uint32_t pios_com_overo_id     = 0;
uint32_t pios_com_hkosd_id     = 0;

uint32_t pios_com_vcp_id       = 0;

uintptr_t pios_uavo_settings_fs_id;
uintptr_t pios_user_fs_id;

/*
 * Setup a com port based on the passed cfg, driver and buffer sizes. tx size of -1 make the port rx only
 */
static void PIOS_Board_configure_com(const struct pios_usart_cfg *usart_port_cfg, size_t rx_buf_len, size_t tx_buf_len,
                                     const struct pios_com_driver *com_driver, uint32_t *pios_com_id)
{
    uint32_t pios_usart_id;

    if (PIOS_USART_Init(&pios_usart_id, usart_port_cfg)) {
        PIOS_Assert(0);
    }

    uint8_t *rx_buffer = (uint8_t *)pios_malloc(rx_buf_len);
    PIOS_Assert(rx_buffer);
    if (tx_buf_len != (size_t)-1) { // this is the case for rx/tx ports
        uint8_t *tx_buffer = (uint8_t *)pios_malloc(tx_buf_len);
        PIOS_Assert(tx_buffer);

        if (PIOS_COM_Init(pios_com_id, com_driver, pios_usart_id,
                          rx_buffer, rx_buf_len,
                          tx_buffer, tx_buf_len)) {
            PIOS_Assert(0);
        }
    } else { // rx only port
        if (PIOS_COM_Init(pios_com_id, com_driver, pios_usart_id,
                          rx_buffer, rx_buf_len,
                          NULL, 0)) {
            PIOS_Assert(0);
        }
    }
}

static void PIOS_Board_configure_dsm(const struct pios_usart_cfg *pios_usart_dsm_cfg, const struct pios_dsm_cfg *pios_dsm_cfg,
                                     const struct pios_com_driver *usart_com_driver,
                                     ManualControlSettingsChannelGroupsOptions channelgroup, uint8_t *bind)
{
    uint32_t pios_usart_dsm_id;

    if (PIOS_USART_Init(&pios_usart_dsm_id, pios_usart_dsm_cfg)) {
        PIOS_Assert(0);
    }

    uint32_t pios_dsm_id;
    if (PIOS_DSM_Init(&pios_dsm_id, pios_dsm_cfg, usart_com_driver,
                      pios_usart_dsm_id, *bind)) {
        PIOS_Assert(0);
    }

    uint32_t pios_dsm_rcvr_id;
    if (PIOS_RCVR_Init(&pios_dsm_rcvr_id, &pios_dsm_rcvr_driver, pios_dsm_id)) {
        PIOS_Assert(0);
    }
    pios_rcvr_group_map[channelgroup] = pios_dsm_rcvr_id;
}

static void PIOS_Board_configure_pwm(const struct pios_pwm_cfg *pwm_cfg)
{
    /* Set up the receiver port.  Later this should be optional */
    uint32_t pios_pwm_id;

    PIOS_PWM_Init(&pios_pwm_id, pwm_cfg);

    uint32_t pios_pwm_rcvr_id;
    if (PIOS_RCVR_Init(&pios_pwm_rcvr_id, &pios_pwm_rcvr_driver, pios_pwm_id)) {
        PIOS_Assert(0);
    }
    pios_rcvr_group_map[MANUALCONTROLSETTINGS_CHANNELGROUPS_PWM] = pios_pwm_rcvr_id;
}

static void PIOS_Board_configure_ppm(const struct pios_ppm_cfg *ppm_cfg)
{
    uint32_t pios_ppm_id;

    PIOS_PPM_Init(&pios_ppm_id, ppm_cfg);

    uint32_t pios_ppm_rcvr_id;
    if (PIOS_RCVR_Init(&pios_ppm_rcvr_id, &pios_ppm_rcvr_driver, pios_ppm_id)) {
        PIOS_Assert(0);
    }
    pios_rcvr_group_map[MANUALCONTROLSETTINGS_CHANNELGROUPS_PPM] = pios_ppm_rcvr_id;
}

/**
 * PIOS_Board_Init()
 * initializes all the core subsystems on this specific hardware
 * called from System/openpilot.c
 */

#include <pios_board_info.h>

void PIOS_Board_Init(void)
{
    /* Delay system */
    PIOS_DELAY_Init();

    const struct pios_board_info *bdinfo = &pios_board_info_blob;

#if defined(PIOS_INCLUDE_LED)
    const struct pios_gpio_cfg *led_cfg  = PIOS_BOARD_HW_DEFS_GetLedCfg(bdinfo->board_rev);
    PIOS_Assert(led_cfg);
    PIOS_LED_Init(led_cfg);
#endif /* PIOS_INCLUDE_LED */


#ifdef PIOS_INCLUDE_INSTRUMENTATION
    PIOS_Instrumentation_Init(PIOS_INSTRUMENTATION_MAX_COUNTERS);
#endif

    /* Set up the SPI interface to the gyro/acelerometer */
    if (PIOS_SPI_Init(&pios_spi_gyro_id, &pios_spi_gyro_cfg)) {
        PIOS_DEBUG_Assert(0);
    }
#if false

    /* Set up the SPI interface to the flash and rfm22b */
    if (PIOS_SPI_Init(&pios_spi_telem_flash_id, &pios_spi_telem_flash_cfg)) {
        PIOS_DEBUG_Assert(0);
    }
#endif
#ifdef PIOS_INCLUDE_I2C
    if (PIOS_I2C_Init(&pios_i2c_pressure_adapter_id, &pios_i2c_pressure_adapter_cfg)) {
        PIOS_DEBUG_Assert(0);
    }
#endif
#if defined(PIOS_INCLUDE_FLASH)
    /* Connect flash to the appropriate interface and configure it */

    uintptr_t flash_id = 0;

    // Initialize the external USER flash
    if (PIOS_Flash_EEPROM_Init(&flash_id, &flash_main_chip_cfg, pios_i2c_pressure_adapter_id, 0x50)) {
        PIOS_DEBUG_Assert(0);
    }

    if (PIOS_FLASHFS_Init(&pios_uavo_settings_fs_id, &flash_main_fs_cfg, &pios_EEPROM_flash_driver, flash_id)) {
        PIOS_DEBUG_Assert(0);
    }

#endif /* if defined(PIOS_INCLUDE_FLASH) */

#if defined(PIOS_INCLUDE_RTC)
    PIOS_RTC_Init(&pios_rtc_main_cfg);
#endif
    /* IAP System Setup */
    PIOS_IAP_Init();
    // check for safe mode commands from gcs
    if (PIOS_IAP_ReadBootCmd(0) == PIOS_IAP_CLEAR_FLASH_CMD_0 &&
        PIOS_IAP_ReadBootCmd(1) == PIOS_IAP_CLEAR_FLASH_CMD_1 &&
        PIOS_IAP_ReadBootCmd(2) == PIOS_IAP_CLEAR_FLASH_CMD_2) {
        PIOS_FLASHFS_Format(pios_uavo_settings_fs_id);
        PIOS_IAP_WriteBootCmd(0, 0);
        PIOS_IAP_WriteBootCmd(1, 0);
        PIOS_IAP_WriteBootCmd(2, 0);
    }
#ifdef PIOS_INCLUDE_WDG
    PIOS_WDG_Init();
#endif

    /* Initialize the task monitor */
    if (PIOS_TASK_MONITOR_Initialize(TASKINFO_RUNNING_NUMELEM)) {
        PIOS_Assert(0);
    }

    /* Initialize the delayed callback library */
    PIOS_CALLBACKSCHEDULER_Initialize();

    /* Initialize UAVObject libraries */
    EventDispatcherInitialize();
    UAVObjInitialize();
    HwSettingsInitialize();
#if defined(PIOS_INCLUDE_RFM22B)
    OPLinkSettingsInitialize();
    OPLinkStatusInitialize();
#endif /* PIOS_INCLUDE_RFM22B */

    /* Initialize the alarms library */
    AlarmsInitialize();

    /* Set up pulse timers */
    PIOS_TIM_InitClock(&tim_1_cfg);
    PIOS_TIM_InitClock(&tim_2_cfg);
    PIOS_TIM_InitClock(&tim_3_cfg);
    PIOS_TIM_InitClock(&tim_5_cfg);
    PIOS_TIM_InitClock(&tim_9_cfg);
    PIOS_TIM_InitClock(&tim_10_cfg);
    PIOS_TIM_InitClock(&tim_11_cfg);

    uint16_t boot_count = PIOS_IAP_ReadBootCount();
    if (boot_count < 3) {
        PIOS_IAP_WriteBootCount(++boot_count);
        AlarmsClear(SYSTEMALARMS_ALARM_BOOTFAULT);
    } else {
        /* Too many failed boot attempts, force hwsettings to defaults */
        HwSettingsSetDefaults(HwSettingsHandle(), 0);
        AlarmsSet(SYSTEMALARMS_ALARM_BOOTFAULT, SYSTEMALARMS_ALARM_CRITICAL);
    }


    // PIOS_IAP_Init();

#if defined(PIOS_INCLUDE_USB)
    /* Initialize board specific USB data */
    PIOS_USB_BOARD_DATA_Init();

    /* Flags to determine if various USB interfaces are advertised */
    bool usb_hid_present = false;
    bool usb_cdc_present = false;

#if defined(PIOS_INCLUDE_USB_CDC)
    if (PIOS_USB_DESC_HID_CDC_Init()) {
        PIOS_Assert(0);
    }
    usb_hid_present = true;
    usb_cdc_present = true;
#else
    if (PIOS_USB_DESC_HID_ONLY_Init()) {
        PIOS_Assert(0);
    }
    usb_hid_present = true;
#endif

    uint32_t pios_usb_id;
    PIOS_USB_Init(&pios_usb_id, PIOS_BOARD_HW_DEFS_GetUsbCfg(bdinfo->board_rev));

#if defined(PIOS_INCLUDE_USB_CDC)

    uint8_t hwsettings_usb_vcpport;
    /* Configure the USB VCP port */
    HwSettingsUSB_VCPPortGet(&hwsettings_usb_vcpport);

    if (!usb_cdc_present) {
        /* Force VCP port function to disabled if we haven't advertised VCP in our USB descriptor */
        hwsettings_usb_vcpport = HWSETTINGS_USB_VCPPORT_DISABLED;
    }
    uint32_t pios_usb_cdc_id;
    if (PIOS_USB_CDC_Init(&pios_usb_cdc_id, &pios_usb_cdc_cfg, pios_usb_id)) {
        PIOS_Assert(0);
    }

    uint32_t pios_usb_hid_id;
    if (PIOS_USB_HID_Init(&pios_usb_hid_id, &pios_usb_hid_cfg, pios_usb_id)) {
        PIOS_Assert(0);
    }

    switch (hwsettings_usb_vcpport) {
    case HWSETTINGS_USB_VCPPORT_DISABLED:
        break;
    case HWSETTINGS_USB_VCPPORT_USBTELEMETRY:
#if defined(PIOS_INCLUDE_COM)
        {
            uint8_t *rx_buffer = (uint8_t *)pios_malloc(PIOS_COM_TELEM_USB_RX_BUF_LEN);
            uint8_t *tx_buffer = (uint8_t *)pios_malloc(PIOS_COM_TELEM_USB_TX_BUF_LEN);
            PIOS_Assert(rx_buffer);
            PIOS_Assert(tx_buffer);
            if (PIOS_COM_Init(&pios_com_telem_usb_id, &pios_usb_cdc_com_driver, pios_usb_cdc_id,
                              rx_buffer, PIOS_COM_TELEM_USB_RX_BUF_LEN,
                              tx_buffer, PIOS_COM_TELEM_USB_TX_BUF_LEN)) {
                PIOS_Assert(0);
            }
        }
#endif /* PIOS_INCLUDE_COM */
        break;
    case HWSETTINGS_USB_VCPPORT_COMBRIDGE:
#if defined(PIOS_INCLUDE_COM)
        {
            uint8_t *rx_buffer = (uint8_t *)pios_malloc(PIOS_COM_BRIDGE_RX_BUF_LEN);
            uint8_t *tx_buffer = (uint8_t *)pios_malloc(PIOS_COM_BRIDGE_TX_BUF_LEN);
            PIOS_Assert(rx_buffer);
            PIOS_Assert(tx_buffer);
            if (PIOS_COM_Init(&pios_com_vcp_id, &pios_usb_cdc_com_driver, pios_usb_cdc_id,
                              rx_buffer, PIOS_COM_BRIDGE_RX_BUF_LEN,
                              tx_buffer, PIOS_COM_BRIDGE_TX_BUF_LEN)) {
                PIOS_Assert(0);
            }
        }
#endif /* PIOS_INCLUDE_COM */
        break;
    case HWSETTINGS_USB_VCPPORT_DEBUGCONSOLE:
#if defined(PIOS_INCLUDE_COM)
#if defined(PIOS_INCLUDE_DEBUG_CONSOLE)
        {
            uint8_t *tx_buffer = (uint8_t *)pios_malloc(PIOS_COM_DEBUGCONSOLE_TX_BUF_LEN);
            PIOS_Assert(tx_buffer);
            if (PIOS_COM_Init(&pios_com_debug_id, &pios_usb_cdc_com_driver, pios_usb_cdc_id,
                              NULL, 0,
                              tx_buffer, PIOS_COM_DEBUGCONSOLE_TX_BUF_LEN)) {
                PIOS_Assert(0);
            }
        }
#endif /* PIOS_INCLUDE_DEBUG_CONSOLE */
#endif /* PIOS_INCLUDE_COM */

        break;
    }
#endif /* PIOS_INCLUDE_USB_CDC */

#if defined(PIOS_INCLUDE_USB_HID)
    /* Configure the usb HID port */
    uint8_t hwsettings_usb_hidport;
    HwSettingsUSB_HIDPortGet(&hwsettings_usb_hidport);

    if (!usb_hid_present) {
        /* Force HID port function to disabled if we haven't advertised HID in our USB descriptor */
        hwsettings_usb_hidport = HWSETTINGS_USB_HIDPORT_DISABLED;
    }

    switch (hwsettings_usb_hidport) {
    case HWSETTINGS_USB_HIDPORT_DISABLED:
        break;
    case HWSETTINGS_USB_HIDPORT_USBTELEMETRY:
#if defined(PIOS_INCLUDE_COM)
        {
            uint8_t *rx_buffer = (uint8_t *)pios_malloc(PIOS_COM_TELEM_USB_RX_BUF_LEN);
            uint8_t *tx_buffer = (uint8_t *)pios_malloc(PIOS_COM_TELEM_USB_TX_BUF_LEN);
            PIOS_Assert(rx_buffer);
            PIOS_Assert(tx_buffer);
            if (PIOS_COM_Init(&pios_com_telem_usb_id, &pios_usb_hid_com_driver, pios_usb_hid_id,
                              rx_buffer, PIOS_COM_TELEM_USB_RX_BUF_LEN,
                              tx_buffer, PIOS_COM_TELEM_USB_TX_BUF_LEN)) {
                PIOS_Assert(0);
            }
        }
#endif /* PIOS_INCLUDE_COM */
        break;
    }

#endif /* PIOS_INCLUDE_USB_HID */

    if (usb_hid_present || usb_cdc_present) {
        PIOS_USBHOOK_Activate();
    }
#endif /* PIOS_INCLUDE_USB */

    /* Configure IO ports */
    uint8_t hwsettings_DSMxBind;
    HwSettingsDSMxBindGet(&hwsettings_DSMxBind);

    /* Configure main USART port */
    uint8_t hwsettings_mainport;
    HwSettingsRM_MainPortGet(&hwsettings_mainport);
    switch (hwsettings_mainport) {
    case HWSETTINGS_RM_MAINPORT_DISABLED:
        break;
    case HWSETTINGS_RM_MAINPORT_TELEMETRY:
        PIOS_Board_configure_com(&pios_usart_main_cfg, PIOS_COM_TELEM_RF_RX_BUF_LEN, PIOS_COM_TELEM_RF_TX_BUF_LEN, &pios_usart_com_driver, &pios_com_telem_rf_id);
        break;
    case HWSETTINGS_RM_MAINPORT_GPS:
        PIOS_Board_configure_com(&pios_usart_main_cfg, PIOS_COM_GPS_RX_BUF_LEN, PIOS_COM_GPS_TX_BUF_LEN, &pios_usart_com_driver, &pios_com_gps_id);
        break;
    case HWSETTINGS_RM_MAINPORT_SBUS:
#if defined(PIOS_INCLUDE_SBUS)
        {
            uint32_t pios_usart_sbus_id;
            if (PIOS_USART_Init(&pios_usart_sbus_id, &pios_usart_sbus_main_cfg)) {
                PIOS_Assert(0);
            }

            uint32_t pios_sbus_id;
            if (PIOS_SBus_Init(&pios_sbus_id, &pios_sbus_cfg, &pios_usart_com_driver, pios_usart_sbus_id)) {
                PIOS_Assert(0);
            }

            uint32_t pios_sbus_rcvr_id;
            if (PIOS_RCVR_Init(&pios_sbus_rcvr_id, &pios_sbus_rcvr_driver, pios_sbus_id)) {
                PIOS_Assert(0);
            }
            pios_rcvr_group_map[MANUALCONTROLSETTINGS_CHANNELGROUPS_SBUS] = pios_sbus_rcvr_id;
        }
#endif
        break;
    case HWSETTINGS_RM_MAINPORT_DSM:
    {
        // Force binding to zero on the main port
        hwsettings_DSMxBind = 0;

        // TODO: Define the various Channelgroup for Revo dsm inputs and handle here
        PIOS_Board_configure_dsm(&pios_usart_dsm_main_cfg, &pios_dsm_main_cfg,
                                 &pios_usart_com_driver, MANUALCONTROLSETTINGS_CHANNELGROUPS_DSMMAINPORT, &hwsettings_DSMxBind);
    }
    break;
    case HWSETTINGS_RM_MAINPORT_DEBUGCONSOLE:
#if defined(PIOS_INCLUDE_DEBUG_CONSOLE)
        {
            PIOS_Board_configure_com(&pios_usart_main_cfg, 0, PIOS_COM_DEBUGCONSOLE_TX_BUF_LEN, &pios_usart_com_driver, &pios_com_debug_id);
        }
#endif /* PIOS_INCLUDE_DEBUG_CONSOLE */
        break;
    case HWSETTINGS_RM_MAINPORT_COMBRIDGE:
        PIOS_Board_configure_com(&pios_usart_main_cfg, PIOS_COM_BRIDGE_RX_BUF_LEN, PIOS_COM_BRIDGE_TX_BUF_LEN, &pios_usart_com_driver, &pios_com_bridge_id);
        break;
    case HWSETTINGS_RM_MAINPORT_OSDHK:
        PIOS_Board_configure_com(&pios_usart_hkosd_main_cfg, PIOS_COM_HKOSD_RX_BUF_LEN, PIOS_COM_HKOSD_TX_BUF_LEN, &pios_usart_com_driver, &pios_com_hkosd_id);
        break;
    } /*        hwsettings_rm_mainport */

    if (hwsettings_mainport != HWSETTINGS_RM_MAINPORT_SBUS) {
        GPIO_Init(pios_sbus_cfg.inv.gpio, &pios_sbus_cfg.inv.init);
        GPIO_WriteBit(pios_sbus_cfg.inv.gpio, pios_sbus_cfg.inv.init.GPIO_Pin, pios_sbus_cfg.gpio_inv_disable);
    }

    /* Configure FlexiPort */
    uint8_t hwsettings_flexiport;
    HwSettingsRM_FlexiPortGet(&hwsettings_flexiport);
    switch (hwsettings_flexiport) {
    case HWSETTINGS_RM_FLEXIPORT_DISABLED:
        break;
    case HWSETTINGS_RM_FLEXIPORT_TELEMETRY:
        PIOS_Board_configure_com(&pios_usart_flexi_cfg, PIOS_COM_TELEM_RF_RX_BUF_LEN, PIOS_COM_TELEM_RF_TX_BUF_LEN, &pios_usart_com_driver, &pios_com_telem_rf_id);
        break;
    case HWSETTINGS_RM_FLEXIPORT_I2C:
#if defined(PIOS_INCLUDE_I2C)
        {
            if (PIOS_I2C_Init(&pios_i2c_flexiport_adapter_id, &pios_i2c_flexiport_adapter_cfg)) {
                PIOS_Assert(0);
            }
        }
#endif /* PIOS_INCLUDE_I2C */
        break;
    case HWSETTINGS_RM_FLEXIPORT_GPS:
        PIOS_Board_configure_com(&pios_usart_flexi_cfg, PIOS_COM_GPS_RX_BUF_LEN, PIOS_COM_GPS_TX_BUF_LEN, &pios_usart_com_driver, &pios_com_gps_id);
        break;
    case HWSETTINGS_RM_FLEXIPORT_DSM:
        // TODO: Define the various Channelgroup for Revo dsm inputs and handle here
        PIOS_Board_configure_dsm(&pios_usart_dsm_flexi_cfg, &pios_dsm_flexi_cfg,
                                 &pios_usart_com_driver, MANUALCONTROLSETTINGS_CHANNELGROUPS_DSMFLEXIPORT, &hwsettings_DSMxBind);
        break;
    case HWSETTINGS_RM_FLEXIPORT_DEBUGCONSOLE:
#if defined(PIOS_INCLUDE_DEBUG_CONSOLE)
        {
            PIOS_Board_configure_com(&pios_usart_main_cfg, 0, PIOS_COM_DEBUGCONSOLE_TX_BUF_LEN, &pios_usart_com_driver, &pios_com_debug_id);
        }
#endif /* PIOS_INCLUDE_DEBUG_CONSOLE */
        break;
    case HWSETTINGS_RM_FLEXIPORT_COMBRIDGE:
        PIOS_Board_configure_com(&pios_usart_flexi_cfg, PIOS_COM_BRIDGE_RX_BUF_LEN, PIOS_COM_BRIDGE_TX_BUF_LEN, &pios_usart_com_driver, &pios_com_bridge_id);
        break;
    case HWSETTINGS_RM_FLEXIPORT_OSDHK:
        PIOS_Board_configure_com(&pios_usart_hkosd_flexi_cfg, PIOS_COM_HKOSD_RX_BUF_LEN, PIOS_COM_HKOSD_TX_BUF_LEN, &pios_usart_com_driver, &pios_com_hkosd_id);
        break;
    case HWSETTINGS_RM_FLEXIPORT_SRXL:
#if defined(PIOS_INCLUDE_SRXL)
        {
            uint32_t pios_usart_srxl_id;
            if (PIOS_USART_Init(&pios_usart_srxl_id, &pios_usart_srxl_flexi_cfg)) {
                PIOS_Assert(0);
            }

            uint32_t pios_srxl_id;
            if (PIOS_SRXL_Init(&pios_srxl_id, &pios_usart_com_driver, pios_usart_srxl_id)) {
                PIOS_Assert(0);
            }

            uint32_t pios_srxl_rcvr_id;
            if (PIOS_RCVR_Init(&pios_srxl_rcvr_id, &pios_srxl_rcvr_driver, pios_srxl_id)) {
                PIOS_Assert(0);
            }
            pios_rcvr_group_map[MANUALCONTROLSETTINGS_CHANNELGROUPS_SRXL] = pios_srxl_rcvr_id;
        }
#endif
        break;
<<<<<<< HEAD
    case HWSETTINGS_RM_FLEXIPORT_HOTTSUMD:
    case HWSETTINGS_RM_FLEXIPORT_HOTTSUMH:
#if defined(PIOS_INCLUDE_HOTT)
        {
            uint32_t pios_usart_hott_id;
            if (PIOS_USART_Init(&pios_usart_hott_id, &pios_usart_hott_flexi_cfg)) {
                PIOS_Assert(0);
            }

            uint32_t pios_hott_id;
            if (PIOS_HOTT_Init(&pios_hott_id, &pios_usart_com_driver, pios_usart_hott_id,
            		hwsettings_flexiport == HWSETTINGS_RM_FLEXIPORT_HOTTSUMD ? PIOS_HOTT_PROTO_SUMD : PIOS_HOTT_PROTO_SUMH)) {
                PIOS_Assert(0);
            }

            uint32_t pios_hott_rcvr_id;
            if (PIOS_RCVR_Init(&pios_hott_rcvr_id, &pios_hott_rcvr_driver, pios_hott_id)) {
                PIOS_Assert(0);
            }
            pios_rcvr_group_map[MANUALCONTROLSETTINGS_CHANNELGROUPS_HOTT] = pios_hott_rcvr_id;
        }
#endif /* PIOS_INCLUDE_HOTT */
        break;
=======
    case HWSETTINGS_RM_FLEXIPORT_EXBUS:
#if defined(PIOS_INCLUDE_EXBUS)
        {
            uint32_t pios_usart_exbus_id;
            if (PIOS_USART_Init(&pios_usart_exbus_id, &pios_usart_exbus_flexi_cfg)) {
                PIOS_Assert(0);
            }

            uint32_t pios_exbus_id;
            if (PIOS_EXBUS_Init(&pios_exbus_id, &pios_usart_com_driver, pios_usart_exbus_id)) {
                PIOS_Assert(0);
            }

            uint32_t pios_exbus_rcvr_id;
            if (PIOS_RCVR_Init(&pios_exbus_rcvr_id, &pios_exbus_rcvr_driver, pios_exbus_id)) {
                PIOS_Assert(0);
            }
            pios_rcvr_group_map[MANUALCONTROLSETTINGS_CHANNELGROUPS_EXBUS] = pios_exbus_rcvr_id;
        }
#endif /* PIOS_INCLUDE_EXBUS */
        break;

>>>>>>> c48c46b8
    } /* hwsettings_rm_flexiport */


#if defined(PIOS_INCLUDE_PWM) || defined(PIOS_INCLUDE_PWM)

    const struct pios_servo_cfg *pios_servo_cfg;
    // default to servo outputs only
    pios_servo_cfg = &pios_servo_cfg_out;
#endif

    /* Configure the receiver port*/
    uint8_t hwsettings_rcvrport;
    HwSettingsRM_RcvrPortGet(&hwsettings_rcvrport);
    //
    switch (hwsettings_rcvrport) {
    case HWSETTINGS_RM_RCVRPORT_DISABLED:
        break;
    case HWSETTINGS_RM_RCVRPORT_PWM:
#if defined(PIOS_INCLUDE_PWM)
        /* Set up the receiver port.  Later this should be optional */
        PIOS_Board_configure_pwm(&pios_pwm_cfg);
#endif /* PIOS_INCLUDE_PWM */
        break;
    case HWSETTINGS_RM_RCVRPORT_PPM:
    case HWSETTINGS_RM_RCVRPORT_PPMOUTPUTS:
    case HWSETTINGS_RM_RCVRPORT_PPMPWM:
#if defined(PIOS_INCLUDE_PPM)
        if (hwsettings_rcvrport == HWSETTINGS_RM_RCVRPORT_PPMOUTPUTS) {
            // configure servo outputs and the remaining 5 inputs as outputs
            pios_servo_cfg = &pios_servo_cfg_out_in_ppm;
        }

        PIOS_Board_configure_ppm(&pios_ppm_cfg);

        break;
#endif /* PIOS_INCLUDE_PPM */
    case HWSETTINGS_RM_RCVRPORT_OUTPUTS:
        // configure only the servo outputs
        pios_servo_cfg = &pios_servo_cfg_out_in;
        break;
    }


#if defined(PIOS_INCLUDE_GCSRCVR)
    GCSReceiverInitialize();
    uint32_t pios_gcsrcvr_id;
    PIOS_GCSRCVR_Init(&pios_gcsrcvr_id);
    uint32_t pios_gcsrcvr_rcvr_id;
    if (PIOS_RCVR_Init(&pios_gcsrcvr_rcvr_id, &pios_gcsrcvr_rcvr_driver, pios_gcsrcvr_id)) {
        PIOS_Assert(0);
    }
    pios_rcvr_group_map[MANUALCONTROLSETTINGS_CHANNELGROUPS_GCS] = pios_gcsrcvr_rcvr_id;
#endif /* PIOS_INCLUDE_GCSRCVR */

#ifdef PIOS_INCLUDE_WS2811
#include <pios_ws2811.h>
    HwSettingsWS2811LED_OutOptions ws2811_pin_settings;
    HwSettingsWS2811LED_OutGet(&ws2811_pin_settings);

    // No other choices but servo pin 1 on nano
    if (ws2811_pin_settings != HWSETTINGS_WS2811LED_OUT_DISABLED) {
        pios_tim_servoport_all_pins[0] = dummmy_timer; // free timer 1
        PIOS_WS2811_Init(&pios_ws2811_cfg, &pios_ws2811_pin_cfg[0]);
    }
#endif // PIOS_INCLUDE_WS2811


#ifndef PIOS_ENABLE_DEBUG_PINS
    // pios_servo_cfg points to the correct configuration based on input port settings
    PIOS_Servo_Init(pios_servo_cfg);
#else
    PIOS_DEBUG_Init(pios_tim_servoport_all_pins, NELEMENTS(pios_tim_servoport_all_pins));
#endif

    PIOS_DELAY_WaitmS(50);

#if defined(PIOS_INCLUDE_ADC)
    PIOS_ADC_Init(&pios_adc_cfg);
#endif

#if defined(PIOS_INCLUDE_MPU9250)
    PIOS_MPU9250_Init(pios_spi_gyro_id, 0, &pios_mpu9250_cfg);
    PIOS_MPU9250_CONFIG_Configure();
    PIOS_MPU9250_MainRegister();
    PIOS_MPU9250_MagRegister();
#endif

#if defined(PIOS_INCLUDE_MS5611)
    PIOS_MS5611_Init(&pios_ms5611_cfg, pios_i2c_pressure_adapter_id);
    PIOS_MS5611_Register();
#endif

#ifdef PIOS_INCLUDE_ADC
    uint8_t adc_config[HWSETTINGS_ADCROUTING_NUMELEM];
    HwSettingsADCRoutingArrayGet(adc_config);
    for (uint32_t i = 0; i < HWSETTINGS_ADCROUTING_NUMELEM; i++) {
        if (adc_config[i] != HWSETTINGS_ADCROUTING_DISABLED) {
            PIOS_ADC_PinSetup(i);
        }
    }
#endif

    // Attach the board config check hook
    SANITYCHECK_AttachHook(&RevoNanoConfigHook);
    // trigger a config check if actuatorsettings are updated
    ActuatorSettingsInitialize();
    ActuatorSettingsConnectCallback(ActuatorSettingsUpdatedCb);
}

SystemAlarmsExtendedAlarmStatusOptions RevoNanoConfigHook()
{
    // inhibit usage of oneshot for non supported RECEIVER port modes
    uint8_t recmode;

    HwSettingsRM_RcvrPortGet(&recmode);
    uint8_t modes[ACTUATORSETTINGS_BANKMODE_NUMELEM];
    ActuatorSettingsBankModeGet(modes);

    switch ((HwSettingsRM_RcvrPortOptions)recmode) {
    // Those modes allows oneshot usage
    case HWSETTINGS_RM_RCVRPORT_DISABLED:
    case HWSETTINGS_RM_RCVRPORT_PPM:
    case HWSETTINGS_RM_RCVRPORT_PPMOUTPUTS:
    case HWSETTINGS_RM_RCVRPORT_OUTPUTS:
        return SYSTEMALARMS_EXTENDEDALARMSTATUS_NONE;

    // inhibit oneshot for the following modes
    case HWSETTINGS_RM_RCVRPORT_PWM:
        for (uint8_t i = 0; i < ACTUATORSETTINGS_BANKMODE_NUMELEM; i++) {
            if (modes[i] == ACTUATORSETTINGS_BANKMODE_PWMSYNC ||
                modes[i] == ACTUATORSETTINGS_BANKMODE_ONESHOT125) {
                return SYSTEMALARMS_EXTENDEDALARMSTATUS_UNSUPPORTEDCONFIG_ONESHOT;;
            }
        }

        return SYSTEMALARMS_EXTENDEDALARMSTATUS_NONE;

    default:
        break;
    }

    return SYSTEMALARMS_EXTENDEDALARMSTATUS_UNSUPPORTEDCONFIG_ONESHOT;;
}

// trigger a configuration check if ActuatorSettings are changed.
void ActuatorSettingsUpdatedCb(__attribute__((unused)) UAVObjEvent *ev)
{
    configuration_check();
}
/**
 * @}
 * @}
 */<|MERGE_RESOLUTION|>--- conflicted
+++ resolved
@@ -667,7 +667,7 @@
         }
 #endif
         break;
-<<<<<<< HEAD
+
     case HWSETTINGS_RM_FLEXIPORT_HOTTSUMD:
     case HWSETTINGS_RM_FLEXIPORT_HOTTSUMH:
 #if defined(PIOS_INCLUDE_HOTT)
@@ -691,7 +691,7 @@
         }
 #endif /* PIOS_INCLUDE_HOTT */
         break;
-=======
+
     case HWSETTINGS_RM_FLEXIPORT_EXBUS:
 #if defined(PIOS_INCLUDE_EXBUS)
         {
@@ -714,7 +714,6 @@
 #endif /* PIOS_INCLUDE_EXBUS */
         break;
 
->>>>>>> c48c46b8
     } /* hwsettings_rm_flexiport */
 
 
