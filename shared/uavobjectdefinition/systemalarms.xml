<xml>
    <object name="SystemAlarms" singleinstance="true" settings="false">
        <description>Alarms from OpenPilot to indicate failure conditions or warnings.  Set by various modules.</description>
<<<<<<< HEAD
        <field name="Alarm" units="" type="enum" options="Uninitialised,OK,Warning,Error,Critical"
        elementnames="OutOfMemory,StackOverflow,CPUOverload,EventSystem,Telemetry,ManualControl,Actuator,Attitude,Sensors,Stabilization,Guidance,Battery,FlightTime,I2C,GPS,BootFault,Power" defaultvalue="Uninitialised"/>
=======
        <field name="Alarm" units="" type="enum" options="Uninitialised,OK,Warning,Error,Critical" defaultvalue="Uninitialised">
		<elementnames>
			<elementname>OutOfMemory</elementname>
			<elementname>CPUOverload</elementname>
			<elementname>StackOverflow</elementname>
			<elementname>SystemConfiguration</elementname>
			<elementname>EventSystem</elementname>
			<elementname>Telemetry</elementname>
			<elementname>ManualControl</elementname>
			<elementname>Actuator</elementname>
			<elementname>Attitude</elementname>
			<elementname>Sensors</elementname>
			<elementname>Stabilization</elementname>
			<elementname>Guidance</elementname>
			<elementname>Battery</elementname>
			<elementname>FlightTime</elementname>
			<elementname>I2C</elementname>
			<elementname>GPS</elementname>
			<elementname>BootFault</elementname>
		</elementnames>
	</field>
>>>>>>> 35509ee9
        <access gcs="readwrite" flight="readwrite"/>
        <telemetrygcs acked="true" updatemode="onchange" period="0"/>
        <telemetryflight acked="true" updatemode="onchange" period="0"/>
        <logging updatemode="periodic" period="1000"/>
    </object>
</xml>
<|MERGE_RESOLUTION|>--- conflicted
+++ resolved
@@ -1,35 +1,31 @@
-<xml>
-    <object name="SystemAlarms" singleinstance="true" settings="false">
-        <description>Alarms from OpenPilot to indicate failure conditions or warnings.  Set by various modules.</description>
-<<<<<<< HEAD
-        <field name="Alarm" units="" type="enum" options="Uninitialised,OK,Warning,Error,Critical"
-        elementnames="OutOfMemory,StackOverflow,CPUOverload,EventSystem,Telemetry,ManualControl,Actuator,Attitude,Sensors,Stabilization,Guidance,Battery,FlightTime,I2C,GPS,BootFault,Power" defaultvalue="Uninitialised"/>
-=======
-        <field name="Alarm" units="" type="enum" options="Uninitialised,OK,Warning,Error,Critical" defaultvalue="Uninitialised">
-		<elementnames>
-			<elementname>OutOfMemory</elementname>
-			<elementname>CPUOverload</elementname>
-			<elementname>StackOverflow</elementname>
-			<elementname>SystemConfiguration</elementname>
-			<elementname>EventSystem</elementname>
-			<elementname>Telemetry</elementname>
-			<elementname>ManualControl</elementname>
-			<elementname>Actuator</elementname>
-			<elementname>Attitude</elementname>
-			<elementname>Sensors</elementname>
-			<elementname>Stabilization</elementname>
-			<elementname>Guidance</elementname>
-			<elementname>Battery</elementname>
-			<elementname>FlightTime</elementname>
-			<elementname>I2C</elementname>
-			<elementname>GPS</elementname>
-			<elementname>BootFault</elementname>
-		</elementnames>
-	</field>
->>>>>>> 35509ee9
-        <access gcs="readwrite" flight="readwrite"/>
-        <telemetrygcs acked="true" updatemode="onchange" period="0"/>
-        <telemetryflight acked="true" updatemode="onchange" period="0"/>
-        <logging updatemode="periodic" period="1000"/>
-    </object>
-</xml>
+<xml>
+    <object name="SystemAlarms" singleinstance="true" settings="false">
+        <description>Alarms from OpenPilot to indicate failure conditions or warnings.  Set by various modules.</description>
+        <field name="Alarm" units="" type="enum" options="Uninitialised,OK,Warning,Error,Critical" defaultvalue="Uninitialised">
+		<elementnames>
+			<elementname>OutOfMemory</elementname>
+			<elementname>StackOverflow</elementname>
+			<elementname>CPUOverload</elementname>
+			<elementname>SystemConfiguration</elementname>
+			<elementname>EventSystem</elementname>
+			<elementname>Telemetry</elementname>
+			<elementname>ManualControl</elementname>
+			<elementname>Actuator</elementname>
+			<elementname>Attitude</elementname>
+			<elementname>Sensors</elementname>
+			<elementname>Stabilization</elementname>
+			<elementname>Guidance</elementname>
+			<elementname>Battery</elementname>
+			<elementname>FlightTime</elementname>
+			<elementname>I2C</elementname>
+			<elementname>GPS</elementname>
+			<elementname>BootFault</elementname>
+			<elementname>Power</elementname>
+		</elementnames>
+	</field>
+        <access gcs="readwrite" flight="readwrite"/>
+        <telemetrygcs acked="true" updatemode="onchange" period="0"/>
+        <telemetryflight acked="true" updatemode="onchange" period="0"/>
+        <logging updatemode="periodic" period="1000"/>
+    </object>
+</xml>