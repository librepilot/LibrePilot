--- conflicted
+++ resolved
@@ -59,10 +59,6 @@
 using namespace Utils;
 
 namespace Welcome {
-<<<<<<< HEAD
-
-=======
->>>>>>> b918d438
 WelcomeMode::WelcomeMode() :
     m_widget(NULL),
     m_priority(Core::Constants::P_MODE_WELCOME),
@@ -85,12 +81,7 @@
 }
 
 WelcomeMode::~WelcomeMode()
-<<<<<<< HEAD
-{
-}
-=======
 {}
->>>>>>> b918d438
 
 QString WelcomeMode::name() const
 {
