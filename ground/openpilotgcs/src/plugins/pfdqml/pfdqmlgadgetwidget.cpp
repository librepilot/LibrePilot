--- conflicted
+++ resolved
@@ -162,11 +162,7 @@
 
 void PfdQmlGadgetWidget::setOpenGLEnabled(bool arg)
 {
-<<<<<<< HEAD
-        setTerrainEnabled(m_terrainEnabled);
-=======
     setTerrainEnabled(m_terrainEnabled);
->>>>>>> 2f2cff3d
 }
 
 // Switch between PositionState UAVObject position
