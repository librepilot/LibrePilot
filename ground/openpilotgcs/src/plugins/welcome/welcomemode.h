/**
 ******************************************************************************
 *
 * @file       welcomemode.h
 * @author     The OpenPilot Team, http://www.openpilot.org Copyright (C) 2010.
 *             Parts by Nokia Corporation (qt-info@nokia.com) Copyright (C) 2009.
 * @addtogroup GCSPlugins GCS Plugins
 * @{
 * @addtogroup WelcomePlugin Welcome Plugin
 * @{
 * @brief The GCS Welcome plugin
 *****************************************************************************/
/*
 * This program is free software; you can redistribute it and/or modify
 * it under the terms of the GNU General Public License as published by
 * the Free Software Foundation; either version 3 of the License, or
 * (at your option) any later version.
 *
 * This program is distributed in the hope that it will be useful, but
 * WITHOUT ANY WARRANTY; without even the implied warranty of MERCHANTABILITY
 * or FITNESS FOR A PARTICULAR PURPOSE. See the GNU General Public License
 * for more details.
 *
 * You should have received a copy of the GNU General Public License along
 * with this program; if not, write to the Free Software Foundation, Inc.,
 * 59 Temple Place, Suite 330, Boston, MA 02111-1307 USA
 */

#ifndef WELCOMEMODE_H
#define WELCOMEMODE_H

#include "version_info/version_info.h"
#include "welcome_global.h"

#include <coreplugin/imode.h>

QT_BEGIN_NAMESPACE
class QWidget;
class QUrl;
class QNetworkReply;
QT_END_NAMESPACE

namespace Welcome {
<<<<<<< HEAD

=======
>>>>>>> b918d438
class WELCOME_EXPORT WelcomeMode : public Core::IMode {
    Q_OBJECT Q_PROPERTY(QString versionString READ versionString CONSTANT)
    Q_PROPERTY(QString newVersionText READ newVersionText NOTIFY newVersionTextChanged)

public:
    WelcomeMode();
    ~WelcomeMode();

    // IMode
    QString name() const;
    QIcon icon() const;
    int priority() const;
    QWidget *widget();
    const char *uniqueModeName() const;
    QList<int> context() const;
    void activated();
    QString contextHelpId() const
    {
        return QLatin1String("OpenPilot GCS");
    }
    void setPriority(int priority)
    {
        m_priority = priority;
    }
    QString versionString() const
    {
        return tr("OpenPilot GCS Version: %1 ").arg(VersionInfo::tagOrHash8());
    }
    QString newVersionText() const
    {
        return m_newVersionText;
    }

signals:
    void newVersionTextChanged();

public slots:
    void openUrl(const QString &url);
    void openPage(const QString &page);
    void triggerAction(const QString &actionId);

private:
    QWidget *m_widget;
    int m_priority;
    QString m_newVersionText;

private slots:
    void networkResponseReady(QNetworkReply *reply);
};
} // namespace Welcome

#endif // WELCOMEMODE_H<|MERGE_RESOLUTION|>--- conflicted
+++ resolved
@@ -41,10 +41,6 @@
 QT_END_NAMESPACE
 
 namespace Welcome {
-<<<<<<< HEAD
-
-=======
->>>>>>> b918d438
 class WELCOME_EXPORT WelcomeMode : public Core::IMode {
     Q_OBJECT Q_PROPERTY(QString versionString READ versionString CONSTANT)
     Q_PROPERTY(QString newVersionText READ newVersionText NOTIFY newVersionTextChanged)
