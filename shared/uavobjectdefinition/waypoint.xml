<xml>
    <object name="Waypoint" singleinstance="false" settings="false" category="Navigation">
        <description>A waypoint the aircraft can try and hit.  Used by the @ref PathPlanner module</description>

        <field name="Position" units="m" type="float" elementnames="North, East, Down"/>
        <field name="Velocity" units="m/s" type="float" elements="1"/>
        <field name="Action" units="" type="uint8" elements="1" />

        <access gcs="readwrite" flight="readwrite"/>
        <telemetrygcs acked="true" updatemode="manual" period="0"/>
<<<<<<< HEAD
        <telemetryflight acked="true" updatemode="manual" period="0"/>
        <logging updatemode="periodic" period="1000"/>
=======
        <telemetryflight acked="false" updatemode="periodic" period="4000"/>
	<logging updatemode="manual" period="0"/>
>>>>>>> 8a742179
    </object>
</xml><|MERGE_RESOLUTION|>--- conflicted
+++ resolved
@@ -8,12 +8,7 @@
 
         <access gcs="readwrite" flight="readwrite"/>
         <telemetrygcs acked="true" updatemode="manual" period="0"/>
-<<<<<<< HEAD
         <telemetryflight acked="true" updatemode="manual" period="0"/>
-        <logging updatemode="periodic" period="1000"/>
-=======
-        <telemetryflight acked="false" updatemode="periodic" period="4000"/>
-	<logging updatemode="manual" period="0"/>
->>>>>>> 8a742179
+        <logging updatemode="manual" period="0"/>
     </object>
 </xml>