--- conflicted
+++ resolved
@@ -3,11 +3,7 @@
  * @addtogroup OpenPilotModules OpenPilot Modules
  * @{
  * @addtogroup AltitudeModule Altitude Module
-<<<<<<< HEAD
  * @brief Communicate with BMP085 and update @ref BaroSensor "BaroSensor UAV Object"
-=======
- * @brief Communicate with BMP085 and update @ref BaroAltitude "BaroAltitude UAV Object"
->>>>>>> 900f643b
  * @{
  *
  * @file       altitude.c
@@ -43,11 +39,7 @@
 #include <openpilot.h>
 
 #include "altitude.h"
-<<<<<<< HEAD
 #include "barosensor.h" // object that will be updated by the module
-=======
-#include "baroaltitude.h" // object that will be updated by the module
->>>>>>> 900f643b
 #if defined(PIOS_INCLUDE_HCSR04)
 #include "sonaraltitude.h" // object that will be updated by the module
 #endif
@@ -84,11 +76,7 @@
  */
 int32_t AltitudeInitialize()
 {
-<<<<<<< HEAD
     BaroSensorInitialize();
-=======
-    BaroAltitudeInitialize();
->>>>>>> 900f643b
 #if defined(PIOS_INCLUDE_HCSR04)
     SonarAltitudeInitialize();
 #endif
@@ -100,11 +88,7 @@
  */
 static void altitudeTask(__attribute__((unused)) void *parameters)
 {
-<<<<<<< HEAD
     BaroSensorData data;
-=======
-    BaroAltitudeData data;
->>>>>>> 900f643b
 
 #if defined(PIOS_INCLUDE_HCSR04)
     SonarAltitudeData sonardata;
@@ -174,14 +158,6 @@
         temp  = PIOS_MS5611_GetTemperature();
         press = PIOS_MS5611_GetPressure();
 
-<<<<<<< HEAD
-        data.Temperature = temp;
-        data.Pressure    = press;
-        data.Altitude    = 44330.0f * (1.0f - powf(data.Pressure / MS5611_P0, (1.0f / 5.255f)));
-
-        // Update the AltitudeActual UAVObject
-        BaroSensorSet(&data);
-=======
 
         float altitude = 44330.0f * (1.0f - powf(press / MS5611_P0, (1.0f / 5.255f)));
 
@@ -189,10 +165,9 @@
             data.Altitude    = altitude;
             data.Temperature = temp;
             data.Pressure    = press;
-            // Update the AltitudeActual UAVObject
-            BaroAltitudeSet(&data);
+            // Update the BasoSensor UAVObject
+            BaroSensorSet(&data);
         }
->>>>>>> 900f643b
     }
 }
 
