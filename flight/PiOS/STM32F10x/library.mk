#
# Rules to (help) build the F10x device support.
#

# Directory containing this makefile
PIOS_DEVLIB		:= $(dir $(lastword $(MAKEFILE_LIST)))

# Linker scripts path (contains board-specific scripts)
LINKER_SCRIPTS_PATH	=  $(PIOS_DEVLIB)

# Compiler options implied by the F10x
CDEFS			+= -DSTM32F10X -DSTM32F10X_$(MODEL)
CDEFS 			+= -DUSE_STDPERIPH_DRIVER
CDEFS			+= -DARM_MATH_CM3
ARCHFLAGS		+= -mcpu=cortex-m3 --specs=nano.specs

# Board-specific startup files
ASRC			+= $(PIOS_DEVLIB)startup_stm32f10x_$(MODEL)$(MODEL_SUFFIX).S

# PIOS device library source and includes
SRC			+= $(sort $(wildcard $(PIOS_DEVLIB)*.c))

# CMSIS for the F1
include $(PIOS)/Common/Libraries/CMSIS2/library.mk
CMSIS_DIR		= $(PIOS_DEVLIB)Libraries/CMSIS/Core/CM3
SRC			+= $(CMSIS_DIR)/core_cm3.c
SRC			+= $(CMSIS_DIR)/system_stm32f10x.c
EXTRAINCDIRS		+= $(CMSIS_DIR)

# ST Peripheral library
PERIPHLIB		=  $(PIOS_DEVLIB)Libraries/STM32F10x_StdPeriph_Driver
SRC			+= $(sort $(wildcard $(PERIPHLIB)/src/*.c))
EXTRAINCDIRS		+= $(PERIPHLIB)/inc

# ST USB Device library
USBDEVLIB		=  $(PIOS_DEVLIB)Libraries/STM32_USB-FS-Device_Driver
SRC			+= $(sort $(wildcard $(USBDEVLIB)/src/*.c))
EXTRAINCDIRS		+= $(USBDEVLIB)/inc

#
# FreeRTOS
#
# If the application has included the generic FreeRTOS support, then add in
# the device-specific pieces of the code.
#
ifneq ($(FREERTOS_DIR),)
    FREERTOS_PORTDIR	:= $(PIOS_DEVLIB)Libraries/FreeRTOS/Source
<<<<<<< HEAD
    SRC			+= $(sort $(wildcard $(FREERTOS_PORTDIR)/portable/GCC/ARM_CM3/*.c))
    SRC			+= $(sort $(wildcard $(FREERTOS_PORTDIR)/portable/MemMang/heap_1.c))
=======
    SRC			+= $(wildcard $(FREERTOS_PORTDIR)/portable/GCC/ARM_CM3/*.c)
    SRC			+= $(wildcard $(FREERTOS_DIR)/portable/MemMang/heap_1.c)
>>>>>>> 61be4811
    EXTRAINCDIRS	+= $(FREERTOS_PORTDIR)/portable/GCC/ARM_CM3
endif<|MERGE_RESOLUTION|>--- conflicted
+++ resolved
@@ -45,12 +45,7 @@
 #
 ifneq ($(FREERTOS_DIR),)
     FREERTOS_PORTDIR	:= $(PIOS_DEVLIB)Libraries/FreeRTOS/Source
-<<<<<<< HEAD
     SRC			+= $(sort $(wildcard $(FREERTOS_PORTDIR)/portable/GCC/ARM_CM3/*.c))
-    SRC			+= $(sort $(wildcard $(FREERTOS_PORTDIR)/portable/MemMang/heap_1.c))
-=======
-    SRC			+= $(wildcard $(FREERTOS_PORTDIR)/portable/GCC/ARM_CM3/*.c)
-    SRC			+= $(wildcard $(FREERTOS_DIR)/portable/MemMang/heap_1.c)
->>>>>>> 61be4811
+    SRC			+= $(sort $(wildcard $(FREERTOS_DIR)/portable/MemMang/heap_1.c))
     EXTRAINCDIRS	+= $(FREERTOS_PORTDIR)/portable/GCC/ARM_CM3
 endif