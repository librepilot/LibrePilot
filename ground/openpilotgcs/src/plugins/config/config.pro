--- conflicted
+++ resolved
@@ -37,13 +37,8 @@
     configrevowidget.h \
     config_global.h \
     mixercurve.h \
-<<<<<<< HEAD
-    dblspindelegate.h
-=======
     dblspindelegate.h \
-    configautotunewidget.h \
     configrevohwwidget.h
->>>>>>> e0bd933b
 SOURCES += configplugin.cpp \
     configgadgetconfiguration.cpp \
     configgadgetwidget.cpp \
@@ -75,13 +70,8 @@
     outputchannelform.cpp \
     cfg_vehicletypes/vehicleconfig.cpp \
     mixercurve.cpp \
-<<<<<<< HEAD
-    dblspindelegate.cpp
-=======
     dblspindelegate.cpp \
-    configautotunewidget.cpp \
     configrevohwwidget.cpp
->>>>>>> e0bd933b
 FORMS += airframe.ui \
     cc_hw_settings.ui \
     ccpm.ui \
@@ -97,12 +87,7 @@
     revosensors.ui \
     txpid.ui \
     pipxtreme.ui \
-<<<<<<< HEAD
-    mixercurve.ui
-RESOURCES += configgadget.qrc
-=======
     mixercurve.ui \
-    autotune.ui \
     configrevohwwidget.ui
 RESOURCES += configgadget.qrc
 
@@ -111,4 +96,3 @@
 
 
 
->>>>>>> e0bd933b
