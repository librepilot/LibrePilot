/**
 ******************************************************************************
 *
 * @file       configoutputwidget.cpp
 * @author     E. Lafargue & The OpenPilot Team, http://www.openpilot.org Copyright (C) 2010.
 * @addtogroup GCSPlugins GCS Plugins
 * @{
 * @addtogroup ConfigPlugin Config Plugin
 * @{
 * @brief Servo output configuration panel for the config gadget
 *****************************************************************************/
/*
 * This program is free software; you can redistribute it and/or modify
 * it under the terms of the GNU General Public License as published by
 * the Free Software Foundation; either version 3 of the License, or
 * (at your option) any later version.
 *
 * This program is distributed in the hope that it will be useful, but
 * WITHOUT ANY WARRANTY; without even the implied warranty of MERCHANTABILITY
 * or FITNESS FOR A PARTICULAR PURPOSE. See the GNU General Public License
 * for more details.
 *
 * You should have received a copy of the GNU General Public License along
 * with this program; if not, write to the Free Software Foundation, Inc.,
 * 59 Temple Place, Suite 330, Boston, MA 02111-1307 USA
 */

#include "configoutputwidget.h"
#include "outputchannelform.h"
#include "configvehicletypewidget.h"

#include "mixersettings.h"
#include "actuatorcommand.h"
#include "actuatorsettings.h"
#include "systemsettings.h"
#include "uavsettingsimportexport/uavsettingsimportexportfactory.h"
#include <extensionsystem/pluginmanager.h>
#include <coreplugin/generalsettings.h>

#include <QDebug>
#include <QStringList>
#include <QWidget>
#include <QTextEdit>
#include <QVBoxLayout>
#include <QPushButton>
#include <QMessageBox>
#include <QDesktopServices>
#include <QUrl>

ConfigOutputWidget::ConfigOutputWidget(QWidget *parent) : ConfigTaskWidget(parent)
{
    ui = new Ui_OutputWidget();
    ui->setupUi(this);

<<<<<<< HEAD
    ui->gvWarning->setScene(new QGraphicsScene(this));
=======
>>>>>>> ad42ca7f
    ui->gvFrame->setVisible(false);

    ExtensionSystem::PluginManager *pm = ExtensionSystem::PluginManager::instance();
    Core::Internal::GeneralSettings *settings = pm->getObject<Core::Internal::GeneralSettings>();
    if (!settings->useExpertMode()) {
        ui->saveRCOutputToRAM->setVisible(false);
    }

    UAVSettingsImportExportFactory *importexportplugin = pm->getObject<UAVSettingsImportExportFactory>();
    connect(importexportplugin, SIGNAL(importAboutToBegin()), this, SLOT(stopTests()));

    connect(ui->channelOutTest, SIGNAL(toggled(bool)), this, SLOT(runChannelTests(bool)));

    // Configure the task widget
    // Connect the help button
    connect(ui->outputHelp, SIGNAL(clicked()), this, SLOT(openHelp()));

    addApplySaveButtons(ui->saveRCOutputToRAM, ui->saveRCOutputToSD);

    // Track the ActuatorSettings object
    addUAVObject("ActuatorSettings");

    // NOTE: we have channel indices from 0 to 9, but the convention for OP is Channel 1 to Channel 10.
    // Register for ActuatorSettings changes:
    for (unsigned int i = 0; i < ActuatorCommand::CHANNEL_NUMELEM; i++) {
        OutputChannelForm *form = new OutputChannelForm(i, this);
        form->moveTo(*(ui->channelLayout));

        connect(ui->channelOutTest, SIGNAL(toggled(bool)), form, SLOT(enableChannelTest(bool)));
        connect(form, SIGNAL(channelChanged(int, int)), this, SLOT(sendChannelTest(int, int)));

        addWidget(form->ui.actuatorMin);
        addWidget(form->ui.actuatorNeutral);
        addWidget(form->ui.actuatorMax);
        addWidget(form->ui.actuatorRev);
        addWidget(form->ui.actuatorLink);
    }

    // Associate the buttons with their UAVO fields
    addWidget(ui->cb_outputRate6);
    addWidget(ui->cb_outputRate5);
    addWidget(ui->cb_outputRate4);
    addWidget(ui->cb_outputRate3);
    addWidget(ui->cb_outputRate2);
    addWidget(ui->cb_outputRate1);
    addWidget(ui->spinningArmed);

    addWidgetBinding("ActuatorSettings", "BankMode", ui->cb_outputMode1, 0, 0, true);
    addWidgetBinding("ActuatorSettings", "BankMode", ui->cb_outputMode2, 1, 0, true);
    addWidgetBinding("ActuatorSettings", "BankMode", ui->cb_outputMode3, 2, 0, true);
    addWidgetBinding("ActuatorSettings", "BankMode", ui->cb_outputMode4, 3, 0, true);
    addWidgetBinding("ActuatorSettings", "BankMode", ui->cb_outputMode5, 4, 0, true);
    addWidgetBinding("ActuatorSettings", "BankMode", ui->cb_outputMode6, 5, 0, true);

    SystemAlarms *systemAlarmsObj = SystemAlarms::GetInstance(getObjectManager());
    connect(systemAlarmsObj, SIGNAL(objectUpdated(UAVObject *)), this, SLOT(updateWarnings(UAVObject *)));

    disconnect(this, SLOT(refreshWidgetsValues(UAVObject *)));

    populateWidgets();
    refreshWidgetsValues();

    updateEnableControls();
}

ConfigOutputWidget::~ConfigOutputWidget()
{
    SystemAlarms *systemAlarmsObj = SystemAlarms::GetInstance(getObjectManager());

    disconnect(systemAlarmsObj, SIGNAL(objectUpdated(UAVObject *)), this, SLOT(updateWarnings(UAVObject *)));
    // Do nothing
}

void ConfigOutputWidget::enableControls(bool enable)
{
    ConfigTaskWidget::enableControls(enable);

    if (!enable) {
        ui->channelOutTest->setChecked(false);
    }
    ui->channelOutTest->setEnabled(enable);
}

/**
   Force update all channels with the values in the OutputChannelForms.
 */
void ConfigOutputWidget::sendAllChannelTests()
{
    for (unsigned int i = 0; i < ActuatorCommand::CHANNEL_NUMELEM; i++) {
        OutputChannelForm *form = getOutputChannelForm(i);
        sendChannelTest(i, form->neutral());
    }
}

/**
   Toggles the channel testing mode by making the GCS take over
   the ActuatorCommand objects
 */
void ConfigOutputWidget::runChannelTests(bool state)
{
    SystemAlarms *systemAlarmsObj = SystemAlarms::GetInstance(getObjectManager());
    SystemAlarms::DataFields systemAlarms = systemAlarmsObj->getData();

    if (state && systemAlarms.Alarm[SystemAlarms::ALARM_ACTUATOR] != SystemAlarms::ALARM_OK) {
        QMessageBox mbox;
        mbox.setText(QString(tr("The actuator module is in an error state. This can also occur because there are no inputs. "
                                "Please fix these before testing outputs.")));
        mbox.setStandardButtons(QMessageBox::Ok);
        mbox.exec();

        // Unfortunately must cache this since callback will reoccur
        accInitialData = ActuatorCommand::GetInstance(getObjectManager())->getMetadata();

        ui->channelOutTest->setChecked(false);
        return;
    }

    // Confirm this is definitely what they want
    if (state) {
        QMessageBox mbox;
        mbox.setText(QString(tr("This option will start your motors by the amount selected on the sliders regardless of transmitter."
                                "It is recommended to remove any blades from motors. Are you sure you want to do this?")));
        mbox.setStandardButtons(QMessageBox::Yes | QMessageBox::No);
        int retval = mbox.exec();
        if (retval != QMessageBox::Yes) {
            state = false;
            qDebug() << "Cancelled";
            ui->channelOutTest->setChecked(false);
            return;
        }
    }

    ActuatorCommand *obj = ActuatorCommand::GetInstance(getObjectManager());
    UAVObject::Metadata mdata = obj->getMetadata();
    if (state) {
        accInitialData = mdata;
        UAVObject::SetFlightAccess(mdata, UAVObject::ACCESS_READONLY);
        UAVObject::SetFlightTelemetryUpdateMode(mdata, UAVObject::UPDATEMODE_ONCHANGE);
        UAVObject::SetGcsTelemetryAcked(mdata, false);
        UAVObject::SetGcsTelemetryUpdateMode(mdata, UAVObject::UPDATEMODE_ONCHANGE);
        mdata.gcsTelemetryUpdatePeriod = 100;
    } else {
        mdata = accInitialData; // Restore metadata
    }
    obj->setMetadata(mdata);
    obj->updated();

    // Setup the correct initial channel values when the channel testing mode is turned on.
    if (state) {
        sendAllChannelTests();
    }

    // Add info at end
    if (!state && isDirty()) {
        QMessageBox mbox;
        mbox.setText(QString(tr("You may want to save your neutral settings.")));
        mbox.setStandardButtons(QMessageBox::Ok);
        mbox.setIcon(QMessageBox::Information);
        mbox.exec();
    }
}

OutputChannelForm *ConfigOutputWidget::getOutputChannelForm(const int index) const
{
    QList<OutputChannelForm *> outputChannelForms = findChildren<OutputChannelForm *>();
    foreach(OutputChannelForm * outputChannelForm, outputChannelForms) {
        if (outputChannelForm->index() == index) {
            return outputChannelForm;
        }
    }

    // no OutputChannelForm found with given index
    return NULL;
}

/**
 * Set the label for a channel output assignement
 */
void ConfigOutputWidget::assignOutputChannel(UAVDataObject *obj, QString &str)
{
    // FIXME: use signal/ slot approach
    UAVObjectField *field = obj->getField(str);
    QStringList options   = field->getOptions();
    int index = options.indexOf(field->getValue().toString());

    OutputChannelForm *outputChannelForm = getOutputChannelForm(index);

    if (outputChannelForm) {
        outputChannelForm->setName(str);
    }
}

/**
   Sends the channel value to the UAV to move the servo.
   Returns immediately if we are not in testing mode
 */
void ConfigOutputWidget::sendChannelTest(int index, int value)
{
    if (!ui->channelOutTest->isChecked()) {
        return;
    }

    if (index < 0 || (unsigned)index >= ActuatorCommand::CHANNEL_NUMELEM) {
        return;
    }

    ActuatorCommand *actuatorCommand = ActuatorCommand::GetInstance(getObjectManager());
    Q_ASSERT(actuatorCommand);
    ActuatorCommand::DataFields actuatorCommandFields = actuatorCommand->getData();
    actuatorCommandFields.Channel[index] = value;
    actuatorCommand->setData(actuatorCommandFields);
}

void ConfigOutputWidget::setColor(QWidget *widget, const QColor color)
{
    QPalette p(palette());

    p.setColor(QPalette::Background, color);
    p.setColor(QPalette::Base, color);
    p.setColor(QPalette::Active, QPalette::Button, color);
    p.setColor(QPalette::Inactive, QPalette::Button, color);
    widget->setAutoFillBackground(true);
    widget->setPalette(p);
}

/********************************
 *  Output settings
 *******************************/

/**
   Request the current config from the board (RC Output)
 */
void ConfigOutputWidget::refreshWidgetsValues(UAVObject *obj)
{
    bool dirty = isDirty();

    ConfigTaskWidget::refreshWidgetsValues(obj);

    // Get Actuator Settings
    ActuatorSettings *actuatorSettings = ActuatorSettings::GetInstance(getObjectManager());

    Q_ASSERT(actuatorSettings);
    ActuatorSettings::DataFields actuatorSettingsData = actuatorSettings->getData();

    // Get channel descriptions
    QStringList channelDesc = ConfigVehicleTypeWidget::getChannelDescriptions();

    QList<int> channelBanks;
    QList<QColor> bankColors;
    bankColors
        << QColor("#C6ECAE")
        << QColor("#91E5D3")
        << QColor("#FCEC52")
        << QColor("#C3A8FF")
        << QColor("#F7F7F2")
        << QColor("#FF9F51");

    // Initialize output forms
    QList<OutputChannelForm *> outputChannelForms = findChildren<OutputChannelForm *>();
    foreach(OutputChannelForm * outputChannelForm, outputChannelForms) {
        outputChannelForm->setName(channelDesc[outputChannelForm->index()]);

        // init min,max,neutral
        int minValue = actuatorSettingsData.ChannelMin[outputChannelForm->index()];
        int maxValue = actuatorSettingsData.ChannelMax[outputChannelForm->index()];
        outputChannelForm->setRange(minValue, maxValue);

        int neutral  = actuatorSettingsData.ChannelNeutral[outputChannelForm->index()];
        outputChannelForm->setNeutral(neutral);
    }

    // Get the SpinWhileArmed setting
    ui->spinningArmed->setChecked(actuatorSettingsData.MotorsSpinWhileArmed == ActuatorSettings::MOTORSSPINWHILEARMED_TRUE);

    QList<QLabel *> bank;
    bank << ui->chBank1 << ui->chBank2 << ui->chBank3 << ui->chBank4 << ui->chBank5 << ui->chBank6;

    QList<QComboBox *> outputRateCombos;
    outputRateCombos << ui->cb_outputRate1 << ui->cb_outputRate2 << ui->cb_outputRate3 <<
        ui->cb_outputRate4 << ui->cb_outputRate5 << ui->cb_outputRate6;

    QList<QComboBox *> outputModeCombos;
    outputModeCombos << ui->cb_outputMode1 << ui->cb_outputMode2 << ui->cb_outputMode3 <<
        ui->cb_outputMode4 << ui->cb_outputMode5 << ui->cb_outputMode6;

    Q_ASSERT(outputModeCombos.count() == outputRateCombos.count());
    Q_ASSERT(outputRateCombos.count() == bank.count());

    for (int i = 0; i < outputModeCombos.count(); i++) {
        // Setup output rates for all banks
        if (outputRateCombos.at(i)->findText(QString::number(actuatorSettingsData.BankUpdateFreq[i])) == -1) {
            outputRateCombos.at(i)->addItem(QString::number(actuatorSettingsData.BankUpdateFreq[i]));
        }
        outputRateCombos.at(i)->setCurrentIndex(outputRateCombos.at(i)->findText(QString::number(actuatorSettingsData.BankUpdateFreq[i])));

        // Reset to all disabled
        bank.at(i)->setText("-");

        outputRateCombos.at(i)->setEnabled(false);
        setColor(outputRateCombos.at(i), palette().color(QPalette::Background));

        outputModeCombos.at(i)->setEnabled(false);
        setColor(outputModeCombos.at(i), palette().color(QPalette::Background));
    }

    // Get connected board model
    ExtensionSystem::PluginManager *pm = ExtensionSystem::PluginManager::instance();
    Q_ASSERT(pm);
    UAVObjectUtilManager *utilMngr     = pm->getObject<UAVObjectUtilManager>();
    Q_ASSERT(utilMngr);
    QStringList bankLabels;

    if (utilMngr) {
        int board = utilMngr->getBoardModel();
        // Setup labels and combos for banks according to board type
        if ((board & 0xff00) == 0x0400) {
            // Coptercontrol family of boards 4 timer banks
            bankLabels << "1 (1-3)" << "2 (4)" << "3 (5,7-8)" << "4 (6,9-10)";
            channelBanks << 1 << 1 << 1 << 2 << 3 << 4 << 3 << 3 << 4 << 4;
        } else if ((board & 0xff00) == 0x0900) {
            // Revolution family of boards 6 timer banks
            bankLabels << "1 (1-2)" << "2 (3)" << "3 (4)" << "4 (5-6)" << "5 (7-8)" << "6 (9-10)";
            channelBanks << 1 << 1 << 2 << 3 << 4 << 4 << 5 << 5 << 6 << 6;
        }
    }

    int i = 0;
    foreach(QString banklabel, bankLabels) {
        bank[i]->setText(banklabel);
        outputRateCombos[i]->setEnabled(true);
        setColor(outputRateCombos[i], bankColors[i]);
        outputModeCombos[i]->setEnabled(true);
        setColor(outputModeCombos[i], bankColors[i]);
        i++;
    }
    // Get Channel ranges:
    i = 0;
    foreach(OutputChannelForm * outputChannelForm, outputChannelForms) {
        int minValue = actuatorSettingsData.ChannelMin[outputChannelForm->index()];
        int maxValue = actuatorSettingsData.ChannelMax[outputChannelForm->index()];

        outputChannelForm->setRange(minValue, maxValue);
        if (channelBanks.count() > i) {
            outputChannelForm->setBank(QString("%1").arg(channelBanks.at(i)));
            outputChannelForm->setColor(bankColors[channelBanks.at(i++) - 1]);
        }
        int neutral = actuatorSettingsData.ChannelNeutral[outputChannelForm->index()];
        outputChannelForm->setNeutral(neutral);
    }

    setDirty(dirty);
}

/**
 * Sends the config to the board, without saving to the SD card (RC Output)
 */
void ConfigOutputWidget::updateObjectsFromWidgets()
{
    ConfigTaskWidget::updateObjectsFromWidgets();

    ActuatorSettings *actuatorSettings = ActuatorSettings::GetInstance(getObjectManager());

    Q_ASSERT(actuatorSettings);
    if (actuatorSettings) {
        ActuatorSettings::DataFields actuatorSettingsData = actuatorSettings->getData();

        // Set channel ranges
        QList<OutputChannelForm *> outputChannelForms     = findChildren<OutputChannelForm *>();
        foreach(OutputChannelForm * outputChannelForm, outputChannelForms) {
            actuatorSettingsData.ChannelMax[outputChannelForm->index()]     = outputChannelForm->max();
            actuatorSettingsData.ChannelMin[outputChannelForm->index()]     = outputChannelForm->min();
            actuatorSettingsData.ChannelNeutral[outputChannelForm->index()] = outputChannelForm->neutral();
        }

        // Set update rates
        actuatorSettingsData.BankUpdateFreq[0]    = ui->cb_outputRate1->currentText().toUInt();
        actuatorSettingsData.BankUpdateFreq[1]    = ui->cb_outputRate2->currentText().toUInt();
        actuatorSettingsData.BankUpdateFreq[2]    = ui->cb_outputRate3->currentText().toUInt();
        actuatorSettingsData.BankUpdateFreq[3]    = ui->cb_outputRate4->currentText().toUInt();
        actuatorSettingsData.BankUpdateFreq[4]    = ui->cb_outputRate5->currentText().toUInt();
        actuatorSettingsData.BankUpdateFreq[5]    = ui->cb_outputRate6->currentText().toUInt();

        actuatorSettingsData.MotorsSpinWhileArmed = ui->spinningArmed->isChecked() ?
                                                    ActuatorSettings::MOTORSSPINWHILEARMED_TRUE :
                                                    ActuatorSettings::MOTORSSPINWHILEARMED_FALSE;

        // Apply settings
        actuatorSettings->setData(actuatorSettingsData);
    }
}

void ConfigOutputWidget::openHelp()
{
    QDesktopServices::openUrl(QUrl(tr("http://wiki.openpilot.org/x/WIGf"), QUrl::StrictMode));
}

void ConfigOutputWidget::stopTests()
{
    ui->channelOutTest->setChecked(false);
}

void ConfigOutputWidget::updateWarnings(UAVObject *)
{
    SystemAlarms *systemAlarmsObj = SystemAlarms::GetInstance(getObjectManager());
    SystemAlarms::DataFields systemAlarms = systemAlarmsObj->getData();

    if (systemAlarms.Alarm[SystemAlarms::ALARM_SYSTEMCONFIGURATION] > SystemAlarms::ALARM_WARNING) {
        switch (systemAlarms.ExtendedAlarmStatus[SystemAlarms::EXTENDEDALARMSTATUS_SYSTEMCONFIGURATION]) {
        case SystemAlarms::EXTENDEDALARMSTATUS_UNSUPPORTEDCONFIG_ONESHOT:
            setWarning(tr("OneShot only works with Receiver Port settings marked with '+OneShot'<br>"
                          "When using Receiver Port setting 'PPM_PIN6+OneShot' "
                          "<b><font color='#C3A8FF'>Bank 4 (output 6,9-10)</font></b> must be set to PWM"));
            return;
        }
    }
    setWarning(NULL);
}

void ConfigOutputWidget::setWarning(QString message)
{
<<<<<<< HEAD
    QPixmap warningPic;

    ui->gvWarning->scene()->clear();
    if (!message.isNull()) {
        warningPic.load(":/configgadget/images/error.svg");
        ui->gvFrame->setVisible(true);
    } else {
        warningPic.load("");
        ui->gvFrame->setVisible(false);
    }
    ui->gvWarning->scene()->addPixmap(warningPic);
    ui->gvWarning->setSceneRect(warningPic.rect());
    ui->gvWarning->fitInView(warningPic.rect(), Qt::KeepAspectRatio);
=======
    ui->gvFrame->setVisible(!message.isNull());
    ui->picWarning->setPixmap(message.isNull() ? QPixmap() : QPixmap(":/configgadget/images/error.svg"));
>>>>>>> ad42ca7f
    ui->txtWarning->setText(message);
}<|MERGE_RESOLUTION|>--- conflicted
+++ resolved
@@ -52,10 +52,6 @@
     ui = new Ui_OutputWidget();
     ui->setupUi(this);
 
-<<<<<<< HEAD
-    ui->gvWarning->setScene(new QGraphicsScene(this));
-=======
->>>>>>> ad42ca7f
     ui->gvFrame->setVisible(false);
 
     ExtensionSystem::PluginManager *pm = ExtensionSystem::PluginManager::instance();
@@ -476,23 +472,7 @@
 
 void ConfigOutputWidget::setWarning(QString message)
 {
-<<<<<<< HEAD
-    QPixmap warningPic;
-
-    ui->gvWarning->scene()->clear();
-    if (!message.isNull()) {
-        warningPic.load(":/configgadget/images/error.svg");
-        ui->gvFrame->setVisible(true);
-    } else {
-        warningPic.load("");
-        ui->gvFrame->setVisible(false);
-    }
-    ui->gvWarning->scene()->addPixmap(warningPic);
-    ui->gvWarning->setSceneRect(warningPic.rect());
-    ui->gvWarning->fitInView(warningPic.rect(), Qt::KeepAspectRatio);
-=======
     ui->gvFrame->setVisible(!message.isNull());
     ui->picWarning->setPixmap(message.isNull() ? QPixmap() : QPixmap(":/configgadget/images/error.svg"));
->>>>>>> ad42ca7f
     ui->txtWarning->setText(message);
 }