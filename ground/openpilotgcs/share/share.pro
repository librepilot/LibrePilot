--- conflicted
+++ resolved
@@ -1,9 +1,5 @@
 TEMPLATE = subdirs
 
-<<<<<<< HEAD
-DATACOLLECTIONS = cloudconfig default_configurations dials models qml sounds backgrounds diagrams mapicons stylesheets osgearth
-=======
 SUBDIRS = openpilotgcs/translations copydata
->>>>>>> d72c1685
 
 copydata.file = copydata.pro