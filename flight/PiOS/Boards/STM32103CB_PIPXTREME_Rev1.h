--- conflicted
+++ resolved
@@ -1,319 +1,311 @@
- /**
- ******************************************************************************
- *
- * @file       pios_board.h
- * @author     The OpenPilot Team, http://www.openpilot.org Copyright (C) 2010.
- * @brief      Defines board hardware for the OpenPilot Version 1.1 hardware.
- * @see        The GNU Public License (GPL) Version 3
- *
- *****************************************************************************/
-/*
- * This program is free software; you can redistribute it and/or modify
- * it under the terms of the GNU General Public License as published by
- * the Free Software Foundation; either version 3 of the License, or
- * (at your option) any later version.
- *
- * This program is distributed in the hope that it will be useful, but
- * WITHOUT ANY WARRANTY; without even the implied warranty of MERCHANTABILITY
- * or FITNESS FOR A PARTICULAR PURPOSE. See the GNU General Public License
- * for more details.
- *
- * You should have received a copy of the GNU General Public License along
- * with this program; if not, write to the Free Software Foundation, Inc.,
- * 59 Temple Place, Suite 330, Boston, MA 02111-1307 USA
- */
-
-#ifndef STM32103CB_PIPXTREME_H_
-#define STM32103CB_PIPXTREME_H_
-
-#define ADD_ONE_ADC
-
-//------------------------
-// Timers and Channels Used
-//------------------------
-/*
-Timer | Channel 1 | Channel 2 | Channel 3 | Channel 4
-------+-----------+-----------+-----------+----------
-TIM1  |  Servo 4  |           |           |
-TIM2  |  RC In 5  |  RC In 6  |  Servo 6  |
-TIM3  |  Servo 5  |  RC In 2  |  RC In 3  |  RC In 4
-TIM4  |  RC In 1  |  Servo 3  |  Servo 2  |  Servo 1
-------+-----------+-----------+-----------+----------
-*/
-
-//------------------------
-// DMA Channels Used
-//------------------------
-/* Channel 1  - 				*/
-/* Channel 2  - 				*/
-/* Channel 3  - 				*/
-/* Channel 4  - 				*/
-/* Channel 5  - 				*/
-/* Channel 6  - 				*/
-/* Channel 7  - 				*/
-/* Channel 8  - 				*/
-/* Channel 9  - 				*/
-/* Channel 10 - 				*/
-/* Channel 11 - 				*/
-/* Channel 12 - 				*/
-
-
-//------------------------
-// BOOTLOADER_SETTINGS
-//------------------------
-#define BOARD_READABLE	TRUE
-#define BOARD_WRITABLE	TRUE
-#define MAX_DEL_RETRYS	3
-
-
-//------------------------
-// WATCHDOG_SETTINGS
-//------------------------
-#define PIOS_WATCHDOG_TIMEOUT    500
-#define PIOS_WDG_REGISTER        BKP_DR4
-#define PIOS_WDG_COMUAVTALK      0x0001
-#define PIOS_WDG_RADIORECEIVE    0x0002
-#define PIOS_WDG_SENDPACKET      0x0004
-#define PIOS_WDG_SENDDATA        0x0008
-#define PIOS_WDG_TRANSCOMM       0x0010
-#define PIOS_WDG_PPMINPUT        0x0020
-
-//------------------------
-// TELEMETRY
-//------------------------
-#define TELEM_QUEUE_SIZE         20
-
-//------------------------
-// PIOS_LED
-//------------------------
-#define PIOS_LED_USB	0
-#define PIOS_LED_LINK	1
-#define PIOS_LED_RX	2
-#define PIOS_LED_TX	3
-
-#define PIOS_LED_HEARTBEAT PIOS_LED_USB
-#define PIOS_LED_ALARM PIOS_LED_TX
-
-#define USB_LED_ON					PIOS_LED_On(PIOS_LED_USB)
-#define USB_LED_OFF					PIOS_LED_Off(PIOS_LED_USB)
-#define USB_LED_TOGGLE					PIOS_LED_Toggle(PIOS_LED_USB)
-
-#define LINK_LED_ON					PIOS_LED_On(PIOS_LED_LINK)
-#define LINK_LED_OFF					PIOS_LED_Off(PIOS_LED_LINK)
-#define LINK_LED_TOGGLE					PIOS_LED_Toggle(PIOS_LED_LINK)
-
-#define RX_LED_ON					PIOS_LED_On(PIOS_LED_RX)
-#define RX_LED_OFF					PIOS_LED_Off(PIOS_LED_RX)
-#define RX_LED_TOGGLE					PIOS_LED_Toggle(PIOS_LED_RX)
-
-#define TX_LED_ON					PIOS_LED_On(PIOS_LED_TX)
-#define TX_LED_OFF					PIOS_LED_Off(PIOS_LED_TX)
-#define TX_LED_TOGGLE					PIOS_LED_Toggle(PIOS_LED_TX)
-
-//-------------------------
-// System Settings
-//-------------------------
-#define PIOS_MASTER_CLOCK			72000000
-#define PIOS_PERIPHERAL_CLOCK			(PIOS_MASTER_CLOCK / 2)
-
-//-------------------------
-// Interrupt Priorities
-//-------------------------
-#define PIOS_IRQ_PRIO_LOW			12		// lower than RTOS
-#define PIOS_IRQ_PRIO_MID			8		// higher than RTOS
-#define PIOS_IRQ_PRIO_HIGH			5		// for SPI, ADC, I2C etc...
-#define PIOS_IRQ_PRIO_HIGHEST			4 		// for USART etc...
-
-//------------------------
-// PIOS_I2C
-// See also pios_board.c
-//------------------------
-#define PIOS_I2C_MAX_DEVS			1
-extern uint32_t pios_i2c_flexi_adapter_id;
-#define PIOS_I2C_MAIN_ADAPTER			(pios_i2c_flexi_adapter_id)
-
-//------------------------
-// PIOS_SPI
-// See also pios_board.c
-//------------------------
-#define PIOS_SPI_MAX_DEVS               1
-extern uint32_t pios_spi_port_id;
-#define PIOS_SPI_PORT                   (pios_spi_port_id)
-
-//-------------------------
-// PIOS_USART
-//-------------------------
-#define PIOS_USART_MAX_DEVS			3
-
-//-------------------------
-// PIOS_COM
-//
-// See also pios_board.c
-//-------------------------
-#define PIOS_COM_MAX_DEVS			5
-
-extern uint32_t pios_com_telem_usb_id;
-extern uint32_t pios_com_telemetry_id;
-extern uint32_t pios_com_flexi_id;
-extern uint32_t pios_com_vcp_id;
-extern uint32_t pios_com_uavtalk_com_id;
-extern uint32_t pios_com_trans_com_id;
-extern uint32_t pios_com_debug_id;
-extern uint32_t pios_com_rfm22b_id;
-extern uint32_t pios_ppm_rcvr_id;
-#define PIOS_COM_USB_HID           (pios_com_telem_usb_id)
-#define PIOS_COM_TELEMETRY         (pios_com_telemetry_id)
-#define PIOS_COM_FLEXI             (pios_com_flexi_id)
-#define PIOS_COM_VCP               (pios_com_vcp_id)
-#define PIOS_COM_UAVTALK           (pios_com_uavtalk_com_id)
-#define PIOS_COM_TRANS_COM         (pios_com_trans_com_id)
-#define PIOS_COM_DEBUG             (pios_com_debug_id)
-#define PIOS_COM_RADIO             (pios_com_rfm22b_id)
-#define PIOS_COM_TELEM_USB         PIOS_COM_USB_HID
-#define PIOS_PPM_RECEIVER          (pios_ppm_rcvr_id)
-
-#define DEBUG_LEVEL 2
-#if DEBUG_LEVEL > 0
-#define DEBUG_PRINTF(level, ...) {if(level <= DEBUG_LEVEL && PIOS_COM_DEBUG > 0) { PIOS_COM_SendFormattedStringNonBlocking(PIOS_COM_DEBUG, __VA_ARGS__); }}
-#else
-#define DEBUG_PRINTF(...)
-#endif
-#define RFM22_DEBUG 1
-
-//-------------------------
-// ADC
-// None
-//-------------------------
-//#define PIOS_ADC_OVERSAMPLING_RATE		1
-#define PIOS_ADC_USE_TEMP_SENSOR		0
-#define PIOS_ADC_TEMP_SENSOR_ADC		ADC1
-#define PIOS_ADC_TEMP_SENSOR_ADC_CHANNEL	1
-
-#define PIOS_ADC_NUM_PINS			0
-
-#define PIOS_ADC_PORTS				{ }
-#define PIOS_ADC_PINS				{ }
-#define PIOS_ADC_CHANNELS			{ }
-#define PIOS_ADC_MAPPING			{ }
-#define PIOS_ADC_CHANNEL_MAPPING		{ }
-#define PIOS_ADC_NUM_CHANNELS			(PIOS_ADC_NUM_PINS + PIOS_ADC_USE_TEMP_SENSOR)
-#define PIOS_ADC_NUM_ADC_CHANNELS		0
-#define PIOS_ADC_USE_ADC2			0
-#define PIOS_ADC_CLOCK_FUNCTION			RCC_APB2PeriphClockCmd(RCC_APB2Periph_ADC1 | RCC_APB2Periph_ADC2, ENABLE)
-#define PIOS_ADC_ADCCLK				RCC_PCLK2_Div8
-/* RCC_PCLK2_Div2: ADC clock = PCLK2/2 */
-/* RCC_PCLK2_Div4: ADC clock = PCLK2/4 */
-/* RCC_PCLK2_Div6: ADC clock = PCLK2/6 */
-/* RCC_PCLK2_Div8: ADC clock = PCLK2/8 */
-#define PIOS_ADC_SAMPLE_TIME			ADC_SampleTime_239Cycles5
-/* Sample time: */
-/* With an ADCCLK = 14 MHz and a sampling time of 239.5 cycles: */
-/* Tconv = 239.5 + 12.5 = 252 cycles = 18�s */
-/* (1 / (ADCCLK / CYCLES)) = Sample Time (�S) */
-#define PIOS_ADC_IRQ_PRIO			PIOS_IRQ_PRIO_LOW
-
-// Currently analog acquistion hard coded at 480 Hz
-// PCKL2 = HCLK / 16
-// ADCCLK = PCLK2 / 2
-#define PIOS_ADC_RATE		(72.0e6 / 1.0 / 8.0 / 252.0 / (PIOS_ADC_NUM_CHANNELS >> PIOS_ADC_USE_ADC2))
-#define PIOS_ADC_MAX_OVERSAMPLING               36
-
-//------------------------
-// PIOS_RCVR
-// See also pios_board.c
-//------------------------
-#define PIOS_RCVR_MAX_DEVS          3
-#define PIOS_RCVR_MAX_CHANNELS      12
-<<<<<<< HEAD
-#define PIOS_GCSRCVR_TIMEOUT_MS     100
-=======
-#define PIOS_GCSRCVR_TIMEOUT_MS     200
->>>>>>> 701a480f
-
-//-------------------------
-// Receiver PPM input
-//-------------------------
-#define PIOS_PPM_MAX_DEVS     1
-#define PIOS_PPM_NUM_INPUTS   12
-<<<<<<< HEAD
-#define PIOS_PPM_PACKET_UPDATE_PERIOD_MS 25
-=======
-#define PIOS_PPM_PACKET_UPDATE_PERIOD_MS 80
->>>>>>> 701a480f
-
-//-------------------------
-// Servo outputs
-//-------------------------
-#define PIOS_SERVO_UPDATE_HZ                    50
-#define PIOS_SERVOS_INITIAL_POSITION            0 /* dont want to start motors, have no pulse till settings loaded */
-
-//--------------------------
-// Timer controller settings
-//--------------------------
-#define PIOS_TIM_MAX_DEVS			3
-
-//-------------------------
-// GPIO
-//-------------------------
-#define PIOS_GPIO_PORTS				{ }
-#define PIOS_GPIO_PINS				{ }
-#define PIOS_GPIO_CLKS				{ }
-#define PIOS_GPIO_NUM				0
-
-//-------------------------
-// USB
-//-------------------------
-#define PIOS_USB_HID_MAX_DEVS                   1
-#define PIOS_USB_ENABLED                        1
-#define PIOS_USB_HID_MAX_DEVS                   1
-#define PIOS_USB_MAX_DEVS                       1
-#define PIOS_USB_DETECT_GPIO_PORT               GPIOC
-#define PIOS_USB_DETECT_GPIO_PIN                GPIO_Pin_15
-#define PIOS_USB_DETECT_EXTI_LINE               EXTI_Line15
-
-//-------------------------
-// RFM22
-//-------------------------
-
-extern uint32_t pios_rfm22b_id;
-#define RFM22_EXT_INT_USE
-#define RFM22_PIOS_SPI	PIOS_SPI_PORT	// SPIx
-
-#if defined(RFM22_EXT_INT_USE)
-#define PIOS_RFM22_EXTI_GPIO_PORT               GPIOA
-#define PIOS_RFM22_EXTI_GPIO_PIN                GPIO_Pin_2
-#define PIOS_RFM22_EXTI_PORT_SOURCE             GPIO_PortSourceGPIOA
-#define PIOS_RFM22_EXTI_PIN_SOURCE              GPIO_PinSource2
-#define PIOS_RFM22_EXTI_CLK                     RCC_APB2Periph_GPIOA
-#define PIOS_RFM22_EXTI_LINE                    EXTI_Line2
-#define PIOS_RFM22_EXTI_IRQn                    EXTI2_IRQn
-#define PIOS_RFM22_EXTI_PRIO                    PIOS_IRQ_PRIO_LOW
-#endif
-
-//-------------------------
-// Packet Handler
-//-------------------------
-
-uint32_t pios_packet_handler;
-#define PIOS_INCLUDE_PACKET_HANDLER
-#define PIOS_PH_MAX_PACKET 255
-#define PIOS_PH_WIN_SIZE 3
-#define PIOS_PH_MAX_CONNECTIONS 1
-
-//-------------------------
-// Reed-Solomon ECC
-//-------------------------
-
-#define RS_ECC_NPARITY 4
-
-//-------------------------
-// Flash EEPROM Emulation
-//-------------------------
-
-#define PIOS_FLASH_SIZE 0x20000
-#define PIOS_FLASH_EEPROM_START_ADDR 0x08000000
-#define PIOS_FLASH_PAGE_SIZE 1024
-#define PIOS_FLASH_EEPROM_ADDR (PIOS_FLASH_EEPROM_START_ADDR + PIOS_FLASH_SIZE - PIOS_FLASH_PAGE_SIZE)
-#define PIOS_FLASH_EEPROM_LEN PIOS_FLASH_PAGE_SIZE
-
-#endif /* STM32103CB_PIPXTREME_H_ */
+ /**
+ ******************************************************************************
+ *
+ * @file       pios_board.h
+ * @author     The OpenPilot Team, http://www.openpilot.org Copyright (C) 2010.
+ * @brief      Defines board hardware for the OpenPilot Version 1.1 hardware.
+ * @see        The GNU Public License (GPL) Version 3
+ *
+ *****************************************************************************/
+/*
+ * This program is free software; you can redistribute it and/or modify
+ * it under the terms of the GNU General Public License as published by
+ * the Free Software Foundation; either version 3 of the License, or
+ * (at your option) any later version.
+ *
+ * This program is distributed in the hope that it will be useful, but
+ * WITHOUT ANY WARRANTY; without even the implied warranty of MERCHANTABILITY
+ * or FITNESS FOR A PARTICULAR PURPOSE. See the GNU General Public License
+ * for more details.
+ *
+ * You should have received a copy of the GNU General Public License along
+ * with this program; if not, write to the Free Software Foundation, Inc.,
+ * 59 Temple Place, Suite 330, Boston, MA 02111-1307 USA
+ */
+
+#ifndef STM32103CB_PIPXTREME_H_
+#define STM32103CB_PIPXTREME_H_
+
+#define ADD_ONE_ADC
+
+//------------------------
+// Timers and Channels Used
+//------------------------
+/*
+Timer | Channel 1 | Channel 2 | Channel 3 | Channel 4
+------+-----------+-----------+-----------+----------
+TIM1  |  Servo 4  |           |           |
+TIM2  |  RC In 5  |  RC In 6  |  Servo 6  |
+TIM3  |  Servo 5  |  RC In 2  |  RC In 3  |  RC In 4
+TIM4  |  RC In 1  |  Servo 3  |  Servo 2  |  Servo 1
+------+-----------+-----------+-----------+----------
+*/
+
+//------------------------
+// DMA Channels Used
+//------------------------
+/* Channel 1  - 				*/
+/* Channel 2  - 				*/
+/* Channel 3  - 				*/
+/* Channel 4  - 				*/
+/* Channel 5  - 				*/
+/* Channel 6  - 				*/
+/* Channel 7  - 				*/
+/* Channel 8  - 				*/
+/* Channel 9  - 				*/
+/* Channel 10 - 				*/
+/* Channel 11 - 				*/
+/* Channel 12 - 				*/
+
+
+//------------------------
+// BOOTLOADER_SETTINGS
+//------------------------
+#define BOARD_READABLE	TRUE
+#define BOARD_WRITABLE	TRUE
+#define MAX_DEL_RETRYS	3
+
+
+//------------------------
+// WATCHDOG_SETTINGS
+//------------------------
+#define PIOS_WATCHDOG_TIMEOUT    500
+#define PIOS_WDG_REGISTER        BKP_DR4
+#define PIOS_WDG_COMUAVTALK      0x0001
+#define PIOS_WDG_RADIORECEIVE    0x0002
+#define PIOS_WDG_SENDPACKET      0x0004
+#define PIOS_WDG_SENDDATA        0x0008
+#define PIOS_WDG_TRANSCOMM       0x0010
+#define PIOS_WDG_PPMINPUT        0x0020
+
+//------------------------
+// TELEMETRY
+//------------------------
+#define TELEM_QUEUE_SIZE         20
+
+//------------------------
+// PIOS_LED
+//------------------------
+#define PIOS_LED_USB	0
+#define PIOS_LED_LINK	1
+#define PIOS_LED_RX	2
+#define PIOS_LED_TX	3
+
+#define PIOS_LED_HEARTBEAT PIOS_LED_USB
+#define PIOS_LED_ALARM PIOS_LED_TX
+
+#define USB_LED_ON					PIOS_LED_On(PIOS_LED_USB)
+#define USB_LED_OFF					PIOS_LED_Off(PIOS_LED_USB)
+#define USB_LED_TOGGLE					PIOS_LED_Toggle(PIOS_LED_USB)
+
+#define LINK_LED_ON					PIOS_LED_On(PIOS_LED_LINK)
+#define LINK_LED_OFF					PIOS_LED_Off(PIOS_LED_LINK)
+#define LINK_LED_TOGGLE					PIOS_LED_Toggle(PIOS_LED_LINK)
+
+#define RX_LED_ON					PIOS_LED_On(PIOS_LED_RX)
+#define RX_LED_OFF					PIOS_LED_Off(PIOS_LED_RX)
+#define RX_LED_TOGGLE					PIOS_LED_Toggle(PIOS_LED_RX)
+
+#define TX_LED_ON					PIOS_LED_On(PIOS_LED_TX)
+#define TX_LED_OFF					PIOS_LED_Off(PIOS_LED_TX)
+#define TX_LED_TOGGLE					PIOS_LED_Toggle(PIOS_LED_TX)
+
+//-------------------------
+// System Settings
+//-------------------------
+#define PIOS_MASTER_CLOCK			72000000
+#define PIOS_PERIPHERAL_CLOCK			(PIOS_MASTER_CLOCK / 2)
+
+//-------------------------
+// Interrupt Priorities
+//-------------------------
+#define PIOS_IRQ_PRIO_LOW			12		// lower than RTOS
+#define PIOS_IRQ_PRIO_MID			8		// higher than RTOS
+#define PIOS_IRQ_PRIO_HIGH			5		// for SPI, ADC, I2C etc...
+#define PIOS_IRQ_PRIO_HIGHEST			4 		// for USART etc...
+
+//------------------------
+// PIOS_I2C
+// See also pios_board.c
+//------------------------
+#define PIOS_I2C_MAX_DEVS			1
+extern uint32_t pios_i2c_flexi_adapter_id;
+#define PIOS_I2C_MAIN_ADAPTER			(pios_i2c_flexi_adapter_id)
+
+//------------------------
+// PIOS_SPI
+// See also pios_board.c
+//------------------------
+#define PIOS_SPI_MAX_DEVS               1
+extern uint32_t pios_spi_port_id;
+#define PIOS_SPI_PORT                   (pios_spi_port_id)
+
+//-------------------------
+// PIOS_USART
+//-------------------------
+#define PIOS_USART_MAX_DEVS			3
+
+//-------------------------
+// PIOS_COM
+//
+// See also pios_board.c
+//-------------------------
+#define PIOS_COM_MAX_DEVS			5
+
+extern uint32_t pios_com_telem_usb_id;
+extern uint32_t pios_com_telemetry_id;
+extern uint32_t pios_com_flexi_id;
+extern uint32_t pios_com_vcp_id;
+extern uint32_t pios_com_uavtalk_com_id;
+extern uint32_t pios_com_trans_com_id;
+extern uint32_t pios_com_debug_id;
+extern uint32_t pios_com_rfm22b_id;
+extern uint32_t pios_ppm_rcvr_id;
+#define PIOS_COM_USB_HID           (pios_com_telem_usb_id)
+#define PIOS_COM_TELEMETRY         (pios_com_telemetry_id)
+#define PIOS_COM_FLEXI             (pios_com_flexi_id)
+#define PIOS_COM_VCP               (pios_com_vcp_id)
+#define PIOS_COM_UAVTALK           (pios_com_uavtalk_com_id)
+#define PIOS_COM_TRANS_COM         (pios_com_trans_com_id)
+#define PIOS_COM_DEBUG             (pios_com_debug_id)
+#define PIOS_COM_RADIO             (pios_com_rfm22b_id)
+#define PIOS_COM_TELEM_USB         PIOS_COM_USB_HID
+#define PIOS_PPM_RECEIVER          (pios_ppm_rcvr_id)
+
+#define DEBUG_LEVEL 2
+#if DEBUG_LEVEL > 0
+#define DEBUG_PRINTF(level, ...) {if(level <= DEBUG_LEVEL && PIOS_COM_DEBUG > 0) { PIOS_COM_SendFormattedStringNonBlocking(PIOS_COM_DEBUG, __VA_ARGS__); }}
+#else
+#define DEBUG_PRINTF(...)
+#endif
+#define RFM22_DEBUG 1
+
+//-------------------------
+// ADC
+// None
+//-------------------------
+//#define PIOS_ADC_OVERSAMPLING_RATE		1
+#define PIOS_ADC_USE_TEMP_SENSOR		0
+#define PIOS_ADC_TEMP_SENSOR_ADC		ADC1
+#define PIOS_ADC_TEMP_SENSOR_ADC_CHANNEL	1
+
+#define PIOS_ADC_NUM_PINS			0
+
+#define PIOS_ADC_PORTS				{ }
+#define PIOS_ADC_PINS				{ }
+#define PIOS_ADC_CHANNELS			{ }
+#define PIOS_ADC_MAPPING			{ }
+#define PIOS_ADC_CHANNEL_MAPPING		{ }
+#define PIOS_ADC_NUM_CHANNELS			(PIOS_ADC_NUM_PINS + PIOS_ADC_USE_TEMP_SENSOR)
+#define PIOS_ADC_NUM_ADC_CHANNELS		0
+#define PIOS_ADC_USE_ADC2			0
+#define PIOS_ADC_CLOCK_FUNCTION			RCC_APB2PeriphClockCmd(RCC_APB2Periph_ADC1 | RCC_APB2Periph_ADC2, ENABLE)
+#define PIOS_ADC_ADCCLK				RCC_PCLK2_Div8
+/* RCC_PCLK2_Div2: ADC clock = PCLK2/2 */
+/* RCC_PCLK2_Div4: ADC clock = PCLK2/4 */
+/* RCC_PCLK2_Div6: ADC clock = PCLK2/6 */
+/* RCC_PCLK2_Div8: ADC clock = PCLK2/8 */
+#define PIOS_ADC_SAMPLE_TIME			ADC_SampleTime_239Cycles5
+/* Sample time: */
+/* With an ADCCLK = 14 MHz and a sampling time of 239.5 cycles: */
+/* Tconv = 239.5 + 12.5 = 252 cycles = 18�s */
+/* (1 / (ADCCLK / CYCLES)) = Sample Time (�S) */
+#define PIOS_ADC_IRQ_PRIO			PIOS_IRQ_PRIO_LOW
+
+// Currently analog acquistion hard coded at 480 Hz
+// PCKL2 = HCLK / 16
+// ADCCLK = PCLK2 / 2
+#define PIOS_ADC_RATE		(72.0e6 / 1.0 / 8.0 / 252.0 / (PIOS_ADC_NUM_CHANNELS >> PIOS_ADC_USE_ADC2))
+#define PIOS_ADC_MAX_OVERSAMPLING               36
+
+//------------------------
+// PIOS_RCVR
+// See also pios_board.c
+//------------------------
+#define PIOS_RCVR_MAX_DEVS          3
+#define PIOS_RCVR_MAX_CHANNELS      12
+#define PIOS_GCSRCVR_TIMEOUT_MS     200
+
+//-------------------------
+// Receiver PPM input
+//-------------------------
+#define PIOS_PPM_MAX_DEVS     1
+#define PIOS_PPM_NUM_INPUTS   12
+#define PIOS_PPM_PACKET_UPDATE_PERIOD_MS 80
+
+//-------------------------
+// Servo outputs
+//-------------------------
+#define PIOS_SERVO_UPDATE_HZ                    50
+#define PIOS_SERVOS_INITIAL_POSITION            0 /* dont want to start motors, have no pulse till settings loaded */
+
+//--------------------------
+// Timer controller settings
+//--------------------------
+#define PIOS_TIM_MAX_DEVS			3
+
+//-------------------------
+// GPIO
+//-------------------------
+#define PIOS_GPIO_PORTS				{ }
+#define PIOS_GPIO_PINS				{ }
+#define PIOS_GPIO_CLKS				{ }
+#define PIOS_GPIO_NUM				0
+
+//-------------------------
+// USB
+//-------------------------
+#define PIOS_USB_HID_MAX_DEVS                   1
+#define PIOS_USB_ENABLED                        1
+#define PIOS_USB_HID_MAX_DEVS                   1
+#define PIOS_USB_MAX_DEVS                       1
+#define PIOS_USB_DETECT_GPIO_PORT               GPIOC
+#define PIOS_USB_DETECT_GPIO_PIN                GPIO_Pin_15
+#define PIOS_USB_DETECT_EXTI_LINE               EXTI_Line15
+
+//-------------------------
+// RFM22
+//-------------------------
+
+extern uint32_t pios_rfm22b_id;
+#define RFM22_EXT_INT_USE
+#define RFM22_PIOS_SPI	PIOS_SPI_PORT	// SPIx
+
+#if defined(RFM22_EXT_INT_USE)
+#define PIOS_RFM22_EXTI_GPIO_PORT               GPIOA
+#define PIOS_RFM22_EXTI_GPIO_PIN                GPIO_Pin_2
+#define PIOS_RFM22_EXTI_PORT_SOURCE             GPIO_PortSourceGPIOA
+#define PIOS_RFM22_EXTI_PIN_SOURCE              GPIO_PinSource2
+#define PIOS_RFM22_EXTI_CLK                     RCC_APB2Periph_GPIOA
+#define PIOS_RFM22_EXTI_LINE                    EXTI_Line2
+#define PIOS_RFM22_EXTI_IRQn                    EXTI2_IRQn
+#define PIOS_RFM22_EXTI_PRIO                    PIOS_IRQ_PRIO_LOW
+#endif
+
+//-------------------------
+// Packet Handler
+//-------------------------
+
+uint32_t pios_packet_handler;
+#define PIOS_INCLUDE_PACKET_HANDLER
+#define PIOS_PH_MAX_PACKET 255
+#define PIOS_PH_WIN_SIZE 3
+#define PIOS_PH_MAX_CONNECTIONS 1
+
+//-------------------------
+// Reed-Solomon ECC
+//-------------------------
+
+#define RS_ECC_NPARITY 4
+
+//-------------------------
+// Flash EEPROM Emulation
+//-------------------------
+
+#define PIOS_FLASH_SIZE 0x20000
+#define PIOS_FLASH_EEPROM_START_ADDR 0x08000000
+#define PIOS_FLASH_PAGE_SIZE 1024
+#define PIOS_FLASH_EEPROM_ADDR (PIOS_FLASH_EEPROM_START_ADDR + PIOS_FLASH_SIZE - PIOS_FLASH_PAGE_SIZE)
+#define PIOS_FLASH_EEPROM_LEN PIOS_FLASH_PAGE_SIZE
+
+#endif /* STM32103CB_PIPXTREME_H_ */