/**
 ******************************************************************************
 * @addtogroup OpenPilotModules OpenPilot Modules
 * @brief The OpenPilot Modules do the majority of the control in OpenPilot.  The 
 * @ref SystemModule "System Module" starts all the other modules that then take care
 * of all the telemetry and control algorithms and such.  This is done through the @ref PIOS 
 * "PIOS Hardware abstraction layer" which then contains hardware specific implementations
 * (currently only STM32 supported)
 *
 * @{ 
 * @addtogroup SystemModule System Module
 * @brief Initializes PIOS and other modules runs monitoring
 * After initializing all the modules (currently selected by Makefile but in
 * future controlled by configuration on SD card) runs basic monitoring and
 * alarms.
 * @{ 
 *
 * @file       systemmod.c
 * @author     The OpenPilot Team, http://www.openpilot.org Copyright (C) 2010.
 * @brief      System module
 *
 * @see        The GNU Public License (GPL) Version 3
 *
 *****************************************************************************/
/*
 * This program is free software; you can redistribute it and/or modify
 * it under the terms of the GNU General Public License as published by
 * the Free Software Foundation; either version 3 of the License, or
 * (at your option) any later version.
 *
 * This program is distributed in the hope that it will be useful, but
 * WITHOUT ANY WARRANTY; without even the implied warranty of MERCHANTABILITY
 * or FITNESS FOR A PARTICULAR PURPOSE. See the GNU General Public License
 * for more details.
 *
 * You should have received a copy of the GNU General Public License along
 * with this program; if not, write to the Free Software Foundation, Inc.,
 * 59 Temple Place, Suite 330, Boston, MA 02111-1307 USA
 */

#include <openpilot.h>

// private includes
#include "inc/systemmod.h"

// UAVOs
#include <objectpersistence.h>
#include <flightstatus.h>
#include <systemstats.h>
#include <systemsettings.h>
#include <i2cstats.h>
#include <taskinfo.h>
#include <watchdogstatus.h>
#include <taskinfo.h>
#include <hwsettings.h>

// Flight Libraries
#include <sanitycheck.h>


//#define DEBUG_THIS_FILE

#if defined(PIOS_INCLUDE_DEBUG_CONSOLE) && defined(DEBUG_THIS_FILE)
#define DEBUG_MSG(format, ...) PIOS_COM_SendFormattedString(PIOS_COM_DEBUG, format, ## __VA_ARGS__)
#else
#define DEBUG_MSG(format, ...)
#endif

// Private constants
#define SYSTEM_UPDATE_PERIOD_MS 1000
#define LED_BLINK_RATE_HZ 5

#ifndef IDLE_COUNTS_PER_SEC_AT_NO_LOAD
#define IDLE_COUNTS_PER_SEC_AT_NO_LOAD 995998	// calibrated by running tests/test_cpuload.c
// must be updated if the FreeRTOS or compiler
// optimisation options are changed.
#endif

#if defined(PIOS_SYSTEM_STACK_SIZE)
#define STACK_SIZE_BYTES PIOS_SYSTEM_STACK_SIZE
#else
#define STACK_SIZE_BYTES 924
#endif

#define TASK_PRIORITY (tskIDLE_PRIORITY+1)

// Private types

// Private variables
static uint32_t idleCounter;
static uint32_t idleCounterClear;
static xTaskHandle systemTaskHandle;
static xQueueHandle objectPersistenceQueue;
static bool stackOverflow;
static bool mallocFailed;
static HwSettingsData bootHwSettings;

// Private functions
static void objectUpdatedCb(UAVObjEvent * ev);
static void hwSettingsUpdatedCb(UAVObjEvent * ev);
#ifdef DIAG_TASKS
static void taskMonitorForEachCallback(uint16_t task_id, const struct pios_task_info *task_info, void *context);
#endif
static void updateStats();
static void updateSystemAlarms();
static void systemTask(void *parameters);
#ifdef DIAG_I2C_WDG_STATS
static void updateI2Cstats();
static void updateWDGstats();
#endif
/**
 * Create the module task.
 * \returns 0 on success or -1 if initialization failed
 */
int32_t SystemModStart(void)
{
<<<<<<< HEAD
	// Initialize vars
	stackOverflow = false;
	mallocFailed = false;
	// Create system task
	xTaskCreate(systemTask, (signed char *)"System", STACK_SIZE_BYTES/4, NULL, TASK_PRIORITY, &systemTaskHandle);
	// Register task
	PIOS_TASK_MONITOR_RegisterTask(TASKINFO_RUNNING_SYSTEM, systemTaskHandle);

	return 0;
=======
    // Initialize vars
    stackOverflow = false;
    mallocFailed = false;
    // Create system task
    xTaskCreate(systemTask, (signed char *) "System", STACK_SIZE_BYTES / 4, NULL, TASK_PRIORITY, &systemTaskHandle);
    // Register task
    TaskMonitorAdd(TASKINFO_RUNNING_SYSTEM, systemTaskHandle);

    return 0;
>>>>>>> ae8286e9
}

/**
 * Initialize the module, called on startup.
 * \returns 0 on success or -1 if initialization failed
 */
int32_t SystemModInitialize(void)
{

    // Must registers objects here for system thread because ObjectManager started in OpenPilotInit
    SystemSettingsInitialize();
    SystemStatsInitialize();
    FlightStatusInitialize();
    ObjectPersistenceInitialize();
#ifdef DIAG_TASKS
    TaskInfoInitialize();
#endif
#ifdef DIAG_I2C_WDG_STATS
    I2CStatsInitialize();
    WatchdogStatusInitialize();
#endif

    objectPersistenceQueue = xQueueCreate(1, sizeof(UAVObjEvent));
    if (objectPersistenceQueue == NULL)
        return -1;

    SystemModStart();

    return 0;
}

MODULE_INITCALL(SystemModInitialize, 0)
/**
 * System task, periodically executes every SYSTEM_UPDATE_PERIOD_MS
 */
static void systemTask(__attribute__((unused))void *parameters)
{
	/* start the delayed callback scheduler */
	CallbackSchedulerStart();

	/* create all modules thread */
	MODULE_TASKCREATE_ALL;

    if (mallocFailed) {
        /* We failed to malloc during task creation,
         * system behaviour is undefined.  Reset and let
         * the BootFault code recover for us.
         */
        PIOS_SYS_Reset();
    }

#if defined(PIOS_INCLUDE_IAP)
    /* Record a successful boot */
    PIOS_IAP_WriteBootCount(0);
#endif

    // Initialize vars
    idleCounter = 0;
    idleCounterClear = 0;

    // Listen for SettingPersistance object updates, connect a callback function
    ObjectPersistenceConnectQueue(objectPersistenceQueue);

	// Load a copy of HwSetting active at boot time
	HwSettingsGet(&bootHwSettings);
    // Whenever the configuration changes, make sure it is safe to fly
    HwSettingsConnectCallback(hwSettingsUpdatedCb);

<<<<<<< HEAD
#ifdef DIAG_TASKS
	TaskInfoData taskInfoData;
#endif

	// Main system loop
	while (1) {
		// Update the system statistics
		updateStats();
=======
    // Main system loop
    while (1) {
        // Update the system statistics
        updateStats();
>>>>>>> ae8286e9

        // Update the system alarms
        updateSystemAlarms();
#ifdef DIAG_I2C_WDG_STATS
        updateI2Cstats();
        updateWDGstats();
#endif

#ifdef DIAG_TASKS
<<<<<<< HEAD
		// Update the task status object
		PIOS_TASK_MONITOR_ForEachTask(taskMonitorForEachCallback, &taskInfoData);
		TaskInfoSet(&taskInfoData);
=======
        // Update the task status object
        TaskMonitorUpdateAll();
>>>>>>> ae8286e9
#endif

        // Flash the heartbeat LED
#if defined(PIOS_LED_HEARTBEAT)
        PIOS_LED_Toggle(PIOS_LED_HEARTBEAT);
        DEBUG_MSG("+ 0x%08x\r\n", 0xDEADBEEF);
#endif	/* PIOS_LED_HEARTBEAT */

        // Turn on the error LED if an alarm is set
#if defined (PIOS_LED_ALARM)
        if (AlarmsHasWarnings()) {
            PIOS_LED_On(PIOS_LED_ALARM);
        } else {
            PIOS_LED_Off(PIOS_LED_ALARM);
        }
#endif	/* PIOS_LED_ALARM */

        FlightStatusData flightStatus;
        FlightStatusGet(&flightStatus);

        UAVObjEvent ev;
        int delayTime = flightStatus.Armed == FLIGHTSTATUS_ARMED_ARMED ?
        SYSTEM_UPDATE_PERIOD_MS / portTICK_RATE_MS / (LED_BLINK_RATE_HZ * 2) :
        SYSTEM_UPDATE_PERIOD_MS / portTICK_RATE_MS;

        if(xQueueReceive(objectPersistenceQueue, &ev, delayTime) == pdTRUE) {
            // If object persistence is updated call the callback
            objectUpdatedCb(&ev);
        }
    }
}

/**
 * Function called in response to object updates
 */
static void objectUpdatedCb(UAVObjEvent * ev)
{
    ObjectPersistenceData objper;
    UAVObjHandle obj;

    // If the object updated was the ObjectPersistence execute requested action
    if (ev->obj == ObjectPersistenceHandle()) {
        // Get object data
        ObjectPersistenceGet(&objper);

        int retval = 1;
        FlightStatusData flightStatus;
        FlightStatusGet(&flightStatus);

        // When this is called because of this method don't do anything
        if (objper.Operation == OBJECTPERSISTENCE_OPERATION_ERROR || objper.Operation == OBJECTPERSISTENCE_OPERATION_COMPLETED) {
            return;
        }

        // Execute action if disarmed
        if (flightStatus.Armed != FLIGHTSTATUS_ARMED_DISARMED) {
            retval = -1;
        } else if (objper.Operation == OBJECTPERSISTENCE_OPERATION_LOAD) {
            if (objper.Selection == OBJECTPERSISTENCE_SELECTION_SINGLEOBJECT) {
                // Get selected object
                obj = UAVObjGetByID(objper.ObjectID);
                if (obj == 0) {
                    return;
                }
                // Load selected instance
                retval = UAVObjLoad(obj, objper.InstanceID);
            } else if (objper.Selection == OBJECTPERSISTENCE_SELECTION_ALLSETTINGS || objper.Selection == OBJECTPERSISTENCE_SELECTION_ALLOBJECTS) {
                retval = UAVObjLoadSettings();
            } else if (objper.Selection == OBJECTPERSISTENCE_SELECTION_ALLMETAOBJECTS || objper.Selection == OBJECTPERSISTENCE_SELECTION_ALLOBJECTS) {
                retval = UAVObjLoadMetaobjects();
            }
        } else if (objper.Operation == OBJECTPERSISTENCE_OPERATION_SAVE) {
            if (objper.Selection == OBJECTPERSISTENCE_SELECTION_SINGLEOBJECT) {
                // Get selected object
                obj = UAVObjGetByID(objper.ObjectID);
                if (obj == 0) {
                    return;
                }
                // Save selected instance
                retval = UAVObjSave(obj, objper.InstanceID);

                // Not sure why this is needed
                vTaskDelay(10);

                // Verify saving worked
                if (retval == 0)
                    retval = UAVObjLoad(obj, objper.InstanceID);
            } else if (objper.Selection == OBJECTPERSISTENCE_SELECTION_ALLSETTINGS || objper.Selection == OBJECTPERSISTENCE_SELECTION_ALLOBJECTS) {
                retval = UAVObjSaveSettings();
            } else if (objper.Selection == OBJECTPERSISTENCE_SELECTION_ALLMETAOBJECTS || objper.Selection == OBJECTPERSISTENCE_SELECTION_ALLOBJECTS) {
                retval = UAVObjSaveMetaobjects();
            }
        } else if (objper.Operation == OBJECTPERSISTENCE_OPERATION_DELETE) {
            if (objper.Selection == OBJECTPERSISTENCE_SELECTION_SINGLEOBJECT) {
                // Get selected object
                obj = UAVObjGetByID(objper.ObjectID);
                if (obj == 0) {
                    return;
                }
                // Delete selected instance
                retval = UAVObjDelete(obj, objper.InstanceID);
            } else if (objper.Selection == OBJECTPERSISTENCE_SELECTION_ALLSETTINGS || objper.Selection == OBJECTPERSISTENCE_SELECTION_ALLOBJECTS) {
                retval = UAVObjDeleteSettings();
            } else if (objper.Selection == OBJECTPERSISTENCE_SELECTION_ALLMETAOBJECTS || objper.Selection == OBJECTPERSISTENCE_SELECTION_ALLOBJECTS) {
                retval = UAVObjDeleteMetaobjects();
            }
        } else if (objper.Operation == OBJECTPERSISTENCE_OPERATION_FULLERASE) {
#if defined(PIOS_INCLUDE_FLASH_SECTOR_SETTINGS)
            retval = PIOS_FLASHFS_Format(0);
#else
			retval = -1;
#endif
        }
        switch (retval) {
            case 0:
                objper.Operation = OBJECTPERSISTENCE_OPERATION_COMPLETED;
                ObjectPersistenceSet(&objper);
                break;
            case -1:
                objper.Operation = OBJECTPERSISTENCE_OPERATION_ERROR;
                ObjectPersistenceSet(&objper);
                break;
            default:
                break;
        }
    }
}

/**
 * Called whenever hardware settings changed
 */
static void hwSettingsUpdatedCb(__attribute__((unused))UAVObjEvent * ev)
{
    HwSettingsData currentHwSettings;
    HwSettingsGet(&currentHwSettings);
    // check whether the Hw Configuration has changed from the one used at boot time
    if (memcmp(&bootHwSettings, &currentHwSettings, sizeof(HwSettingsData)) != 0) {
        ExtendedAlarmsSet(SYSTEMALARMS_ALARM_BOOTFAULT, SYSTEMALARMS_ALARM_ERROR, SYSTEMALARMS_EXTENDEDALARMSTATUS_REBOOTREQUIRED, 0);
    }
}

#ifdef DIAG_TASKS
static void taskMonitorForEachCallback(uint16_t task_id, const struct pios_task_info *task_info, void *context)
{
	TaskInfoData *taskData = (TaskInfoData *)context;
	// By convention, there is a direct mapping between task monitor task_id's and members
	// of the TaskInfoXXXXElem enums
	PIOS_DEBUG_Assert(task_id < TASKINFO_RUNNING_NUMELEM);
	taskData->Running[task_id] = task_info->is_running? TASKINFO_RUNNING_TRUE: TASKINFO_RUNNING_FALSE;
	taskData->StackRemaining[task_id] = task_info->stack_remaining;
	taskData->RunningTime[task_id] = task_info->running_time_percentage;
}
#endif

/**
 * Called periodically to update the I2C statistics 
 */
#ifdef DIAG_I2C_WDG_STATS
static void updateI2Cstats()
{
#if defined(PIOS_INCLUDE_I2C)
    I2CStatsData i2cStats;
    I2CStatsGet(&i2cStats);

    struct pios_i2c_fault_history history;
    PIOS_I2C_GetDiagnostics(&history, &i2cStats.event_errors);

    for(uint8_t i = 0; (i < I2C_LOG_DEPTH) && (i < I2CSTATS_EVENT_LOG_NUMELEM); i++) {
        i2cStats.evirq_log[i] = history.evirq[i];
        i2cStats.erirq_log[i] = history.erirq[i];
        i2cStats.event_log[i] = history.event[i];
        i2cStats.state_log[i] = history.state[i];
    }
    i2cStats.last_error_type = history.type;
    I2CStatsSet(&i2cStats);
#endif
}

static void updateWDGstats()
{
    WatchdogStatusData watchdogStatus;
    watchdogStatus.BootupFlags = PIOS_WDG_GetBootupFlags();
    watchdogStatus.ActiveFlags = PIOS_WDG_GetActiveFlags();
    WatchdogStatusSet(&watchdogStatus);
}
#endif

/**
 * Called periodically to update the system stats
 */
static uint16_t GetFreeIrqStackSize(void)
{
    uint32_t i = 0x200;

#if !defined(ARCH_POSIX) && !defined(ARCH_WIN32) && defined(CHECK_IRQ_STACK)
    extern uint32_t _irq_stack_top;
    extern uint32_t _irq_stack_end;
    uint32_t pattern = 0x0000A5A5;
    uint32_t *ptr = &_irq_stack_end;

#if 1 /* the ugly way accurate but takes more time, useful for debugging */
    uint32_t stack_size = (((uint32_t)&_irq_stack_top - (uint32_t)&_irq_stack_end) & ~3 ) / 4;

    for (i=0; i< stack_size; i++)
    {
        if (ptr[i] != pattern)
        {
            i=i*4;
            break;
        }
    }
#else /* faster way but not accurate */
    if (*(volatile uint32_t *)((uint32_t)ptr + IRQSTACK_LIMIT_CRITICAL) != pattern)
    {
        i = IRQSTACK_LIMIT_CRITICAL - 1;
    }
    else if (*(volatile uint32_t *)((uint32_t)ptr + IRQSTACK_LIMIT_WARNING) != pattern)
    {
        i = IRQSTACK_LIMIT_WARNING - 1;
    }
    else
    {
        i = IRQSTACK_LIMIT_WARNING;
    }
#endif
#endif
    return i;
}

/**
 * Called periodically to update the system stats
 */
static void updateStats()
{
    static portTickType lastTickCount = 0;
    SystemStatsData stats;

    // Get stats and update
    SystemStatsGet(&stats);
    stats.FlightTime = xTaskGetTickCount() * portTICK_RATE_MS;
#if defined(ARCH_POSIX) || defined(ARCH_WIN32)
    // POSIX port of FreeRTOS doesn't have xPortGetFreeHeapSize()
    stats.HeapRemaining = 10240;
#else
    stats.HeapRemaining = xPortGetFreeHeapSize();
#endif

    // Get Irq stack status
    stats.IRQStackRemaining = GetFreeIrqStackSize();

    // When idleCounterClear was not reset by the idle-task, it means the idle-task did not run
    if (idleCounterClear) {
        idleCounter = 0;
    }

    portTickType now = xTaskGetTickCount();
    if (now > lastTickCount) {
        uint32_t dT = (xTaskGetTickCount() - lastTickCount) * portTICK_RATE_MS;	// in ms
        stats.CPULoad = 100 - (uint8_t) roundf(100.0f * ((float) idleCounter / ((float) dT / 1000.0f)) / (float) IDLE_COUNTS_PER_SEC_AT_NO_LOAD);
    } //else: TickCount has wrapped, do not calc now
    lastTickCount = now;
    idleCounterClear = 1;

#if defined(PIOS_INCLUDE_ADC) && defined(PIOS_ADC_USE_TEMP_SENSOR)
#if defined(STM32F4XX)
    float temp_voltage = 3.3f * PIOS_ADC_PinGet(3) / ((1 << 12) - 1);
    const float STM32_TEMP_V25 = 0.76f; /* V */
    const float STM32_TEMP_AVG_SLOPE = 2.5f; /* mV/C */
    stats.CPUTemp = (temp_voltage-STM32_TEMP_V25) * 1000.0f / STM32_TEMP_AVG_SLOPE + 25.0f;
#else
    float temp_voltage = 3.3f * PIOS_ADC_PinGet(0) / ((1 << 12) - 1);
    const float STM32_TEMP_V25 = 1.43f; /* V */
    const float STM32_TEMP_AVG_SLOPE = 4.3f; /* mV/C */
    stats.CPUTemp = (temp_voltage-STM32_TEMP_V25) * 1000.0f / STM32_TEMP_AVG_SLOPE + 25.0f;
#endif
#endif
    SystemStatsSet(&stats);
}

/**
 * Update system alarms
 */
static void updateSystemAlarms()
{
    SystemStatsData stats;
    UAVObjStats objStats;
    EventStats evStats;
    SystemStatsGet(&stats);

    // Check heap, IRQ stack and malloc failures
    if (mallocFailed || (stats.HeapRemaining < HEAP_LIMIT_CRITICAL)
#if !defined(ARCH_POSIX) && !defined(ARCH_WIN32) && defined(CHECK_IRQ_STACK)
            || (stats.IRQStackRemaining < IRQSTACK_LIMIT_CRITICAL)
#endif
            ) {
        AlarmsSet(SYSTEMALARMS_ALARM_OUTOFMEMORY, SYSTEMALARMS_ALARM_CRITICAL);
    } else if ((stats.HeapRemaining < HEAP_LIMIT_WARNING)
#if !defined(ARCH_POSIX) && !defined(ARCH_WIN32) && defined(CHECK_IRQ_STACK)
    || (stats.IRQStackRemaining < IRQSTACK_LIMIT_WARNING)
#endif
    ) {
        AlarmsSet(SYSTEMALARMS_ALARM_OUTOFMEMORY, SYSTEMALARMS_ALARM_WARNING);
    } else {
        AlarmsClear(SYSTEMALARMS_ALARM_OUTOFMEMORY);
    }

    // Check CPU load
    if (stats.CPULoad > CPULOAD_LIMIT_CRITICAL) {
        AlarmsSet(SYSTEMALARMS_ALARM_CPUOVERLOAD, SYSTEMALARMS_ALARM_CRITICAL);
    } else if (stats.CPULoad > CPULOAD_LIMIT_WARNING) {
        AlarmsSet(SYSTEMALARMS_ALARM_CPUOVERLOAD, SYSTEMALARMS_ALARM_WARNING);
    } else {
        AlarmsClear(SYSTEMALARMS_ALARM_CPUOVERLOAD);
    }

    // Check for stack overflow
    if (stackOverflow) {
        AlarmsSet(SYSTEMALARMS_ALARM_STACKOVERFLOW, SYSTEMALARMS_ALARM_CRITICAL);
    } else {
        AlarmsClear(SYSTEMALARMS_ALARM_STACKOVERFLOW);
    }

    // Check for event errors
    UAVObjGetStats(&objStats);
    EventGetStats(&evStats);
    UAVObjClearStats();
    EventClearStats();
    if (objStats.eventCallbackErrors > 0 || objStats.eventQueueErrors > 0 || evStats.eventErrors > 0) {
        AlarmsSet(SYSTEMALARMS_ALARM_EVENTSYSTEM, SYSTEMALARMS_ALARM_WARNING);
    } else {
        AlarmsClear(SYSTEMALARMS_ALARM_EVENTSYSTEM);
    }

    if (objStats.lastCallbackErrorID || objStats.lastQueueErrorID || evStats.lastErrorID) {
        SystemStatsData sysStats;
        SystemStatsGet(&sysStats);
        sysStats.EventSystemWarningID = evStats.lastErrorID;
        sysStats.ObjectManagerCallbackID = objStats.lastCallbackErrorID;
        sysStats.ObjectManagerQueueID = objStats.lastQueueErrorID;
        SystemStatsSet(&sysStats);
    }

}

/**
 * Called by the RTOS when the CPU is idle, used to measure the CPU idle time.
 */
void vApplicationIdleHook(void)
{
    // Called when the scheduler has no tasks to run
    if (idleCounterClear == 0) {
        ++idleCounter;
    } else {
        idleCounter = 0;
        idleCounterClear = 0;
    }
}

/**
 * Called by the RTOS when a stack overflow is detected.
 */
#define DEBUG_STACK_OVERFLOW 0
void vApplicationStackOverflowHook(__attribute__((unused))xTaskHandle * pxTask,
		__attribute__((unused))signed portCHAR * pcTaskName)
{
    stackOverflow = true;
#if DEBUG_STACK_OVERFLOW
    static volatile bool wait_here = true;
    while(wait_here);
    wait_here = true;
#endif
}

/**
 * Called by the RTOS when a malloc call fails.
 */
#define DEBUG_MALLOC_FAILURES 0
void vApplicationMallocFailedHook(void)
{
    mallocFailed = true;
#if DEBUG_MALLOC_FAILURES
    static volatile bool wait_here = true;
    while(wait_here);
    wait_here = true;
#endif
}

/**
 * @}
 * @}
 */<|MERGE_RESOLUTION|>--- conflicted
+++ resolved
@@ -114,27 +114,15 @@
  */
 int32_t SystemModStart(void)
 {
-<<<<<<< HEAD
-	// Initialize vars
-	stackOverflow = false;
-	mallocFailed = false;
-	// Create system task
-	xTaskCreate(systemTask, (signed char *)"System", STACK_SIZE_BYTES/4, NULL, TASK_PRIORITY, &systemTaskHandle);
-	// Register task
-	PIOS_TASK_MONITOR_RegisterTask(TASKINFO_RUNNING_SYSTEM, systemTaskHandle);
-
-	return 0;
-=======
     // Initialize vars
     stackOverflow = false;
     mallocFailed = false;
     // Create system task
-    xTaskCreate(systemTask, (signed char *) "System", STACK_SIZE_BYTES / 4, NULL, TASK_PRIORITY, &systemTaskHandle);
+    xTaskCreate(systemTask, (signed char *)"System", STACK_SIZE_BYTES / 4, NULL, TASK_PRIORITY, &systemTaskHandle);
     // Register task
-    TaskMonitorAdd(TASKINFO_RUNNING_SYSTEM, systemTaskHandle);
+    PIOS_TASK_MONITOR_RegisterTask(TASKINFO_RUNNING_SYSTEM, systemTaskHandle);
 
     return 0;
->>>>>>> ae8286e9
 }
 
 /**
@@ -203,7 +191,6 @@
     // Whenever the configuration changes, make sure it is safe to fly
     HwSettingsConnectCallback(hwSettingsUpdatedCb);
 
-<<<<<<< HEAD
 #ifdef DIAG_TASKS
 	TaskInfoData taskInfoData;
 #endif
@@ -212,12 +199,6 @@
 	while (1) {
 		// Update the system statistics
 		updateStats();
-=======
-    // Main system loop
-    while (1) {
-        // Update the system statistics
-        updateStats();
->>>>>>> ae8286e9
 
         // Update the system alarms
         updateSystemAlarms();
@@ -227,14 +208,9 @@
 #endif
 
 #ifdef DIAG_TASKS
-<<<<<<< HEAD
 		// Update the task status object
 		PIOS_TASK_MONITOR_ForEachTask(taskMonitorForEachCallback, &taskInfoData);
 		TaskInfoSet(&taskInfoData);
-=======
-        // Update the task status object
-        TaskMonitorUpdateAll();
->>>>>>> ae8286e9
 #endif
 
         // Flash the heartbeat LED
