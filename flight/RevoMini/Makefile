#####
# Project: OpenPilot RevoMini
#
#
# Makefile for OpenPilot RevoMini project
#
# The OpenPilot Team, http://www.openpilot.org, Copyright (C) 2012.
#
#
# This program is free software; you can redistribute it and/or modify
# it under the terms of the GNU General Public License as published by
# the Free Software Foundation; either version 3 of the License, or
# (at your option) any later version.
#
# This program is distributed in the hope that it will be useful, but
# WITHOUT ANY WARRANTY; without even the implied warranty of MERCHANTABILITY
# or FITNESS FOR A PARTICULAR PURPOSE. See the GNU General Public License
# for more details.
#
# You should have received a copy of the GNU General Public License along
# with this program; if not, write to the Free Software Foundation, Inc.,
# 59 Temple Place, Suite 330, Boston, MA 02111-1307 USA
#####

WHEREAMI := $(dir $(lastword $(MAKEFILE_LIST)))
TOP      := $(realpath $(WHEREAMI)/../../)
include $(TOP)/make/firmware-defs.mk
include $(TOP)/make/boards/$(BOARD_NAME)/board-info.mk

# Target file name (without extension).
TARGET := fw_$(BOARD_NAME)

# Directory for output files (lst, obj, dep, elf, sym, map, hex, bin etc.)
OUTDIR := $(TOP)/build/$(TARGET)

# Set developer code and compile options
# Set to YES for debugging
DEBUG ?= NO

# Set to YES when using Code Sourcery toolchain
CODE_SOURCERY ?= NO

ifeq ($(CODE_SOURCERY), YES)
REMOVE_CMD = cs-rm
else
REMOVE_CMD = rm
endif

FLASH_TOOL = OPENOCD

# List of modules to include
MODULES = Sensors
MODULES += Attitude/revolution 
MODULES += ManualControl Stabilization Actuator
MODULES += Battery
MODULES += Altitude/revolution
MODULES += GPS FirmwareIAP
MODULES += Airspeed/revolution
MODULES += AltitudeHold FixedWingPathFollower PathPlanner TxPID
#MODULES += VtolPathFollower  ## OP-700: VtolPathFollower disabled because its currently unsafe - remove this line once Sambas code has been merged
MODULES += CameraStab
<<<<<<< HEAD
=======
#MODULES += OveroSync
MODULES += Radio
>>>>>>> 376467bf
MODULES += Telemetry
PYMODULES = 
#FlightPlan

# Paths
OPSYSTEM = ./System
OPSYSTEMINC = $(OPSYSTEM)/inc
OPUAVTALK = ../UAVTalk
OPUAVTALKINC = $(OPUAVTALK)/inc
OPUAVOBJ = ../UAVObjects
OPUAVOBJINC = $(OPUAVOBJ)/inc
PIOS = ../PiOS
PIOSINC = $(PIOS)/inc
OPMODULEDIR = ../Modules
FLIGHTLIB = ../Libraries
FLIGHTLIBINC = ../Libraries/inc
MATHLIB = ../Libraries/math
MATHLIBINC = ../Libraries/math
RSCODE = $(FLIGHTLIB)/rscode
RSCODEINC = $(FLIGHTLIB)/rscode
PIOSSTM32F4XX = $(PIOS)/STM32F4xx
PIOSCOMMON = $(PIOS)/Common
PIOSBOARDS = $(PIOS)/Boards
PIOSCOMMONLIB = $(PIOSCOMMON)/Libraries
APPLIBDIR = $(PIOSSTM32F4XX)/Libraries
STMLIBDIR = $(APPLIBDIR)
STMSPDDIR = $(STMLIBDIR)/STM32F4xx_StdPeriph_Driver
STMSPDSRCDIR = $(STMSPDDIR)/src
STMSPDINCDIR = $(STMSPDDIR)/inc
OPUAVOBJ = ../UAVObjects
OPUAVOBJINC = $(OPUAVOBJ)/inc
PYMITE = $(FLIGHTLIB)/PyMite
PYMITELIB = $(PYMITE)/lib
PYMITEPLAT = $(PYMITE)/platform/openpilot
PYMITETOOLS = $(PYMITE)/tools
PYMITEVM = $(PYMITE)/vm
PYMITEINC = $(PYMITEVM)
PYMITEINC += $(PYMITEPLAT)
PYMITEINC += $(OUTDIR)
FLIGHTPLANLIB = $(OPMODULEDIR)/FlightPlan/lib
FLIGHTPLANS = $(OPMODULEDIR)/FlightPlan/flightplans
HWDEFSINC = ../board_hw_defs/$(BOARD_NAME)
UAVOBJSYNTHDIR = $(OUTDIR)/../uavobject-synthetics/flight

SRC = 
# optional component libraries
include $(PIOSCOMMONLIB)/FreeRTOS/library.mk
#include $(PIOSCOMMONLIB)/dosfs/library.mk
include $(PIOSCOMMONLIB)/msheap/library.mk


# List C source files here. (C dependencies are automatically generated.)
# use file-extension c for "c-only"-files

## PyMite files and modules
SRC += $(OUTDIR)/pmlib_img.c
SRC += $(OUTDIR)/pmlib_nat.c
SRC += $(OUTDIR)/pmlibusr_img.c
SRC += $(OUTDIR)/pmlibusr_nat.c
PYSRC += $(wildcard ${PYMITEVM}/*.c)
PYSRC += $(wildcard ${PYMITEPLAT}/*.c)
PYSRC += ${foreach MOD, ${PYMODULES}, ${wildcard ${OPMODULEDIR}/${MOD}/*.c}}
SRC += $(PYSRC)

## MODULES
SRC += ${foreach MOD, ${MODULES}, ${wildcard ${OPMODULEDIR}/${MOD}/*.c}}
## OPENPILOT CORE:
SRC += ${OPMODULEDIR}/System/systemmod.c
SRC += $(OPSYSTEM)/revolution.c
SRC += $(OPSYSTEM)/pios_board.c
SRC += $(OPSYSTEM)/pios_usb_board_data.c
SRC += $(OPSYSTEM)/alarms.c
SRC += $(OPUAVTALK)/uavtalk.c
SRC += $(OPUAVOBJ)/uavobjectmanager.c
SRC += $(OPUAVOBJ)/eventdispatcher.c

#ifeq ($(DEBUG),YES)
SRC += $(OPSYSTEM)/dcc_stdio.c
SRC += $(OPSYSTEM)/cm3_fault_handlers.c
#endif

SRC += $(FLIGHTLIB)/CoordinateConversions.c
SRC += $(FLIGHTLIB)/paths.c
SRC += $(FLIGHTLIB)/fifo_buffer.c
SRC += $(FLIGHTLIB)/WorldMagModel.c
SRC += $(FLIGHTLIB)/insgps13state.c
SRC += $(FLIGHTLIB)/taskmonitor.c
SRC += $(MATHLIB)/sin_lookup.c
SRC += $(MATHLIB)/pid.c

## For RFM22b
SRC += $(RSCODE)/berlekamp.c
SRC += $(RSCODE)/crcgen.c
SRC += $(RSCODE)/galois.c
SRC += $(RSCODE)/rs.c

## PIOS Hardware (STM32F4xx)
include $(PIOS)/STM32F4xx/library.mk

## PIOS Hardware (Common)
SRC += $(PIOSCOMMON)/pios_mpu6000.c
SRC += $(PIOSCOMMON)/pios_bma180.c
SRC += $(PIOSCOMMON)/pios_etasv3.c
SRC += $(PIOSCOMMON)/pios_mpxv.c
SRC += $(PIOSCOMMON)/pios_gcsrcvr.c
SRC += $(PIOSCOMMON)/pios_l3gd20.c
SRC += $(PIOSCOMMON)/pios_hmc5883.c
SRC += $(PIOSCOMMON)/pios_ms5611.c
SRC += $(PIOSCOMMON)/pios_crc.c
SRC += $(PIOSCOMMON)/pios_com.c
SRC += $(PIOSCOMMON)/pios_rfm22b.c
SRC += $(PIOSCOMMON)/pios_rfm22b_com.c
SRC += $(PIOSCOMMON)/pios_rfm22b_rcvr.c
SRC += $(PIOSCOMMON)/pios_rcvr.c
SRC += $(PIOSCOMMON)/pios_sbus.c
SRC += $(PIOSCOMMON)/pios_flash_jedec.c
SRC += $(PIOSCOMMON)/pios_flashfs_objlist.c
SRC += $(PIOSCOMMON)/printf-stdarg.c
SRC += $(PIOSCOMMON)/pios_usb_desc_hid_cdc.c
SRC += $(PIOSCOMMON)/pios_usb_desc_hid_only.c
SRC += $(PIOSCOMMON)/pios_usb_util.c

include ./UAVObjects.inc
SRC += $(UAVOBJSRC)

# List C source files here which must be compiled in ARM-Mode (no -mthumb).
# use file-extension c for "c-only"-files
## just for testing, timer.c could be compiled in thumb-mode too
SRCARM =

# List C++ source files here.
# use file-extension .cpp for C++-files (not .C)
CPPSRC =

# List C++ source files here which must be compiled in ARM-Mode.
# use file-extension .cpp for C++-files (not .C)
#CPPSRCARM = $(TARGET).cpp
CPPSRCARM =

# List Assembler source files here.
# Make them always end in a capital .S. Files ending in a lowercase .s
# will not be considered source files but generated files (assembler
# output from the compiler), and will be deleted upon "make clean"!
# Even though the DOS/Win* filesystem matches both .s and .S the same,
# it will preserve the spelling of the filenames, and gcc itself does
# care about how the name is spelled on its command-line.


# List Assembler source files here which must be assembled in ARM-Mode..
ASRCARM =

# List any extra directories to look for include files here.
#    Each directory must be seperated by a space.
EXTRAINCDIRS  += $(PIOS)
EXTRAINCDIRS  += $(PIOSINC)
EXTRAINCDIRS  += $(OPSYSTEMINC)
EXTRAINCDIRS  += $(OPUAVTALK)
EXTRAINCDIRS  += $(OPUAVTALKINC)
EXTRAINCDIRS  += $(OPUAVOBJ)
EXTRAINCDIRS  += $(OPUAVOBJINC)
EXTRAINCDIRS  += $(UAVOBJSYNTHDIR)
EXTRAINCDIRS  += $(FLIGHTLIBINC)
EXTRAINCDIRS  += $(MATHLIBINC)
EXTRAINCDIRS  += $(RSCODEINC)
EXTRAINCDIRS  += $(PIOSSTM32F4XX)
EXTRAINCDIRS  += $(PIOSCOMMON)
EXTRAINCDIRS  += $(PIOSBOARDS)
EXTRAINCDIRS  += $(STMSPDINCDIR)
EXTRAINCDIRS  += $(CMSISDIR)
EXTRAINCDIRS  += $(OPUAVSYNTHDIR)
EXTRAINCDIRS  += $(BOOTINC)
EXTRAINCDIRS  += $(PYMITEINC)
EXTRAINCDIRS  += $(HWDEFSINC)

# Generate intermediate code
gencode: ${OUTDIR}/pmlib_img.c ${OUTDIR}/pmlib_nat.c ${OUTDIR}/pmlibusr_img.c ${OUTDIR}/pmlibusr_nat.c ${OUTDIR}/pmfeatures.h 

$(PYSRC): gencode

PYTHON = python

# Generate code for PyMite
${OUTDIR}/pmlib_img.c ${OUTDIR}/pmlib_nat.c ${OUTDIR}/pmlibusr_img.c ${OUTDIR}/pmlibusr_nat.c ${OUTDIR}/pmfeatures.h: $(wildcard ${PYMITELIB}/*.py) $(wildcard ${PYMITEPLAT}/*.py) $(wildcard ${FLIGHTPLANLIB}/*.py) $(wildcard ${FLIGHTPLANS}/*.py) 
	@echo $(MSG_PYMITEINIT) $(call toprel, $@)
	@$(PYTHON) $(PYMITETOOLS)/pmImgCreator.py -f $(PYMITEPLAT)/pmfeatures.py -c -s --memspace=flash -o $(OUTDIR)/pmlib_img.c --native-file=$(OUTDIR)/pmlib_nat.c $(PYMITELIB)/list.py $(PYMITELIB)/dict.py $(PYMITELIB)/__bi.py $(PYMITELIB)/sys.py $(PYMITELIB)/string.py $(wildcard $(FLIGHTPLANLIB)/*.py)
	@$(PYTHON) $(PYMITETOOLS)/pmGenPmFeatures.py $(PYMITEPLAT)/pmfeatures.py > $(OUTDIR)/pmfeatures.h
	@$(PYTHON) $(PYMITETOOLS)/pmImgCreator.py -f $(PYMITEPLAT)/pmfeatures.py -c -u -o $(OUTDIR)/pmlibusr_img.c --native-file=$(OUTDIR)/pmlibusr_nat.c $(FLIGHTPLANS)/test.py
EXTRAINCDIRS += ${foreach MOD, ${MODULES} ${PYMODULES}, $(OPMODULEDIR)/${MOD}/inc} ${OPMODULEDIR}/System/inc

# List any extra directories to look for library files here.
# Also add directories where the linker should search for
# includes from linker-script to the list
#     Each directory must be seperated by a space.
EXTRA_LIBDIRS =

# Extra Libraries
#    Each library-name must be seperated by a space.
#    i.e. to link with libxyz.a, libabc.a and libefsl.a:
#    EXTRA_LIBS = xyz abc efsl
# for newlib-lpc (file: libnewlibc-lpc.a):
#    EXTRA_LIBS = newlib-lpc
EXTRA_LIBS =

# Path to Linker-Scripts
LINKERSCRIPTPATH = $(PIOSSTM32F4XX)

# Optimization level, can be [0, 1, 2, 3, s].
# 0 = turn off optimization. s = optimize for size.
# (Note: 3 is not always the best optimization level. See avr-libc FAQ.)

ifeq ($(DEBUG),YES)
CFLAGS += -O0
CFLAGS += -DGENERAL_COV
CFLAGS += -finstrument-functions -ffixed-r10
else
CFLAGS += -Os
endif


   
# common architecture-specific flags from the device-specific library makefile
CFLAGS += $(ARCHFLAGS)

CFLAGS += -DDIAGNOSTICS
CFLAGS += -DDIAG_TASKS

# This is not the best place for these.  Really should abstract out
# to the board file or something
CFLAGS += -DSTM32F4XX
CFLAGS += -DMEM_SIZE=1024000000

# Output format. (can be ihex or binary or both)
#  binary to create a load-image in raw-binary format i.e. for SAM-BA,
#  ihex to create a load-image in Intel hex format
#LOADFORMAT = ihex
#LOADFORMAT = binary
LOADFORMAT = both

# Debugging format.
DEBUGF = dwarf-2

# Place project-specific -D (define) and/or
# -U options for C here.
CDEFS += -DHSE_VALUE=$(OSCILLATOR_FREQ)
CDEFS += -DSYSCLK_FREQ=$(SYSCLK_FREQ)
CDEFS += -DUSE_STDPERIPH_DRIVER
CDEFS += -DUSE_$(BOARD)
ifeq ($(ENABLE_DEBUG_CONSOLE), YES)
CDEFS += -DPIOS_INCLUDE_DEBUG_CONSOLE
endif

# Place project-specific -D and/or -U options for
# Assembler with preprocessor here.
#ADEFS = -DUSE_IRQ_ASM_WRAPPER
ADEFS = -D__ASSEMBLY__

# Compiler flag to set the C Standard level.
# c89   - "ANSI" C
# gnu89 - c89 plus GCC extensions
# c99   - ISO C99 standard (not yet fully implemented)
# gnu99 - c99 plus GCC extensions
CSTANDARD = -std=gnu99

#-----

# Compiler flags.

#  -g*:          generate debugging information
#  -O*:          optimization level
#  -f...:        tuning, see GCC manual and avr-libc documentation
#  -Wall...:     warning level
#  -Wa,...:      tell GCC to pass this to the assembler.
#    -adhlns...: create assembler listing
#
# Flags for C and C++ (arm-elf-gcc/arm-elf-g++)

CFLAGS += -g$(DEBUGF)

CFLAGS += -ffast-math

CFLAGS += -mcpu=$(MCU)
CFLAGS += $(CDEFS)
CFLAGS += $(patsubst %,-I%,$(EXTRAINCDIRS)) -I.

CFLAGS += -mapcs-frame
CFLAGS += -fomit-frame-pointer
ifeq ($(CODE_SOURCERY), YES)
CFLAGS += -fpromote-loop-indices
endif

CFLAGS += -Wall
#CFLAGS += -Werror
CFLAGS += -Wa,-adhlns=$(addprefix $(OUTDIR)/, $(notdir $(addsuffix .lst, $(basename $<))))
# Compiler flags to generate dependency files:
CFLAGS += -MD -MP -MF $(OUTDIR)/dep/$(@F).d

# flags only for C
#CONLYFLAGS += -Wnested-externs
CONLYFLAGS += $(CSTANDARD)

# Assembler flags.
#  -Wa,...:    tell GCC to pass this to the assembler.
#  -ahlns:     create listing
ASFLAGS  = $(ARCHFLAGS) -mthumb -I. -x assembler-with-cpp
ASFLAGS += $(ADEFS)
ASFLAGS += -Wa,-adhlns=$(addprefix $(OUTDIR)/, $(notdir $(addsuffix .lst, $(basename $<))))
ASFLAGS += $(patsubst %,-I%,$(EXTRAINCDIRS))

MATH_LIB = -lm

# Linker flags.
#  -Wl,...:     tell GCC to pass this to linker.
#    -Map:      create map file
#    --cref:    add cross reference to  map file
LDFLAGS = -nostartfiles -Wl,-Map=$(OUTDIR)/$(TARGET).map,--cref,--gc-sections
LDFLAGS += $(patsubst %,-L%,$(EXTRA_LIBDIRS))
LDFLAGS += -lc
LDFLAGS += $(patsubst %,-l%,$(EXTRA_LIBS))
LDFLAGS += $(MATH_LIB)
LDFLAGS += -lc -lgcc

#Linker scripts                                                                                                                                                                                                              
LDFLAGS += $(addprefix -T,$(LINKER_SCRIPTS_APP))


# Define programs and commands.
REMOVE  = $(REMOVE_CMD) -f
PYHON   = python

# List of all source files.
ALLSRC     = $(ASRCARM) $(ASRC) $(SRCARM) $(SRC) $(CPPSRCARM) $(CPPSRC)
# List of all source files without directory and file-extension.
ALLSRCBASE = $(notdir $(basename $(ALLSRC)))

# Define all object files.
ALLOBJ     = $(addprefix $(OUTDIR)/, $(addsuffix .o, $(ALLSRCBASE)))

# Define all listing files (used for make clean).
LSTFILES   = $(addprefix $(OUTDIR)/, $(addsuffix .lst, $(ALLSRCBASE)))
# Define all depedency-files (used for make clean).
DEPFILES   = $(addprefix $(OUTDIR)/dep/, $(addsuffix .o.d, $(ALLSRCBASE)))

# Default target.
all: gccversion build

ifeq ($(LOADFORMAT),ihex)
build: elf hex lss sym
else
ifeq ($(LOADFORMAT),binary)
build: elf bin lss sym
else
ifeq ($(LOADFORMAT),both)
build: elf hex bin lss sym
else
$(error "$(MSG_FORMATERROR) $(FORMAT)")
endif
endif
endif


# Link: create ELF output file from object files.
$(eval $(call LINK_TEMPLATE, $(OUTDIR)/$(TARGET).elf, $(ALLOBJ)))

# Assemble: create object files from assembler source files.
$(foreach src, $(ASRC), $(eval $(call ASSEMBLE_TEMPLATE, $(src))))

# Assemble: create object files from assembler source files. ARM-only
$(foreach src, $(ASRCARM), $(eval $(call ASSEMBLE_ARM_TEMPLATE, $(src))))

# Compile: create object files from C source files.
$(foreach src, $(SRC), $(eval $(call COMPILE_C_TEMPLATE, $(src))))

# Compile: create object files from C source files. ARM-only
$(foreach src, $(SRCARM), $(eval $(call COMPILE_C_ARM_TEMPLATE, $(src))))

# Compile: create object files from C++ source files.
$(foreach src, $(CPPSRC), $(eval $(call COMPILE_CPP_TEMPLATE, $(src))))

# Compile: create object files from C++ source files. ARM-only
$(foreach src, $(CPPSRCARM), $(eval $(call COMPILE_CPP_ARM_TEMPLATE, $(src))))

# Compile: create assembler files from C source files. ARM/Thumb
$(eval $(call PARTIAL_COMPILE_TEMPLATE, SRC))

# Compile: create assembler files from C source files. ARM only
$(eval $(call PARTIAL_COMPILE_ARM_TEMPLATE, SRCARM))

$(OUTDIR)/$(TARGET).bin.o: $(OUTDIR)/$(TARGET).bin

$(eval $(call OPFW_TEMPLATE,$(OUTDIR)/$(TARGET).bin,$(BOARD_TYPE),$(BOARD_REVISION)))

# Add jtag targets (program and wipe)
$(eval $(call JTAG_TEMPLATE,$(OUTDIR)/$(TARGET).bin,$(FW_BANK_BASE),$(FW_BANK_SIZE),$(OPENOCD_JTAG_CONFIG),$(OPENOCD_CONFIG)))

.PHONY: elf lss sym hex bin bino opfw
elf: $(OUTDIR)/$(TARGET).elf
lss: $(OUTDIR)/$(TARGET).lss
sym: $(OUTDIR)/$(TARGET).sym
hex: $(OUTDIR)/$(TARGET).hex
bin: $(OUTDIR)/$(TARGET).bin
bino: $(OUTDIR)/$(TARGET).bin.o
opfw: $(OUTDIR)/$(TARGET).opfw

# Display sizes of sections.
$(eval $(call SIZE_TEMPLATE, $(OUTDIR)/$(TARGET).elf))

# Generate Doxygen documents
docs:
	doxygen  $(DOXYGENDIR)/doxygen.cfg

# Install: install binary file with prefix/suffix into install directory
install: $(OUTDIR)/$(TARGET).opfw
ifneq ($(INSTALL_DIR),)
	@echo $(MSG_INSTALLING) $(call toprel, $<)
	$(V1) mkdir -p $(INSTALL_DIR)
	$(V1) $(INSTALL) $< $(INSTALL_DIR)/$(INSTALL_PFX)$(TARGET)$(INSTALL_SFX).opfw
else
	$(error INSTALL_DIR must be specified for $@)
endif

# Target: clean project.
clean: clean_list

clean_list :
	@echo $(MSG_CLEANING)
	$(V1) $(REMOVE) $(OUTDIR)/$(TARGET).map
	$(V1) $(REMOVE) $(OUTDIR)/$(TARGET).elf
	$(V1) $(REMOVE) $(OUTDIR)/$(TARGET).hex
	$(V1) $(REMOVE) $(OUTDIR)/$(TARGET).bin
	$(V1) $(REMOVE) $(OUTDIR)/$(TARGET).sym
	$(V1) $(REMOVE) $(OUTDIR)/$(TARGET).lss
	$(V1) $(REMOVE) $(OUTDIR)/$(TARGET).bin.o
	$(V1) $(REMOVE) $(ALLOBJ)
	$(V1) $(REMOVE) $(LSTFILES)
	$(V1) $(REMOVE) $(DEPFILES)
	$(V1) $(REMOVE) $(SRC:.c=.s)
	$(V1) $(REMOVE) $(SRCARM:.c=.s)
	$(V1) $(REMOVE) $(CPPSRC:.cpp=.s)
	$(V1) $(REMOVE) $(CPPSRCARM:.cpp=.s)

# Create output files directory
# all known MS Windows OS define the ComSpec environment variable
ifdef ComSpec
$(shell md $(subst /,\\,$(OUTDIR)) 2>NUL)
else
$(shell mkdir -p $(OUTDIR) 2>/dev/null)
endif

# Include the dependency files.
ifdef ComSpec
-include $(shell md $(subst /,\\,$(OUTDIR))\dep 2>NUL) $(wildcard $(OUTDIR)/dep/*)
else
-include $(shell mkdir $(OUTDIR) 2>/dev/null) $(shell mkdir $(OUTDIR)/dep 2>/dev/null) $(wildcard $(OUTDIR)/dep/*)
endif

# Listing of phony targets.
.PHONY : all build clean clean_list install<|MERGE_RESOLUTION|>--- conflicted
+++ resolved
@@ -59,11 +59,7 @@
 MODULES += AltitudeHold FixedWingPathFollower PathPlanner TxPID
 #MODULES += VtolPathFollower  ## OP-700: VtolPathFollower disabled because its currently unsafe - remove this line once Sambas code has been merged
 MODULES += CameraStab
-<<<<<<< HEAD
-=======
 #MODULES += OveroSync
-MODULES += Radio
->>>>>>> 376467bf
 MODULES += Telemetry
 PYMODULES = 
 #FlightPlan
