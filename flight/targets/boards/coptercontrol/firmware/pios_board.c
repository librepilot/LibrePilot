--- conflicted
+++ resolved
@@ -674,7 +674,6 @@
         }
 #endif /* PIOS_INCLUDE_DSM */
         break;
-<<<<<<< HEAD
 
     case HWSETTINGS_CC_FLEXIPORT_HOTTSUMD:
     case HWSETTINGS_CC_FLEXIPORT_HOTTSUMH:
@@ -698,7 +697,8 @@
             pios_rcvr_group_map[MANUALCONTROLSETTINGS_CHANNELGROUPS_HOTT] = pios_hott_rcvr_id;
         }
 #endif /* PIOS_INCLUDE_HOTT */
-=======
+        break;
+            
     case HWSETTINGS_CC_FLEXIPORT_EXBUS:
 #if defined(PIOS_INCLUDE_EXBUS)
         {
@@ -719,7 +719,6 @@
             pios_rcvr_group_map[MANUALCONTROLSETTINGS_CHANNELGROUPS_EXBUS] = pios_exbus_rcvr_id;
         }
 #endif /* PIOS_INCLUDE_EXBUS */
->>>>>>> c48c46b8
         break;
 
     case HWSETTINGS_CC_FLEXIPORT_SRXL:
