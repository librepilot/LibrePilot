--- conflicted
+++ resolved
@@ -654,11 +654,7 @@
 all_$(1)_clean: $$(addsuffix _clean, $$(filter ef_$(1), $$(EF_TARGETS)))
 endef
 
-<<<<<<< HEAD
-ALL_BOARDS := coptercontrol pipxtreme revolution
-=======
-ALL_BOARDS := coptercontrol pipxtreme simposix
->>>>>>> 93b77bec
+ALL_BOARDS := coptercontrol pipxtreme revolution simposix
 
 # Friendly names of each board (used to find source tree)
 coptercontrol_friendly := CopterControl
@@ -666,20 +662,18 @@
 revolution_friendly    := Revolution
 simposix_friendly      := SimPosix
 
-<<<<<<< HEAD
 # Short hames of each board (used to display board name in parallel builds)
 coptercontrol_short    := 'cc  '
 pipxtreme_short        := 'pipx'
 revolution_short       := 'revo'
 simposix_short         := 'posx'
 osd_short              := 'osd '
-=======
+#
 # SimPosix only builds on Linux so drop it from the list for
 # all other platforms.
 ifneq ($(UNAME), Linux)
 ALL_BOARDS  := $(filter-out simposix, $(ALL_BOARDS))
 endif
->>>>>>> 93b77bec
 
 # Start out assuming that we'll build fw, bl and bu for all boards
 FW_BOARDS  := $(ALL_BOARDS)
