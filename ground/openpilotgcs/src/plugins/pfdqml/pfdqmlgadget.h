--- conflicted
+++ resolved
@@ -31,20 +31,13 @@
     Q_OBJECT
 public:
     PfdQmlGadget(QString classId, PfdQmlGadgetWidget *widget, QWidget *parent = 0);
-    ~PfdQmlGadget();
+    virtual ~PfdQmlGadget();
 
     QWidget *widget();
 
     void loadConfiguration(IUAVGadgetConfiguration *config);
 
 private:
-<<<<<<< HEAD
-#ifndef USE_WIDGET
-    QWidget *m_container;
-    QWidget *m_parent;
-#endif
-=======
->>>>>>> b918d438
     PfdQmlGadgetWidget *m_widget;
 };
 
