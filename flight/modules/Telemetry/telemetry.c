--- conflicted
+++ resolved
@@ -216,14 +216,6 @@
     return 0;
 }
 
-<<<<<<< HEAD
-#ifdef PIOS_INCLUDE_RFM22B
-    if (radioPort) {
-        xTaskCreate(radioRxTask, "RadioRx", STACK_SIZE_RADIO_RX_BYTES / 4, NULL, TASK_PRIORITY_RADRX, &radioRxTaskHandle);
-        PIOS_TASK_MONITOR_RegisterTask(TASKINFO_RUNNING_RADIORX, radioRxTaskHandle);
-    }
-#endif
-=======
 /* Intialise a telemetry channel */
 void TelemetryInitializeChannel(channelContext *channel)
 {
@@ -234,7 +226,6 @@
     channel->priorityQueue = xQueueCreate(MAX_QUEUE_SIZE,
                                           sizeof(UAVObjEvent));
 #endif /* PIOS_TELEM_PRIORITY_QUEUE */
->>>>>>> 8c949385
 
     // Initialise UAVTalk
     channel->uavTalkCon = UAVTalkInitialize(&transmitLocalData);
@@ -620,13 +611,7 @@
 
             bytes_to_process = PIOS_COM_ReceiveBuffer(inputPort, serial_data, sizeof(serial_data), 500);
             if (bytes_to_process > 0) {
-<<<<<<< HEAD
-                UAVTalkProcessInputStream(uavTalkCon, serial_data, bytes_to_process);
-=======
-                for (uint8_t i = 0; i < bytes_to_process; i++) {
-                    UAVTalkProcessInputStream(channel->uavTalkCon, serial_data[i]);
-                }
->>>>>>> 8c949385
+                UAVTalkProcessInputStream(channel->uavTalkCon, serial_data, bytes_to_process);
             }
         } else {
             vTaskDelay(5);
@@ -641,22 +626,6 @@
  */
 static uint32_t localPort()
 {
-<<<<<<< HEAD
-    // Task loop
-    while (1) {
-        if (radioPort) {
-            // Block until data are available
-            uint8_t serial_data[16];
-            uint16_t bytes_to_process;
-
-            bytes_to_process = PIOS_COM_ReceiveBuffer(radioPort, serial_data, sizeof(serial_data), 500);
-            if (bytes_to_process > 0) {
-                UAVTalkProcessInputStream(radioUavTalkCon, serial_data, bytes_to_process);
-            }
-        } else {
-            vTaskDelay(5);
-        }
-=======
     return PIOS_COM_TELEM_RF;
 }
 
@@ -676,7 +645,6 @@
     // if USB is connected, USB takes precedence for telemetry
     if (PIOS_COM_Available(PIOS_COM_TELEM_USB)) {
         port = PIOS_COM_TELEM_USB;
->>>>>>> 8c949385
     }
 #endif /* PIOS_INCLUDE_USB */
 
