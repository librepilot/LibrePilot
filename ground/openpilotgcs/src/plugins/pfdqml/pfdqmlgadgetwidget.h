--- conflicted
+++ resolved
@@ -20,10 +20,6 @@
 #include "pfdqml.h"
 #include "pfdqmlgadgetconfiguration.h"
 
-<<<<<<< HEAD
-#define USE_WIDGET 1
-
-#ifdef USE_WIDGET
 #include <QQuickWidget>
 
 /*
@@ -43,38 +39,7 @@
  * hence making it a native widget should always be avoided.
  */
 class PfdQmlGadgetWidget : public QQuickWidget {
-#else
-#include <QQuickView>
-
-    class PfdQmlGadgetWidget : public QQuickView {
-#endif
     Q_OBJECT Q_PROPERTY(QString speedUnit READ speedUnit WRITE setSpeedUnit NOTIFY speedUnitChanged)
-=======
-#include <QQuickWidget>
-
-/*
- * Note: QQuickWidget is an alternative to using QQuickView and QWidget::createWindowContainer().
- * The restrictions on stacking order do not apply, making QQuickWidget the more flexible alternative,
- * behaving more like an ordinary widget. This comes at the expense of performance.
- * Unlike QQuickWindow and QQuickView, QQuickWidget involves rendering into OpenGL framebuffer objects.
- * This will naturally carry a minor performance hit.
- *
- * Note: Using QQuickWidget disables the threaded render loop on all platforms.
- * This means that some of the benefits of threaded rendering, for example Animator classes
- * and vsync driven animations, will not be available.
- *
- * Note: Avoid calling winId() on a QQuickWidget. This function triggers the creation of a native window,
- * resulting in reduced performance and possibly rendering glitches.
- * The entire purpose of QQuickWidget is to render Quick scenes without a separate native window,
- * hence making it a native widget should always be avoided.
- */
-class PfdQmlGadgetWidget : public QQuickWidget {
-    Q_OBJECT Q_PROPERTY(QString earthFile READ earthFile WRITE setEarthFile NOTIFY earthFileChanged)
-    Q_PROPERTY(bool terrainEnabled READ terrainEnabled WRITE setTerrainEnabled NOTIFY terrainEnabledChanged)
-
-    Q_PROPERTY(bool actualPositionUsed READ actualPositionUsed WRITE setActualPositionUsed NOTIFY actualPositionUsedChanged)
-    Q_PROPERTY(QString speedUnit READ speedUnit WRITE setSpeedUnit NOTIFY speedUnitChanged)
->>>>>>> b918d438
     Q_PROPERTY(double speedFactor READ speedFactor WRITE setSpeedFactor NOTIFY speedFactorChanged)
     Q_PROPERTY(QString altitudeUnit READ altitudeUnit WRITE setAltitudeUnit NOTIFY altitudeUnitChanged)
     Q_PROPERTY(double altitudeFactor READ altitudeFactor WRITE setAltitudeFactor NOTIFY altitudeFactorChanged)
@@ -96,19 +61,8 @@
     Q_PROPERTY(QString backgroundImageFile READ backgroundImageFile WRITE setBackgroundImageFile NOTIFY backgroundImageFileChanged)
 
 public:
-<<<<<<< HEAD
-#ifdef USE_WIDGET
-    PfdQmlGadgetWidget(QWidget *parent = 0);
-#else
-    PfdQmlGadgetWidget(QWindow *parent = 0);
-#endif
-    virtual ~PfdQmlGadgetWidget();
-=======
     PfdQmlGadgetWidget(QWidget *parent = 0);
     virtual ~PfdQmlGadgetWidget();
-
-    void setQmlFile(QString fn);
->>>>>>> b918d438
 
     void setQmlFile(QString fn);
 
@@ -212,19 +166,13 @@
     void dateTimeChanged(QDateTime arge);
     void minimumAmbientLightChanged(double arg);
 
-<<<<<<< HEAD
     void modelFileChanged(QString arg);
-=======
->>>>>>> b918d438
 
     void backgroundImageFileChanged(QString arg);
 
 private slots:
-#ifdef USE_WIDGET
     void onStatusChanged(QQuickWidget::Status status);
-#else
-    void onStatusChanged(QQuickView::Status status);
-#endif
+
 private:
     QString m_qmlFileName;
 
