--- conflicted
+++ resolved
@@ -72,11 +72,7 @@
 
 # List of modules to include
 OPTMODULES = 
-<<<<<<< HEAD
-MODULES = TransmitterControls FirmwareIAP
-=======
 MODULES = TransmitterControls FirmwareIAP RadioComBridge
->>>>>>> a47073f3
 ifeq ($(ENABLE_MOVE_CONTROLLER), YES)
 MODULES += AttitudeMARG
 endif
@@ -200,8 +196,6 @@
 SRC += $(PIOSSTM32F10X)/pios_tim.c
 SRC += $(PIOSSTM32F10X)/pios_pwm.c
 
-<<<<<<< HEAD
-=======
 # PIOS USB related files (separated to make code maintenance more easy)
 SRC += $(PIOSSTM32F10X)/pios_usb.c
 SRC += $(PIOSSTM32F10X)/pios_usbhook.c
@@ -212,7 +206,6 @@
 SRC += $(OPSYSTEM)/pios_usb_board_data.c
 SRC += $(PIOSCOMMON)/pios_usb_desc_hid_cdc.c
 SRC += $(PIOSCOMMON)/pios_usb_desc_hid_only.c
->>>>>>> a47073f3
 
 ## PIOS Hardware (Common)
 SRC += $(PIOSCOMMON)/pios_crc.c
@@ -398,7 +391,6 @@
 ifneq ($(USE_GPS), NO)
 CDEFS += -DUSE_GPS
 endif
-<<<<<<< HEAD
 
 ifeq ($(USE_I2C), YES)
 CDEFS += -DUSE_I2C
@@ -417,26 +409,6 @@
 CDEFS += -DMAPLE_MINI
 endif
 
-=======
-
-ifeq ($(USE_I2C), YES)
-CDEFS += -DUSE_I2C
-endif
-
-ifeq ($(ENABLE_TRANSMITTER_BOX), YES)
-CDEFS += -DTRANSMITTER_BOX
-endif
-ifeq ($(ENABLE_ANALOG_TRANSMITTER), YES)
-CDEFS += -DANALOG_TRANSMITTER
-endif
-ifeq ($(ENABLE_MOVE_CONTROLLER), YES)
-CDEFS += -DMOVE_CONTROLLER
-endif
-ifeq ($(ENABLE_MAPLE_MINI_TRANSMITTER), YES)
-CDEFS += -DMAPLE_MINI
-endif
-
->>>>>>> a47073f3
 # Place project-specific -D and/or -U options for
 # Assembler with preprocessor here.
 #ADEFS = -DUSE_IRQ_ASM_WRAPPER
