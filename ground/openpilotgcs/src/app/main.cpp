/**
 ******************************************************************************
 *
 * @file       main.cpp
 * @author     The OpenPilot Team, http://www.openpilot.org Copyright (C) 2010.
 *             Parts by Nokia Corporation (qt-info@nokia.com) Copyright (C) 2009.
 * @brief
 * @see        The GNU Public License (GPL) Version 3
 * @defgroup
 * @{
 *
 *****************************************************************************/
/*
 * This program is free software; you can redistribute it and/or modify
 * it under the terms of the GNU General Public License as published by
 * the Free Software Foundation; either version 3 of the License, or
 * (at your option) any later version.
 *
 * This program is distributed in the hope that it will be useful, but
 * WITHOUT ANY WARRANTY; without even the implied warranty of MERCHANTABILITY
 * or FITNESS FOR A PARTICULAR PURPOSE. See the GNU General Public License
 * for more details.
 *
 * You should have received a copy of the GNU General Public License along
 * with this program; if not, write to the Free Software Foundation, Inc.,
 * 59 Temple Place, Suite 330, Boston, MA 02111-1307 USA
 */

/*
   The GCS locale is set to the system locale by default unless the "hidden" setting General/Locale has a value.
   The user can not change General/Locale from the Options dialog.

   The GCS language will default to the GCS locale unless the General/OverrideLanguage has a value.
   The user can change General/OverrideLanguage to any available language from the Options dialog.

   Both General/Locale and General/OverrideLanguage can be set from the command line or through the the factory defaults file.

   The -D option is used to permanently set a user setting.

   The -reset switch will clear all the user settings and will trigger a reload of the factory defaults.

   You can combine it with the -config-file=<file> command line argument to quickly switch between multiple settings files.

   [code]
   openpilotgcs -reset -config-file ./MyOpenPilotGCS.xml
   [/code]

   Relative paths are relative to <install dir>/share/openpilotgcs/default_configurations/

   The specified file will be used to load the factory defaults from but only when the user settings are empty.
   If the user settings are not empty the file will not be used.
   This switch is useful on the 1st run when the user settings are empty or in combination with -reset.


   Quickly switch configurations

   [code]
   openpilotgcs -reset -config-file <relative or absolute path>
   [/code]

   Configuring GCS from installer

   The -D option is used to permanently set a user setting.

   If the user chooses to start GCS at the end of the installer:

   [code]
   openpilotgcs -D General/OverrideLanguage=de
   [/code]

   If the user chooses not to start GCS at the end of the installer, you still need to configure GCS.
   In that case you can use -exit-after-config

   [code]
   openpilotgcs -D General/OverrideLanguage=de -exit-after-config
   [/code]

 */

#include "qtsingleapplication.h"
#include "utils/xmlconfig.h"
#include "gcssplashscreen.h"

#include <extensionsystem/pluginmanager.h>
#include <extensionsystem/pluginspec.h>
#include <extensionsystem/iplugin.h>

#include <QtCore/QDir>
#include <QtCore/QFile>
#include <QtCore/QElapsedTimer>
#include <QtCore/QTextStream>
#include <QtCore/QFileInfo>
#include <QtCore/QDebug>
#include <QtCore/QTimer>
#include <QtCore/QLibraryInfo>
#include <QtCore/QTranslator>
#include <QtCore/QSettings>
#include <QtCore/QVariant>

#include <QMessageBox>
#include <QtWidgets/QApplication>
#include <QMainWindow>
#include <QSplashScreen>

namespace {
typedef QList<ExtensionSystem::PluginSpec *> PluginSpecSet;
typedef QMap<QString, bool> AppOptions;
typedef QMap<QString, QString> AppOptionValues;

const int OptionIndent = 4;
const int DescriptionIndent = 24;

const QLatin1String APP_NAME("OpenPilot GCS");

const QLatin1String CORE_PLUGIN_NAME("Core");

const QLatin1String SETTINGS_ORG_NAME("OpenPilot");
const QLatin1String SETTINGS_APP_NAME("OpenPilotGCS_config");

#ifdef Q_OS_MAC
const QLatin1String SHARE_PATH("/../Resources");
#else
const QLatin1String SHARE_PATH("/../share/openpilotgcs");
#endif

const char *DEFAULT_CONFIG_FILENAME = "OpenPilotGCS.xml";

const char *fixedOptionsC = " [OPTION]... [FILE]...\n"
                            "Options:\n"
                            "    -help               Display this help\n"
                            "    -version            Display application version\n"
                            "    -no-splash          Don't display splash screen\n"
                            "    -log <file>         Log to specified file\n"
                            "    -client             Attempt to connect to already running instance\n"
                            "    -D <key>=<value>    Permanently set a user setting, e.g: -D General/OverrideLanguage=de\n"
                            "    -reset              Reset user settings to factory defaults.\n"
                            "    -config-file <file> Specify alternate factory defaults settings file (used with -reset)\n"
                            "    -exit-after-config  Exit after manipulating configuration settings\n";

const QLatin1String HELP1_OPTION("-h");
const QLatin1String HELP2_OPTION("-help");
const QLatin1String HELP3_OPTION("/h");
const QLatin1String HELP4_OPTION("--help");
const QLatin1String VERSION_OPTION("-version");
const QLatin1String NO_SPLASH_OPTION("-no-splash");
const QLatin1String CLIENT_OPTION("-client");
const QLatin1String CONFIG_OPTION("-D");
const QLatin1String RESET_OPTION("-reset");
const QLatin1String CONFIG_FILE_OPTION("-config-file");
const QLatin1String EXIT_AFTER_CONFIG_OPTION("-exit-after-config");
const QLatin1String LOG_FILE_OPTION("-log");

// Helpers for displaying messages. Note that there is no console on Windows.
void displayHelpText(QString t)
{
#ifdef Q_OS_WIN
    // No console on Windows. (???)
    // TODO there is a console on windows and popups are not always desired
    t.replace(QLatin1Char('&'), QLatin1String("&amp;"));
    t.replace(QLatin1Char('<'), QLatin1String("&lt;"));
    t.replace(QLatin1Char('>'), QLatin1String("&gt;"));
    t.insert(0, QLatin1String("<html><pre>"));
    t.append(QLatin1String("</pre></html>"));
    QMessageBox::information(0, APP_NAME, t);
#else
    qWarning("%s", qPrintable(t));
#endif
}

void displayError(const QString &t)
{
#ifdef Q_OS_WIN
    // No console on Windows. (???)
    // TODO there is a console on windows and popups are not always desired
    QMessageBox::critical(0, APP_NAME, t);
#else
    qCritical("%s", qPrintable(t));
#endif
}

void printVersion(const ExtensionSystem::PluginSpec *corePlugin, const ExtensionSystem::PluginManager &pm)
{
    QString version;
    QTextStream str(&version);

    str << '\n' << APP_NAME << ' ' << corePlugin->version() << " based on Qt " << qVersion() << "\n\n";
    pm.formatPluginVersions(str);
    str << '\n' << corePlugin->copyright() << '\n';
    displayHelpText(version);
}

void printHelp(const QString &appExecName, const ExtensionSystem::PluginManager &pm)
{
    QString help;
    QTextStream str(&help);

    str << "Usage: " << appExecName << fixedOptionsC;
    ExtensionSystem::PluginManager::formatOptions(str, OptionIndent, DescriptionIndent);
    pm.formatPluginOptions(str, OptionIndent, DescriptionIndent);
    displayHelpText(help);
}

inline QString msgCoreLoadFailure(const QString &reason)
{
    return QCoreApplication::translate("Application", "Failed to load core plug-in, reason is: %1").arg(reason);
}

inline QString msgSendArgumentFailed()
{
    return QCoreApplication::translate("Application",
                                       "Unable to send command line arguments to the already running instance. It appears to be not responding.");
}

<<<<<<< HEAD
void mainMessageOutput(QtMsgType type, const QMessageLogContext &context, const QString &msg)
{
    Q_UNUSED(context);
    QFile file(QDir::tempPath() + "/gcs.log");

    if (file.open(QIODevice::Append | QIODevice::Text)) {
        QTextStream out(&file);

        // out << QTime::currentTime().toString("hh:mm:ss.zzz ");

        switch (type) {
        case QtDebugMsg:
            out << "DBG: ";
            break;
        case QtWarningMsg:
            out << "WRN: ";
            break;
        case QtCriticalMsg:
            out << "CRT: ";
            break;
        case QtFatalMsg:
            out << "FTL: ";
            break;
        }

        out << msg << '\n';
        out.flush();
    }
}

=======
>>>>>>> faacd3e3
// Prepare a remote argument: If it is a relative file, add the current directory
// since the the central instance might be running in a different directory.
inline QString prepareRemoteArgument(const QString &arg)
{
    QFileInfo fi(arg);

    if (!fi.exists()) {
        return arg;
    }
    if (fi.isRelative()) {
        return fi.absoluteFilePath();
    }
    return arg;
}

// Send the arguments to an already running instance of application
bool sendArguments(SharedTools::QtSingleApplication &app, const QStringList &arguments)
{
    if (!arguments.empty()) {
        // Send off arguments
        const QStringList::const_iterator acend = arguments.constEnd();
        for (QStringList::const_iterator it = arguments.constBegin(); it != acend; ++it) {
            if (!app.sendMessage(prepareRemoteArgument(*it))) {
                displayError(msgSendArgumentFailed());
                return false;
            }
        }
    }
    // Special empty argument means: Show and raise (the slot just needs to be triggered)
    if (!app.sendMessage(QString())) {
        displayError(msgSendArgumentFailed());
        return false;
    }
    return true;
}

void systemInit()
{
#ifdef Q_OS_MAC
    // increase the number of file that can be opened in application
    struct rlimit rl;
    getrlimit(RLIMIT_NOFILE, &rl);
    rl.rlim_cur = rl.rlim_max;
    setrlimit(RLIMIT_NOFILE, &rl);
    QApplication::setAttribute(Qt::AA_DontCreateNativeWidgetSiblings, true);
    // Force "basic" render loop on Mac
    // Only Mac uses "threaded" by default and that mode currently does not work well with OSGViewport
    qputenv("QSG_RENDER_LOOP", "basic");
#endif
#ifdef Q_OS_LINUX
    QApplication::setAttribute(Qt::AA_X11InitThreads, true);
#endif
}

static QTextStream *logStream;

void mainMessageOutput(QtMsgType type, const QMessageLogContext &context, const QString &msg)
{
    Q_UNUSED(context);

    QTextStream &out = *logStream;

    // logStream << QTime::currentTime().toString("hh:mm:ss.zzz ");

    switch (type) {
    case QtDebugMsg:
        out << "DBG: ";
        break;
    case QtWarningMsg:
        out << "WRN: ";
        break;
    case QtCriticalMsg:
        out << "CRT: ";
        break;
    case QtFatalMsg:
        out << "FTL: ";
        break;
    }

    out << msg << '\n';
    out.flush();
}

void logInit(QString fileName)
{
    QFile *file = new QFile(fileName);

    if (file->open(QIODevice::WriteOnly | QIODevice::Text)) {
        logStream = new QTextStream(file);
        qInstallMessageHandler(mainMessageOutput);
    } else {
        // TODO error popup
    }
}

inline QStringList getPluginPaths()
{
    QStringList rc;
    // Figure out root:  Up one from 'bin'
    QDir rootDir = QApplication::applicationDirPath();
    rootDir.cdUp();
    const QString rootDirPath = rootDir.canonicalPath();

    // 1) "plugins" (Win/Linux)
    // Linux will also use RPATH (see openpilotgcsplugin.pri)
    QString pluginPath = rootDirPath;
    pluginPath += QLatin1Char('/');
    pluginPath += QLatin1String(GCS_LIBRARY_BASENAME);
    pluginPath += QLatin1Char('/');
    pluginPath += QLatin1String("plugins");
    rc.push_back(pluginPath);

    // 2) "Plugins" (OS X)
    pluginPath  = rootDirPath;
    pluginPath += QLatin1Char('/');
    pluginPath += QLatin1String("Plugins");
    rc.push_back(pluginPath);
    return rc;
}

AppOptions options()
{
    AppOptions appOptions;

    appOptions.insert(HELP1_OPTION, false);
    appOptions.insert(HELP2_OPTION, false);
    appOptions.insert(HELP3_OPTION, false);
    appOptions.insert(HELP4_OPTION, false);
    appOptions.insert(VERSION_OPTION, false);
    appOptions.insert(NO_SPLASH_OPTION, false);
    appOptions.insert(LOG_FILE_OPTION, true);
    appOptions.insert(CLIENT_OPTION, false);
    appOptions.insert(CONFIG_OPTION, true);
    appOptions.insert(RESET_OPTION, false);
    appOptions.insert(CONFIG_FILE_OPTION, true);
    appOptions.insert(EXIT_AFTER_CONFIG_OPTION, false);
    return appOptions;
}

AppOptionValues parseCommandLine(SharedTools::QtSingleApplication &app,
                                 ExtensionSystem::PluginManager &pluginManager, QString &errorMessage)
{
    AppOptionValues appOptionValues;
    const QStringList arguments = app.arguments();

    if (arguments.size() > 1) {
        AppOptions appOptions = options();
        pluginManager.parseOptions(arguments, appOptions, &appOptionValues, &errorMessage);
    }
    return appOptionValues;
}

void loadFactoryDefaults(QSettings &settings, AppOptionValues &appOptionValues)
{
    QDir directory(QCoreApplication::applicationDirPath() + SHARE_PATH + QString("/default_configurations"));

    qDebug() << "Looking for factory defaults configuration files in:" << directory.absolutePath();

    QString fileName;

    // check if command line option -config-file contains a file name
    QString commandLine = appOptionValues.value(CONFIG_FILE_OPTION);
    if (!commandLine.isEmpty()) {
        QFileInfo fi(commandLine);
        if (fi.isRelative()) {
            // file name specified on command line has a relative path
            commandLine = directory.absolutePath() + QDir::separator() + commandLine;
        }
        if (QFile::exists(commandLine)) {
            fileName = commandLine;
            qDebug() << "Configuration file" << fileName << "specified on command line will be loaded.";
        } else {
            qWarning() << "Configuration file" << commandLine << "specified on command line does not exist.";
        }
    }

    if (fileName.isEmpty()) {
        // check default file
        if (QFile::exists(directory.absolutePath() + QDir::separator() + DEFAULT_CONFIG_FILENAME)) {
            // use default file name
            fileName = directory.absolutePath() + QDir::separator() + DEFAULT_CONFIG_FILENAME;
            qDebug() << "Default configuration file" << fileName << "will be loaded.";
        } else {
            qWarning() << "No default configuration file found in" << directory.absolutePath();
        }
    }

    if (fileName.isEmpty()) {
        // TODO should we exit violently?
        qCritical() << "No default configuration file found!";
        return;
    }

    // create settings from file
    QSettings qs(fileName, XmlConfig::XmlSettingsFormat);

    // transfer loaded settings to application settings
    QStringList keys = qs.allKeys();
    foreach(QString key, keys) {
        settings.setValue(key, qs.value(key));
    }

    qDebug() << "Configuration file" << fileName << "was loaded.";
}

void overrideSettings(QSettings &settings, int argc, char * *argv)
{
    // Options like -D My/setting=test
    QRegExp rx("([^=]+)=(.*)");

    for (int i = 0; i < argc; ++i) {
        if (CONFIG_OPTION == QString(argv[i])) {
            if (rx.indexIn(argv[++i]) > -1) {
                QString key   = rx.cap(1);
                QString value = rx.cap(2);
                qDebug() << "User setting" << key << "set to value" << value;
                settings.setValue(key, value);
            }
        }
    }

    settings.sync();
}

void loadTranslators(QString language, QTranslator &translator, QTranslator &qtTranslator)
{
    const QString &creatorTrPath = QCoreApplication::applicationDirPath() + SHARE_PATH
                                   + QLatin1String("/translations");

    if (translator.load(QLatin1String("openpilotgcs_") + language, creatorTrPath)) {
        const QString &qtTrPath = QLibraryInfo::location(QLibraryInfo::TranslationsPath);
        const QString &qtTrFile = QLatin1String("qt_") + language;
        // Binary installer puts Qt tr files into creatorTrPath
        if (qtTranslator.load(qtTrFile, qtTrPath) || qtTranslator.load(qtTrFile, creatorTrPath)) {
            QCoreApplication::installTranslator(&translator);
            QCoreApplication::installTranslator(&qtTranslator);
        } else {
            // unload()
            translator.load(QString());
        }
    }
}
} // namespace anonymous

int main(int argc, char * *argv)
{
    QElapsedTimer timer;

    timer.start();

    // low level init
    systemInit();

    // create application
    SharedTools::QtSingleApplication app(APP_NAME, argc, argv);

    // initialize the plugin manager
    ExtensionSystem::PluginManager pluginManager;
    pluginManager.setFileExtension(QLatin1String("pluginspec"));
    pluginManager.setPluginPaths(getPluginPaths());

    // parse command line
    qDebug() << "Command line" << app.arguments();
    QString errorMessage;
    AppOptionValues appOptionValues = parseCommandLine(app, pluginManager, errorMessage);
    if (!errorMessage.isEmpty()) {
        // this will display two popups : one error popup + one usage string popup
        // TODO merge two popups into one.
        displayError(errorMessage);
        printHelp(QFileInfo(app.applicationFilePath()).baseName(), pluginManager);
        return -1;
    }

    if (appOptionValues.contains(LOG_FILE_OPTION)) {
        QString logFileName = appOptionValues.value(LOG_FILE_OPTION);
        logInit(logFileName);
    }

    // load user settings
    // Must be done before any QSettings class is created
    // keep this in sync with the MainWindow ctor in coreplugin/mainwindow.cpp
    QString settingsPath = QCoreApplication::applicationDirPath() + SHARE_PATH;
    qDebug() << "Loading system settings from" << settingsPath;
    QSettings::setPath(XmlConfig::XmlSettingsFormat, QSettings::SystemScope, settingsPath);
    qDebug() << "Loading user settings from" << SETTINGS_ORG_NAME << "/" << SETTINGS_APP_NAME;
    QSettings settings(XmlConfig::XmlSettingsFormat, QSettings::UserScope, SETTINGS_ORG_NAME, SETTINGS_APP_NAME);

    // need to reset all user settings?
    if (appOptionValues.contains(RESET_OPTION)) {
        qDebug() << "Resetting user settings!";
        settings.clear();
    }

    // check if we have user settings
    if (!settings.allKeys().count()) {
        // no user settings, load the factory defaults
        qDebug() << "No user settings found, loading factory defaults...";
        loadFactoryDefaults(settings, appOptionValues);
    }

    // override settings with command line provided values
    // take notice that the overridden values will be saved in the user settings and will continue to be effective
    // in subsequent GCS runs
    overrideSettings(settings, argc, argv);

    // initialize GCS locale
    // use the value defined by the General/Locale setting or default to system Locale.
    // the General/Locale setting is not available in the Options dialog, it is a hidden setting but can still be changed:
    // - through the command line
    // - editing the factory defaults XML file before 1st launch
    // - editing the user XML file
    QString localeName = settings.value("General/Locale", QLocale::system().name()).toString();
    QLocale::setDefault(localeName);

    // some debugging
    qDebug() << "main - system locale:" << QLocale::system().name();
    qDebug() << "main - GCS locale:" << QLocale().name();

    // load translation file
    // the language used is defined by the General/OverrideLanguage setting (defaults to GCS locale)
    // if the translation file for the given language is not found, GCS will default to built in English.
    QString language = settings.value("General/OverrideLanguage", localeName).toString();
    qDebug() << "main - language:" << language;
    QTranslator translator;
    QTranslator qtTranslator;
    loadTranslators(language, translator, qtTranslator);

    app.setProperty("qtc_locale", localeName); // Do we need this?

    if (appOptionValues.contains(EXIT_AFTER_CONFIG_OPTION)) {
        qDebug() << "main - exiting after config!";
        return 0;
    }

    // open the splash screen
    GCSSplashScreen *splash = 0;
    if (!appOptionValues.contains(NO_SPLASH_OPTION)) {
        splash = new GCSSplashScreen();
        // show splash
        splash->showProgressMessage(QObject::tr("Application starting..."));
        splash->show();
        // connect to track progress of plugin manager
        QObject::connect(&pluginManager, SIGNAL(pluginAboutToBeLoaded(ExtensionSystem::PluginSpec *)), splash,
                         SLOT(showPluginLoadingProgress(ExtensionSystem::PluginSpec *)));
    }

    // find and load core plugin
    const PluginSpecSet plugins = pluginManager.plugins();
    ExtensionSystem::PluginSpec *coreplugin = 0;
    foreach(ExtensionSystem::PluginSpec * spec, plugins) {
        if (spec->name() == CORE_PLUGIN_NAME) {
            coreplugin = spec;
            break;
        }
    }
    if (!coreplugin) {
        QString nativePaths  = QDir::toNativeSeparators(getPluginPaths().join(QLatin1String(",")));
        const QString reason = QCoreApplication::translate("Application", "Could not find 'Core.pluginspec' in %1").arg(
            nativePaths);
        displayError(msgCoreLoadFailure(reason));
        return 1;
    }
    if (coreplugin->hasError()) {
        displayError(msgCoreLoadFailure(coreplugin->errorString()));
        return 1;
    }

    if (appOptionValues.contains(VERSION_OPTION)) {
        printVersion(coreplugin, pluginManager);
        return 0;
    }
    if (appOptionValues.contains(HELP1_OPTION) || appOptionValues.contains(HELP2_OPTION)
        || appOptionValues.contains(HELP3_OPTION) || appOptionValues.contains(HELP4_OPTION)) {
        printHelp(QFileInfo(app.applicationFilePath()).baseName(), pluginManager);
        return 0;
    }

    const bool isFirstInstance = !app.isRunning();
    if (!isFirstInstance && appOptionValues.contains(CLIENT_OPTION)) {
        return sendArguments(app, pluginManager.arguments()) ? 0 : -1;
    }

    pluginManager.loadPlugins();

    if (coreplugin->hasError()) {
        displayError(msgCoreLoadFailure(coreplugin->errorString()));
        return 1;
    }

    {
        QStringList errors;
        foreach(ExtensionSystem::PluginSpec * p, pluginManager.plugins()) {
            if (p->hasError()) {
                errors.append(p->errorString());
            }
        }
        if (!errors.isEmpty()) {
            QMessageBox::warning(0,
                                 QCoreApplication::translate("Application", "OpenPilot GCS - Plugin loader messages"),
                                 errors.join(QString::fromLatin1("\n\n")));
        }
    }

    if (isFirstInstance) {
        // Set up lock and remote arguments for the first instance only.
        // Silently fallback to unconnected instances for any subsequent instances.
        app.initialize();
        QObject::connect(&app, SIGNAL(messageReceived(QString)), coreplugin->plugin(), SLOT(remoteArgument(QString)));
    }
    QObject::connect(&app, SIGNAL(fileOpenRequest(QString)), coreplugin->plugin(), SLOT(remoteArgument(QString)));

    // Do this after the event loop has started
    QTimer::singleShot(100, &pluginManager, SLOT(startTests()));

    if (splash) {
        // close and delete splash
        splash->close();
        delete splash;
    }

    qDebug() << "main - main took" << timer.elapsed() << "ms";

    int ret = app.exec();

    qDebug() << "main - GCS ran for" << timer.elapsed() << "ms";

    return ret;
}<|MERGE_RESOLUTION|>--- conflicted
+++ resolved
@@ -211,39 +211,6 @@
                                        "Unable to send command line arguments to the already running instance. It appears to be not responding.");
 }
 
-<<<<<<< HEAD
-void mainMessageOutput(QtMsgType type, const QMessageLogContext &context, const QString &msg)
-{
-    Q_UNUSED(context);
-    QFile file(QDir::tempPath() + "/gcs.log");
-
-    if (file.open(QIODevice::Append | QIODevice::Text)) {
-        QTextStream out(&file);
-
-        // out << QTime::currentTime().toString("hh:mm:ss.zzz ");
-
-        switch (type) {
-        case QtDebugMsg:
-            out << "DBG: ";
-            break;
-        case QtWarningMsg:
-            out << "WRN: ";
-            break;
-        case QtCriticalMsg:
-            out << "CRT: ";
-            break;
-        case QtFatalMsg:
-            out << "FTL: ";
-            break;
-        }
-
-        out << msg << '\n';
-        out.flush();
-    }
-}
-
-=======
->>>>>>> faacd3e3
 // Prepare a remote argument: If it is a relative file, add the current directory
 // since the the central instance might be running in a different directory.
 inline QString prepareRemoteArgument(const QString &arg)
