--- conflicted
+++ resolved
@@ -489,11 +489,7 @@
     .irq                                       = {
         .init                                  = {
             .NVIC_IRQChannel    = OTG_FS_IRQn,
-<<<<<<< HEAD
-            .NVIC_IRQChannelPreemptionPriority = PIOS_IRQ_PRIO_LOW,
-=======
             .NVIC_IRQChannelPreemptionPriority = PIOS_IRQ_PRIO_HIGH,
->>>>>>> 900f643b
             .NVIC_IRQChannelSubPriority        = 0,
             .NVIC_IRQChannelCmd = ENABLE,
         },
@@ -527,11 +523,7 @@
 #include <pios_usb_hid_priv.h>
 
 const struct pios_usb_hid_cfg pios_usb_hid_cfg = {
-<<<<<<< HEAD
-    .data_if    = 0,
-=======
     .data_if    = 2,
->>>>>>> 900f643b
     .data_rx_ep = 1,
     .data_tx_ep = 1,
 };
@@ -541,17 +533,10 @@
 #include <pios_usb_cdc_priv.h>
 
 const struct pios_usb_cdc_cfg pios_usb_cdc_cfg = {
-<<<<<<< HEAD
-    .ctrl_if    = 1,
-    .ctrl_tx_ep = 2,
-
-    .data_if    = 2,
-=======
     .ctrl_if    = 0,
     .ctrl_tx_ep = 2,
 
     .data_if    = 1,
->>>>>>> 900f643b
     .data_rx_ep = 3,
     .data_tx_ep = 3,
 };
