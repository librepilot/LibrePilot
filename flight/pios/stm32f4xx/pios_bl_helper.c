--- conflicted
+++ resolved
@@ -238,15 +238,6 @@
             PIOS_Assert(0);
         }
         for (int retry = 0; retry < MAX_DEL_RETRYS; ++retry) {
-<<<<<<< HEAD
-            //if erasing area contain whole bank2 area, using bank erase
-            //bank2: sector 12 to sector 23
-            if (sector_start == flash_sectors[12].start &&
-                endAddress >= (flash_sectors[23].start + flash_sectors[23].size)){
-                if (FLASH_EraseAllBank2Sectors(VoltageRange_3) == FLASH_COMPLETE) {
-                    fail = false;
-                    //using bank2 total size substitute sector_size
-=======
             // if erasing area contain whole bank2 area, using bank erase
             // bank2: sector 12 to sector 23
             if (sector_start == flash_sectors[12].start &&
@@ -254,7 +245,6 @@
                 if (FLASH_EraseAllBank2Sectors(VoltageRange_3) == FLASH_COMPLETE) {
                     fail = false;
                     // using bank2 total size substitute sector_size
->>>>>>> d32cc0e7
                     sector_size = flash_sectors[23].start - flash_sectors[12].start + flash_sectors[23].size;
                     break;
                 } else {
