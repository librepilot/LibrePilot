/**
 ******************************************************************************
 *
 * @file       opHID_usbsignal.cpp
 * @author     The OpenPilot Team, http://www.openpilot.org Copyright (C) 2013.
 * @addtogroup GCSPlugins GCS Plugins
 * @{
 * @addtogroup opHIDPlugin OpenPilot HID Plugin
 * @{
 * @brief Impliments a HID USB connection to the flight hardware as a QIODevice
 *****************************************************************************/
/*
 * This program is free software; you can redistribute it and/or modify
 * it under the terms of the GNU General Public License as published by
 * the Free Software Foundation; either version 3 of the License, or
 * (at your option) any later version.
 *
 * This program is distributed in the hope that it will be useful, but
 * WITHOUT ANY WARRANTY; without even the implied warranty of MERCHANTABILITY
 * or FITNESS FOR A PARTICULAR PURPOSE. See the GNU General Public License
 * for more details.
 *
 * You should have received a copy of the GNU General Public License along
 * with this program; if not, write to the Free Software Foundation, Inc.,
 * 59 Temple Place, Suite 330, Boston, MA 02111-1307 USA
 */

#include "ophid_usbsignal.h"
#include "ophid_const.h"

/**
 * \brief trigger device discovered signal
 *
 * \note
 *
 * \param[in] port.
 */
void USBSignalFilter::m_deviceDiscovered(USBPortInfo port)
{
    if ((port.vendorID == m_vid || m_vid == -1) &&
        (port.productID == m_pid || m_pid == -1) &&
        ((port.bcdDevice >> 8) == m_boardModel || m_boardModel == -1) &&
        ((port.bcdDevice & 0x00ff) == m_runState || m_runState == -1)) {
<<<<<<< HEAD
        // qDebug() << "USBSignalFilter emit device discovered";
=======
        OPHID_DEBUG("USBSignalFilter emit device discovered");
>>>>>>> 0236074d
        emit deviceDiscovered();
    }
}


/**
 * \brief Constructor
 *
 * \note
 *
 * \param[in] vid USB vendor id of the device to open (-1 for any).
 * \param[in] pid USB product id of the device to open (-1 for any).
 * \param[in] boardModel.
 * \param[in] runState.
 */
USBSignalFilter::USBSignalFilter(int vid, int pid, int boardModel, int runState) :
    m_vid(vid),
    m_pid(pid),
    m_boardModel(boardModel),
    m_runState(runState)
{
    connect(USBMonitor::instance(),
            SIGNAL(deviceDiscovered(USBPortInfo)),
            this,
            SLOT(m_deviceDiscovered(USBPortInfo)),
            Qt::QueuedConnection);
}<|MERGE_RESOLUTION|>--- conflicted
+++ resolved
@@ -41,11 +41,7 @@
         (port.productID == m_pid || m_pid == -1) &&
         ((port.bcdDevice >> 8) == m_boardModel || m_boardModel == -1) &&
         ((port.bcdDevice & 0x00ff) == m_runState || m_runState == -1)) {
-<<<<<<< HEAD
-        // qDebug() << "USBSignalFilter emit device discovered";
-=======
         OPHID_DEBUG("USBSignalFilter emit device discovered");
->>>>>>> 0236074d
         emit deviceDiscovered();
     }
 }
