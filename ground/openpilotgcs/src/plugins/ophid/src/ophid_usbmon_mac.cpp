--- conflicted
+++ resolved
@@ -71,11 +71,7 @@
  */
 void USBMonitor::deviceEventReceived()
 {
-<<<<<<< HEAD
-    // qDebug() << "Device event";
-=======
     OPHID_DEBUG("Device event");
->>>>>>> 0236074d
 }
 
 /**
@@ -122,11 +118,7 @@
     Q_UNUSED(r);
     Q_UNUSED(hid_mgr);
 
-<<<<<<< HEAD
-    // qDebug() << "USBMonitor: Device detached event";
-=======
     OPHID_DEBUG("USBMonitor: Device detached event");
->>>>>>> 0236074d
     instance()->removeDevice(dev);
 }
 
@@ -163,11 +155,7 @@
 
     deviceInfo.dev_handle = dev;
 
-<<<<<<< HEAD
-    // qDebug() << "USBMonitor: Device attached event";
-=======
     OPHID_DEBUG("USBMonitor: Device attached event");
->>>>>>> 0236074d
 
     // Populate the device info structure
     got_properties &= HID_GetIntProperty(dev, CFSTR(kIOHIDVendorIDKey), &deviceInfo.vendorID);
@@ -182,11 +170,7 @@
 
     // Currently only enumerating objects that have the complete list of properties
     if (got_properties) {
-<<<<<<< HEAD
-        // qDebug() << "USBMonitor: Adding device";
-=======
         OPHID_DEBUG("USBMonitor: Adding device");
->>>>>>> 0236074d
         instance()->addDevice(deviceInfo);
     }
 }
