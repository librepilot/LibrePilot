defineReplace(cleanPath) {
    win32:1 ~= s|\\\\|/|g
    contains(1, ^/.*):pfx = /
    else:pfx =
    segs = $$split(1, /)
    out =
    for(seg, segs) {
        equals(seg, ..):out = $$member(out, 0, -2)
        else:!equals(seg, .):out += $$seg
    }
    return($$join(out, /, $$pfx))
}

defineReplace(addNewline) { 
    return($$escape_expand(\\n\\t))
}

defineReplace(qtLibraryName) {
   unset(LIBRARY_NAME)
   LIBRARY_NAME = $$1
   CONFIG(debug, debug|release) {
      !debug_and_release|build_pass {
          mac:RET = $$member(LIBRARY_NAME, 0)_debug
              else:win32:RET = $$member(LIBRARY_NAME, 0)d
      }
   }
   isEmpty(RET):RET = $$LIBRARY_NAME
   return($$RET)
}

# Adds a target $$2 with a rule to copy $$1 to $$2
defineTest(addCopyFileTarget) {
    file = $$replace(1, "^[a-zA-Z0-9_]", "-")

    $${file}.target    = $$2
    $${file}.depends   = $$1

    # create directory. Better would be an order only dependency
    $${file}.commands  = -@$(MKDIR) $$shell_quote($$dirname(2)) $$addNewline()
    $${file}.commands += $(COPY_FILE) $$shell_quote($$1) $$shell_quote($$2)

    QMAKE_EXTRA_TARGETS += $$file
    POST_TARGETDEPS += $$eval($${file}.target)

    export($${file}.target)
    export($${file}.depends)
    export($${file}.commands)
    export(QMAKE_EXTRA_TARGETS)
    export(POST_TARGETDEPS)

    return(true)
}

# Adds targets and rules to copy files within $$1 into $$2
defineTest(addCopyDirFilesTargets) {
    files = $$system(cd $$system_quote($$1) && find  -type f, lines)

    for(file, files) {
        addCopyFileTarget($$1/$$file, $$2/$$file)
    }

    return(true)
}

# For use in custom compilers which just copy files
win32:i_flag = i
defineReplace(stripSrcDir) {
    win32 {
        !contains(1, ^.:.*):1 = $$OUT_PWD/$$1
    } else {
        !contains(1, ^/.*):1 = $$OUT_PWD/$$1
    }
    out = $$cleanPath($$1)
    out ~= s|^$$re_escape($$_PRO_FILE_PWD_/)||$$i_flag
    return($$out)
}

isEmpty(TEST):CONFIG(debug, debug|release) {
    !debug_and_release|build_pass {
        TEST = 1
    }
}

<<<<<<< HEAD
isEmpty(GCS_LIBRARY_BASENAME) {
    GCS_LIBRARY_BASENAME = lib/openpilotgcs
}

DEFINES += GCS_LIBRARY_BASENAME=\\\"$$GCS_LIBRARY_BASENAME\\\"

=======
>>>>>>> c57ca089
equals(TEST, 1) {
    QT +=testlib
    DEFINES += WITH_TESTS
}

#ideally, we would want a qmake.conf patch, but this does the trick...
win32:!isEmpty(QMAKE_SH):QMAKE_COPY_DIR = cp -r -f

GCS_SOURCE_TREE = $$PWD
ROOT_DIR = $$GCS_SOURCE_TREE/../..

isEmpty(GCS_BUILD_TREE) {
    sub_dir = $$_PRO_FILE_PWD_
    sub_dir ~= s,^$$re_escape($$PWD),,
    GCS_BUILD_TREE = $$cleanPath($$OUT_PWD)
    GCS_BUILD_TREE ~= s,$$re_escape($$sub_dir)$,,
}

# Find the tools directory,
# try from Makefile (not run by Qt Creator),
TOOLS_DIR = $$(TOOLS_DIR)
isEmpty(TOOLS_DIR) {
    # check for custom enviroment variable,
    TOOLS_DIR = $$(OPENPILOT_TOOLS_DIR)
    # fallback to default location.
    isEmpty(TOOLS_DIR):TOOLS_DIR = $$clean_path($$ROOT_DIR/tools)
}

# Set the default name of the application
isEmpty(GCS_SMALL_NAME):GCS_SMALL_NAME = gcs

isEmpty(GCS_BIG_NAME) {
    GCS_BIG_NAME = GCS
} else {
    # Requote for safety and because of QTBUG-46224
    GCS_BIG_NAME = "$$GCS_BIG_NAME"
}

isEmpty(ORG_SMALL_NAME):ORG_SMALL_NAME = unknown

isEmpty(ORG_BIG_NAME) {
    ORG_BIG_NAME = Unknown
} else {
    # Requote for safety and because of QTBUG-46224
    ORG_BIG_NAME = "$$ORG_BIG_NAME"
}

macx {
    GCS_APP_TARGET   = $$GCS_BIG_NAME
    GCS_PATH = $$GCS_BUILD_TREE/$${GCS_APP_TARGET}.app/Contents
    GCS_APP_PATH = $$GCS_PATH/MacOS
    GCS_LIBRARY_PATH = $$GCS_PATH/Plugins
    GCS_PLUGIN_PATH  = $$GCS_LIBRARY_PATH
    GCS_QT_QML_PATH = $$GCS_PATH/Imports
    GCS_DATA_PATH    = $$GCS_PATH/Resources
    GCS_DOC_PATH     = $$GCS_DATA_PATH/doc
    copydata = 1
    copyqt = 1
} else {
<<<<<<< HEAD
    GCS_LIBRARY_PATH = $$GCS_BUILD_TREE/$$GCS_LIBRARY_BASENAME
=======
    GCS_APP_TARGET = $$GCS_SMALL_NAME
    GCS_PATH         = $$GCS_BUILD_TREE
    GCS_APP_PATH     = $$GCS_PATH/bin
    GCS_LIBRARY_PATH = $$GCS_PATH/lib/$$GCS_SMALL_NAME
>>>>>>> c57ca089
    GCS_PLUGIN_PATH  = $$GCS_LIBRARY_PATH/plugins
    GCS_DATA_PATH    = $$GCS_PATH/share/$$GCS_SMALL_NAME
    GCS_DOC_PATH     = $$GCS_PATH/share/doc

    !isEqual(GCS_SOURCE_TREE, $$GCS_BUILD_TREE):copydata = 1

    win32 {
        SDL_DIR = $$(SDL_DIR)
        isEmpty(SDL_DIR):SDL_DIR = $${TOOLS_DIR}/SDL-1.2.15

        OPENSSL_DIR = $$(OPENSSL_DIR)
        isEmpty(OPENSSL_DIR):OPENSSL_DIR = $${TOOLS_DIR}/openssl-1.0.1e-win32

        MESAWIN_DIR = $$(MESAWIN_DIR)
        isEmpty(MESAWIN_DIR):MESAWIN_DIR = $${TOOLS_DIR}/mesawin

        GCS_QT_PLUGINS_PATH = $$GCS_APP_PATH
        GCS_QT_QML_PATH = $$GCS_APP_PATH

        copyqt = $$copydata
    } else {
        GCS_QT_BASEPATH = $$GCS_LIBRARY_PATH/qt5
        GCS_QT_LIBRARY_PATH = $$GCS_QT_BASEPATH/lib
        GCS_QT_PLUGINS_PATH = $$GCS_QT_BASEPATH/plugins
        GCS_QT_QML_PATH = $$GCS_QT_BASEPATH/qml

        QT_INSTALL_DIR = $$clean_path($$[QT_INSTALL_LIBS]/../../../..)
        equals(QT_INSTALL_DIR, $$TOOLS_DIR) {
            copyqt = 1
        } else {
            copyqt = 0
        }
    }
}


INCLUDEPATH += \
    $$GCS_SOURCE_TREE/src/libs

DEPENDPATH += \
    $$GCS_SOURCE_TREE/src/libs

LIBS += -L$$GCS_LIBRARY_PATH

# DEFINES += QT_NO_CAST_FROM_ASCII
DEFINES += QT_NO_CAST_TO_ASCII
#DEFINES += QT_USE_FAST_OPERATOR_PLUS
#DEFINES += QT_USE_FAST_CONCATENATION

unix {
    CONFIG(debug, debug|release):OBJECTS_DIR = $${OUT_PWD}/.obj/debug-shared
    CONFIG(release, debug|release):OBJECTS_DIR = $${OUT_PWD}/.obj/release-shared

    CONFIG(debug, debug|release):MOC_DIR = $${OUT_PWD}/.moc/debug-shared
    CONFIG(release, debug|release):MOC_DIR = $${OUT_PWD}/.moc/release-shared

    RCC_DIR = $${OUT_PWD}/.rcc
    UI_DIR = $${OUT_PWD}/.uic
}

linux-g++-* {
    # Bail out on non-selfcontained libraries. Just a security measure
    # to prevent checking in code that does not compile on other platforms.
    QMAKE_LFLAGS += -Wl,--allow-shlib-undefined -Wl,--no-undefined
}

win32 {
    # Fix ((packed)) pragma handling issue introduced when upgrading MinGW from 4.4 to 4.8
    # See http://gcc.gnu.org/bugzilla/show_bug.cgi?id=52991
    # The ((packet)) pragma is used in uav metadata struct and other places
    QMAKE_CXXFLAGS += -mno-ms-bitfields
}<|MERGE_RESOLUTION|>--- conflicted
+++ resolved
@@ -81,15 +81,6 @@
     }
 }
 
-<<<<<<< HEAD
-isEmpty(GCS_LIBRARY_BASENAME) {
-    GCS_LIBRARY_BASENAME = lib/openpilotgcs
-}
-
-DEFINES += GCS_LIBRARY_BASENAME=\\\"$$GCS_LIBRARY_BASENAME\\\"
-
-=======
->>>>>>> c57ca089
 equals(TEST, 1) {
     QT +=testlib
     DEFINES += WITH_TESTS
@@ -149,14 +140,10 @@
     copydata = 1
     copyqt = 1
 } else {
-<<<<<<< HEAD
-    GCS_LIBRARY_PATH = $$GCS_BUILD_TREE/$$GCS_LIBRARY_BASENAME
-=======
     GCS_APP_TARGET = $$GCS_SMALL_NAME
     GCS_PATH         = $$GCS_BUILD_TREE
     GCS_APP_PATH     = $$GCS_PATH/bin
     GCS_LIBRARY_PATH = $$GCS_PATH/lib/$$GCS_SMALL_NAME
->>>>>>> c57ca089
     GCS_PLUGIN_PATH  = $$GCS_LIBRARY_PATH/plugins
     GCS_DATA_PATH    = $$GCS_PATH/share/$$GCS_SMALL_NAME
     GCS_DOC_PATH     = $$GCS_PATH/share/doc
