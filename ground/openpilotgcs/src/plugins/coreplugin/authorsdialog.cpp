/**
 ******************************************************************************
 *
 * @file       authorsdialog.cpp
 * @author     The OpenPilot Team, http://www.openpilot.org Copyright (C) 2010.
 *             Parts by Nokia Corporation (qt-info@nokia.com) Copyright (C) 2009.
 * @addtogroup GCSPlugins GCS Plugins
 * @{
 * @addtogroup CorePlugin Core Plugin
 * @{
 * @brief The Core GCS plugin
 *****************************************************************************/
/*
 * This program is free software; you can redistribute it and/or modify
 * it under the terms of the GNU General Public License as published by
 * the Free Software Foundation; either version 3 of the License, or
 * (at your option) any later version.
 *
 * This program is distributed in the hope that it will be useful, but
 * WITHOUT ANY WARRANTY; without even the implied warranty of MERCHANTABILITY
 * or FITNESS FOR A PARTICULAR PURPOSE. See the GNU General Public License
 * for more details.
 *
 * You should have received a copy of the GNU General Public License along
 * with this program; if not, write to the Free Software Foundation, Inc.,
 * 59 Temple Place, Suite 330, Boston, MA 02111-1307 USA
 */

#include "authorsdialog.h"

#include "version_info/version_info.h"
#include "coreconstants.h"
#include "icore.h"

#include <utils/qtcassert.h>

#include <QtCore/QDate>
#include <QtCore/QFile>
#include <QtCore/QSysInfo>

#include <QtGui/QDialogButtonBox>
#include <QtGui/QGridLayout>
#include <QtGui/QLabel>
#include <QtGui/QPushButton>
#include <QtGui/QTextBrowser>

#include <QtDeclarative/qdeclarative.h>
#include <QtDeclarative/qdeclarativeview.h>
#include <QtDeclarative/qdeclarativeengine.h>
#include <QtDeclarative/qdeclarativecontext.h>

using namespace Core;
using namespace Core::Internal;
using namespace Core::Constants;

AuthorsDialog::AuthorsDialog(QWidget *parent)
    : QDialog(parent)
{
    // We need to set the window icon explicitly here since for some reason the
    // application icon isn't used when the size of the dialog is fixed (at least not on X11/GNOME)

    setWindowIcon(QIcon(":/core/images/openpilot_logo_32.png"));
    setWindowTitle(tr("About OpenPilot"));
    setWindowFlags(windowFlags() & ~Qt::WindowContextHelpButtonHint);
    // This loads a QML doc containing a Tabbed view
    QDeclarativeView *view = new QDeclarativeView(this);
    view->setSource(QUrl("qrc:/core/qml/AboutDialog.qml"));
<<<<<<< HEAD
=======


    QString version = QLatin1String(GCS_VERSION_LONG);
    version += QDate(2007, 25, 10).toString(Qt::SystemLocaleDate);
>>>>>>> 900f643b

    QString ideRev;

<<<<<<< HEAD
    QString version = QLatin1String(GCS_VERSION_LONG);
    version += QDate(2007, 25, 10).toString(Qt::SystemLocaleDate);

    QString ideRev;
#ifdef GCS_REVISION
    // : This gets conditionally inserted as argument %8 into the description string.
    ideRev = tr("From revision %1<br/>").arg(QString::fromLatin1(GCS_REVISION_STR).left(10));
#endif

 #ifdef UAVO_HASH
    // : This gets conditionally inserted as argument %11 into the description string.
    QByteArray uavoHashArray;
    QString uavoHash = QString::fromLatin1(Core::Constants::UAVOSHA1_STR);
    uavoHash.chop(2);
    uavoHash.remove(0, 2);
    uavoHash = uavoHash.trimmed();
    bool ok;
    foreach(QString str, uavoHash.split(",")) {
        uavoHashArray.append(str.toInt(&ok, 16));
    }
    QString gcsUavoHashStr;
    foreach(char i, uavoHashArray) {
        gcsUavoHashStr.append(QString::number(i, 16).right(2));
    }
    QString uavoHashStr = gcsUavoHashStr;
#else
    QString uavoHashStr = "N/A";
#endif
=======
    // : This gets conditionally inserted as argument %8 into the description string.
    ideRev = tr("From revision %1<br/>").arg(VersionInfo::revision().left(10));

    QString uavoHashStr;
    if (VersionInfo::uavoHash().length() > 15) {
        // : This gets conditionally inserted as argument %11 into the description string.
        QByteArray uavoHashArray;
        QString uavoHash = VersionInfo::uavoHash();
        uavoHash.chop(2);
        uavoHash.remove(0, 2);
        uavoHash = uavoHash.trimmed();
        bool ok;
        foreach(QString str, uavoHash.split(",")) {
            uavoHashArray.append(str.toInt(&ok, 16));
        }
        QString gcsUavoHashStr;
        foreach(char i, uavoHashArray) {
            gcsUavoHashStr.append(QString::number(i, 16).right(2));
        }
        uavoHashStr = gcsUavoHashStr;
    } else {
        uavoHashStr = "N/A";
    }

>>>>>>> 900f643b
    const QString description = tr(
        "<h3>OpenPilot Ground Control Station</h3>"
        "GCS Revision: <b>%1</b><br/>"
        "UAVO Hash: %2<br/>"
        "<br/>"
        "Built from %3<br/>"
        "Built on %4 at %5<br/>"
        "Based on Qt %6 (%7 bit)<br/>"
        "<br/>"
        "&copy; %8, 2010-%9. All rights reserved.<br/>"
        "<br/>"
        "<small>This program is free software; you can redistribute it and/or modify<br/>"
        "it under the terms of the GNU General Public License as published by<br/>"
        "the Free Software Foundation; either version 3 of the License, or<br/>"
        "(at your option) any later version.<br/>"
        "<br/>"
        "The program is provided AS IS with NO WARRANTY OF ANY KIND, "
        "INCLUDING THE WARRANTY OF DESIGN, MERCHANTABILITY AND FITNESS FOR A "
        "PARTICULAR PURPOSE.</small>"
        ).arg(
<<<<<<< HEAD
        QString::fromLatin1(GCS_REVISION_STR).left(60), // %1
        uavoHashStr, // %2
        QLatin1String(GCS_ORIGIN_STR), // $3
=======
        VersionInfo::revision().left(60), // %1
        uavoHashStr, // %2
        VersionInfo::origin(), // $3
>>>>>>> 900f643b
        QLatin1String(__DATE__), // %4
        QLatin1String(__TIME__), // %5
        QLatin1String(QT_VERSION_STR), // %6
        QString::number(QSysInfo::WordSize), // %7
        QLatin1String(GCS_AUTHOR), // %8
<<<<<<< HEAD
        QLatin1String(GCS_YEAR_STR) // %9
=======
        VersionInfo::year() // %9
>>>>>>> 900f643b
        );
    // Expose the version description to the QML doc
    view->rootContext()->setContextProperty("version", description);
}<|MERGE_RESOLUTION|>--- conflicted
+++ resolved
@@ -65,46 +65,13 @@
     // This loads a QML doc containing a Tabbed view
     QDeclarativeView *view = new QDeclarativeView(this);
     view->setSource(QUrl("qrc:/core/qml/AboutDialog.qml"));
-<<<<<<< HEAD
-=======
 
 
     QString version = QLatin1String(GCS_VERSION_LONG);
     version += QDate(2007, 25, 10).toString(Qt::SystemLocaleDate);
->>>>>>> 900f643b
 
     QString ideRev;
 
-<<<<<<< HEAD
-    QString version = QLatin1String(GCS_VERSION_LONG);
-    version += QDate(2007, 25, 10).toString(Qt::SystemLocaleDate);
-
-    QString ideRev;
-#ifdef GCS_REVISION
-    // : This gets conditionally inserted as argument %8 into the description string.
-    ideRev = tr("From revision %1<br/>").arg(QString::fromLatin1(GCS_REVISION_STR).left(10));
-#endif
-
- #ifdef UAVO_HASH
-    // : This gets conditionally inserted as argument %11 into the description string.
-    QByteArray uavoHashArray;
-    QString uavoHash = QString::fromLatin1(Core::Constants::UAVOSHA1_STR);
-    uavoHash.chop(2);
-    uavoHash.remove(0, 2);
-    uavoHash = uavoHash.trimmed();
-    bool ok;
-    foreach(QString str, uavoHash.split(",")) {
-        uavoHashArray.append(str.toInt(&ok, 16));
-    }
-    QString gcsUavoHashStr;
-    foreach(char i, uavoHashArray) {
-        gcsUavoHashStr.append(QString::number(i, 16).right(2));
-    }
-    QString uavoHashStr = gcsUavoHashStr;
-#else
-    QString uavoHashStr = "N/A";
-#endif
-=======
     // : This gets conditionally inserted as argument %8 into the description string.
     ideRev = tr("From revision %1<br/>").arg(VersionInfo::revision().left(10));
 
@@ -129,7 +96,6 @@
         uavoHashStr = "N/A";
     }
 
->>>>>>> 900f643b
     const QString description = tr(
         "<h3>OpenPilot Ground Control Station</h3>"
         "GCS Revision: <b>%1</b><br/>"
@@ -150,25 +116,15 @@
         "INCLUDING THE WARRANTY OF DESIGN, MERCHANTABILITY AND FITNESS FOR A "
         "PARTICULAR PURPOSE.</small>"
         ).arg(
-<<<<<<< HEAD
-        QString::fromLatin1(GCS_REVISION_STR).left(60), // %1
-        uavoHashStr, // %2
-        QLatin1String(GCS_ORIGIN_STR), // $3
-=======
         VersionInfo::revision().left(60), // %1
         uavoHashStr, // %2
         VersionInfo::origin(), // $3
->>>>>>> 900f643b
         QLatin1String(__DATE__), // %4
         QLatin1String(__TIME__), // %5
         QLatin1String(QT_VERSION_STR), // %6
         QString::number(QSysInfo::WordSize), // %7
         QLatin1String(GCS_AUTHOR), // %8
-<<<<<<< HEAD
-        QLatin1String(GCS_YEAR_STR) // %9
-=======
         VersionInfo::year() // %9
->>>>>>> 900f643b
         );
     // Expose the version description to the QML doc
     view->rootContext()->setContextProperty("version", description);
