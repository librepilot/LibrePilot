/**
 ******************************************************************************
 * @addtogroup OpenPilotLibraries OpenPilot Libraries
 * @{
 * @addtogroup Navigation
 * @brief setups RTH/PH and other pathfollower/pathplanner status
 * @{
 *
 * @file       plan.c
 * @author     The OpenPilot Team, http://www.openpilot.org Copyright (C) 2014.
 *
 * @see        The GNU Public License (GPL) Version 3
 *
 ******************************************************************************/
/*
 * This program is free software; you can redistribute it and/or modify
 * it under the terms of the GNU General Public License as published by
 * the Free Software Foundation; either version 3 of the License, or
 * (at your option) any later version.
 *
 * This program is distributed in the hope that it will be useful, but
 * WITHOUT ANY WARRANTY; without even the implied warranty of MERCHANTABILITY
 * or FITNESS FOR A PARTICULAR PURPOSE. See the GNU General Public License
 * for more details.
 *
 * You should have received a copy of the GNU General Public License along
 * with this program; if not, write to the Free Software Foundation, Inc.,
 * 59 Temple Place, Suite 330, Boston, MA 02111-1307 USA
 */

#include <plans.h>
#include <openpilot.h>
#include <attitudesettings.h>
#include <takeofflocation.h>
#include <pathdesired.h>
#include <positionstate.h>
#include <flightmodesettings.h>
#include <flightstatus.h>
#include <velocitystate.h>
#include <manualcontrolcommand.h>
#include <attitudestate.h>
#include <vtolpathfollowersettings.h>
#include <stabilizationbank.h>
#include <stabilizationdesired.h>
#include <sin_lookup.h>
#include <statusvtolautotakeoff.h>

#define UPDATE_EXPECTED 0.02f
#define UPDATE_MIN      1.0e-6f
#define UPDATE_MAX      1.0f
#define UPDATE_ALPHA    1.0e-2f


static float applyExpo(float value, float expo);


static float applyExpo(float value, float expo)
{
    // note: fastPow makes a small error, therefore result needs to be bound
    float exp = boundf(fastPow(1.00695f, expo), 0.5f, 2.0f);

    // magic number scales expo
    // so that
    // expo=100 yields value**10
    // expo=0 yields value**1
    // expo=-100 yields value**(1/10)
    // (pow(2.0,1/100)~=1.00695)
    if (value > 0.0f) {
        return boundf(fastPow(value, exp), 0.0f, 1.0f);
    } else if (value < -0.0f) {
        return boundf(-fastPow(-value, exp), -1.0f, 0.0f);
    } else {
        return 0.0f;
    }
}


/**
 * @brief initialize UAVOs and structs used by this library
 */
void plan_initialize()
{
    TakeOffLocationInitialize();
    PositionStateInitialize();
    PathDesiredInitialize();
    FlightModeSettingsInitialize();
    FlightStatusInitialize();
    AttitudeStateInitialize();
    ManualControlCommandInitialize();
    VelocityStateInitialize();
    VtolPathFollowerSettingsInitialize();
    StabilizationBankInitialize();
    StabilizationDesiredInitialize();
}

/**
 * @brief setup pathplanner/pathfollower for positionhold
 */
void plan_setup_positionHold()
{
    PositionStateData positionState;

    PositionStateGet(&positionState);
    PathDesiredData pathDesired;
    PathDesiredGet(&pathDesired);

    FlightModeSettingsPositionHoldOffsetData offset;
    FlightModeSettingsPositionHoldOffsetGet(&offset);

    pathDesired.End.North        = positionState.North;
    pathDesired.End.East         = positionState.East;
    pathDesired.End.Down         = positionState.Down;
    pathDesired.Start.North      = positionState.North + offset.Horizontal; // in FlyEndPoint the direction of this vector does not matter
    pathDesired.Start.East       = positionState.East;
    pathDesired.Start.Down       = positionState.Down;
    pathDesired.StartingVelocity = 0.0f;
    pathDesired.EndingVelocity   = 0.0f;
    pathDesired.Mode = PATHDESIRED_MODE_GOTOENDPOINT;

    PathDesiredSet(&pathDesired);
}


/**
 * @brief setup pathplanner/pathfollower for return to base
 */
void plan_setup_returnToBase()
{
    // Simple Return To Base mode - keep altitude the same applying configured delta, fly to takeoff position
    float positionStateDown;

    PositionStateDownGet(&positionStateDown);

    PathDesiredData pathDesired;
    PathDesiredGet(&pathDesired);

    TakeOffLocationData takeoffLocation;
    TakeOffLocationGet(&takeoffLocation);

    // TODO: right now VTOLPF does fly straight to destination altitude.
    // For a safer RTB destination altitude will be the higher between takeofflocation and current position (corrected with safety margin)

    float destDown;
    FlightModeSettingsReturnToBaseAltitudeOffsetGet(&destDown);
    destDown = MIN(positionStateDown, takeoffLocation.Down) - destDown;
    FlightModeSettingsPositionHoldOffsetData offset;
    FlightModeSettingsPositionHoldOffsetGet(&offset);

    pathDesired.End.North        = takeoffLocation.North;
    pathDesired.End.East         = takeoffLocation.East;
    pathDesired.End.Down         = destDown;

    pathDesired.Start.North      = takeoffLocation.North + offset.Horizontal; // in FlyEndPoint the direction of this vector does not matter
    pathDesired.Start.East       = takeoffLocation.East;
    pathDesired.Start.Down       = destDown;

    pathDesired.StartingVelocity = 0.0f;
    pathDesired.EndingVelocity   = 0.0f;

<<<<<<< HEAD
    uint8_t ReturnToBaseNextCommand;
=======
    FlightModeSettingsReturnToBaseNextCommandOptions ReturnToBaseNextCommand;
>>>>>>> c51bca44
    FlightModeSettingsReturnToBaseNextCommandGet(&ReturnToBaseNextCommand);
    pathDesired.ModeParameters[PATHDESIRED_MODEPARAMETER_GOTOENDPOINT_NEXTCOMMAND] = (float)ReturnToBaseNextCommand;
    pathDesired.ModeParameters[PATHDESIRED_MODEPARAMETER_GOTOENDPOINT_UNUSED1]     = 0.0f;
    pathDesired.ModeParameters[PATHDESIRED_MODEPARAMETER_GOTOENDPOINT_UNUSED2]     = 0.0f;
    pathDesired.ModeParameters[PATHDESIRED_MODEPARAMETER_GOTOENDPOINT_UNUSED3]     = 0.0f;
    pathDesired.Mode = PATHDESIRED_MODE_GOTOENDPOINT;

    PathDesiredSet(&pathDesired);
}


// Vtol AutoTakeoff invocation from flight mode requires the following sequence:
// 1. Arming must be done whilst in the AutoTakeOff flight mode
// 2. If the AutoTakeoff flight mode is selected and already armed, requires disarming first
// 3. Wait for armed state
// 4. Once the user increases the throttle position to above 50%, then and only then initiate auto-takeoff.
// 5. Whilst the throttle is < 50% before takeoff, all stick inputs are being ignored.
// 6. If during the autotakeoff sequence, at any stage, if the throttle stick position reduces to less than 10%, landing is initiated.

static StatusVtolAutoTakeoffControlStateOptions autotakeoffState = STATUSVTOLAUTOTAKEOFF_CONTROLSTATE_WAITFORARMED;

#define AUTOTAKEOFF_TO_INCREMENTAL_HEIGHT_MIN 2.0f
#define AUTOTAKEOFF_TO_INCREMENTAL_HEIGHT_MAX 50.0f
static void plan_setup_AutoTakeoff_helper(PathDesiredData *pathDesired)
{
    PositionStateData positionState;

    PositionStateGet(&positionState);
    float velocity_down;
    float autotakeoff_height;

    FlightModeSettingsAutoTakeOffVelocityGet(&velocity_down);
    FlightModeSettingsAutoTakeOffHeightGet(&autotakeoff_height);
    autotakeoff_height = fabsf(autotakeoff_height);
    if (autotakeoff_height < AUTOTAKEOFF_TO_INCREMENTAL_HEIGHT_MIN) {
        autotakeoff_height = AUTOTAKEOFF_TO_INCREMENTAL_HEIGHT_MIN;
    } else if (autotakeoff_height > AUTOTAKEOFF_TO_INCREMENTAL_HEIGHT_MAX) {
        autotakeoff_height = AUTOTAKEOFF_TO_INCREMENTAL_HEIGHT_MAX;
    }


    pathDesired->Start.North = positionState.North;
    pathDesired->Start.East  = positionState.East;
    pathDesired->Start.Down  = positionState.Down;
    pathDesired->ModeParameters[PATHDESIRED_MODEPARAMETER_AUTOTAKEOFF_NORTH] = 0.0f;
    pathDesired->ModeParameters[PATHDESIRED_MODEPARAMETER_AUTOTAKEOFF_EAST]  = 0.0f;
    pathDesired->ModeParameters[PATHDESIRED_MODEPARAMETER_AUTOTAKEOFF_DOWN]  = -velocity_down;
    pathDesired->ModeParameters[PATHDESIRED_MODEPARAMETER_AUTOTAKEOFF_CONTROLSTATE] = (float)autotakeoffState;

    pathDesired->End.North = positionState.North;
    pathDesired->End.East  = positionState.East;
    pathDesired->End.Down  = positionState.Down - autotakeoff_height;

    pathDesired->StartingVelocity = 0.0f;
    pathDesired->EndingVelocity   = 0.0f;
    pathDesired->Mode = PATHDESIRED_MODE_AUTOTAKEOFF;
}

#define AUTOTAKEOFF_INFLIGHT_THROTTLE_CHECK_LIMIT 0.2f
void plan_setup_AutoTakeoff()
{
    autotakeoffState = STATUSVTOLAUTOTAKEOFF_CONTROLSTATE_WAITFORARMED;
    // We only allow takeoff if the state transition of disarmed to armed occurs
    // whilst in the autotake flight mode
    FlightStatusData flightStatus;
    FlightStatusGet(&flightStatus);
    StabilizationDesiredData stabiDesired;
    StabilizationDesiredGet(&stabiDesired);

    // Are we inflight?
    if (flightStatus.Armed && stabiDesired.Thrust > AUTOTAKEOFF_INFLIGHT_THROTTLE_CHECK_LIMIT) {
        // ok assume already in flight and just enter position hold
        // if we are not actually inflight this will just be a violent autotakeoff
        autotakeoffState = STATUSVTOLAUTOTAKEOFF_CONTROLSTATE_POSITIONHOLD;
        plan_setup_positionHold();
    } else {
        if (flightStatus.Armed) {
            autotakeoffState = STATUSVTOLAUTOTAKEOFF_CONTROLSTATE_REQUIREUNARMEDFIRST;
            // Note that if this mode was invoked unintentionally whilst in flight, effectively
            // all inputs get ignored and the vtol continues to fly to its previous
            // stabi command.
        }
        PathDesiredData pathDesired;
        plan_setup_AutoTakeoff_helper(&pathDesired);
        PathDesiredSet(&pathDesired);
    }
}

#define AUTOTAKEOFF_THROTTLE_LIMIT_TO_ALLOW_TAKEOFF_START 0.3f
#define AUTOTAKEOFF_THROTTLE_ABORT_LIMIT                  0.1f
void plan_run_AutoTakeoff()
{
    StatusVtolAutoTakeoffControlStateOptions priorState = autotakeoffState;

    switch (autotakeoffState) {
    case STATUSVTOLAUTOTAKEOFF_CONTROLSTATE_REQUIREUNARMEDFIRST:
    {
        FlightStatusData flightStatus;
        FlightStatusGet(&flightStatus);
        if (!flightStatus.Armed) {
            autotakeoffState = STATUSVTOLAUTOTAKEOFF_CONTROLSTATE_WAITFORMIDTHROTTLE;
        }
<<<<<<< HEAD
    }
    break;
    case STATUSVTOLAUTOTAKEOFF_CONTROLSTATE_WAITFORARMED:
    {
        FlightStatusData flightStatus;
        FlightStatusGet(&flightStatus);
        if (flightStatus.Armed) {
            autotakeoffState = STATUSVTOLAUTOTAKEOFF_CONTROLSTATE_WAITFORMIDTHROTTLE;
        }
    }
    break;
    case STATUSVTOLAUTOTAKEOFF_CONTROLSTATE_WAITFORMIDTHROTTLE:
    {
        ManualControlCommandData cmd;
        ManualControlCommandGet(&cmd);

        if (cmd.Throttle > AUTOTAKEOFF_THROTTLE_LIMIT_TO_ALLOW_TAKEOFF_START) {
            autotakeoffState = STATUSVTOLAUTOTAKEOFF_CONTROLSTATE_INITIATE;
        }
    }
    break;
    case STATUSVTOLAUTOTAKEOFF_CONTROLSTATE_INITIATE:
    {
        ManualControlCommandData cmd;
        ManualControlCommandGet(&cmd);

        if (cmd.Throttle < AUTOTAKEOFF_THROTTLE_ABORT_LIMIT) {
            autotakeoffState = STATUSVTOLAUTOTAKEOFF_CONTROLSTATE_ABORT;
            plan_setup_land();
        }
    }
    break;

    case STATUSVTOLAUTOTAKEOFF_CONTROLSTATE_ABORT:
    case STATUSVTOLAUTOTAKEOFF_CONTROLSTATE_POSITIONHOLD:
    // nothing to do. land has been requested. stay here for forever until mode change.
    default:
        break;
    }

    if (autotakeoffState != STATUSVTOLAUTOTAKEOFF_CONTROLSTATE_ABORT &&
        autotakeoffState != STATUSVTOLAUTOTAKEOFF_CONTROLSTATE_POSITIONHOLD) {
        if (priorState != autotakeoffState) {
            PathDesiredData pathDesired;
            plan_setup_AutoTakeoff_helper(&pathDesired);
            PathDesiredSet(&pathDesired);
        }
    }
=======
    }
    break;
    case STATUSVTOLAUTOTAKEOFF_CONTROLSTATE_WAITFORARMED:
    {
        FlightStatusData flightStatus;
        FlightStatusGet(&flightStatus);
        if (flightStatus.Armed) {
            autotakeoffState = STATUSVTOLAUTOTAKEOFF_CONTROLSTATE_WAITFORMIDTHROTTLE;
        }
    }
    break;
    case STATUSVTOLAUTOTAKEOFF_CONTROLSTATE_WAITFORMIDTHROTTLE:
    {
        ManualControlCommandData cmd;
        ManualControlCommandGet(&cmd);

        if (cmd.Throttle > AUTOTAKEOFF_THROTTLE_LIMIT_TO_ALLOW_TAKEOFF_START) {
            autotakeoffState = STATUSVTOLAUTOTAKEOFF_CONTROLSTATE_INITIATE;
        }
    }
    break;
    case STATUSVTOLAUTOTAKEOFF_CONTROLSTATE_INITIATE:
    {
        ManualControlCommandData cmd;
        ManualControlCommandGet(&cmd);

        if (cmd.Throttle < AUTOTAKEOFF_THROTTLE_ABORT_LIMIT) {
            autotakeoffState = STATUSVTOLAUTOTAKEOFF_CONTROLSTATE_ABORT;
            plan_setup_land();
        }
    }
    break;

    case STATUSVTOLAUTOTAKEOFF_CONTROLSTATE_ABORT:
    {
        FlightStatusData flightStatus;
        FlightStatusGet(&flightStatus);
        if (!flightStatus.Armed) {
            autotakeoffState = STATUSVTOLAUTOTAKEOFF_CONTROLSTATE_WAITFORARMED;
        }
    }
    break;
    case STATUSVTOLAUTOTAKEOFF_CONTROLSTATE_POSITIONHOLD:
    // nothing to do. land has been requested. stay here for forever until mode change.
    default:
        break;
    }

    if (autotakeoffState != STATUSVTOLAUTOTAKEOFF_CONTROLSTATE_ABORT &&
        autotakeoffState != STATUSVTOLAUTOTAKEOFF_CONTROLSTATE_POSITIONHOLD) {
        if (priorState != autotakeoffState) {
            PathDesiredData pathDesired;
            plan_setup_AutoTakeoff_helper(&pathDesired);
            PathDesiredSet(&pathDesired);
        }
    }
>>>>>>> c51bca44
}

static void plan_setup_land_helper(PathDesiredData *pathDesired)
{
    PositionStateData positionState;

    PositionStateGet(&positionState);
    float velocity_down;

    FlightModeSettingsLandingVelocityGet(&velocity_down);
<<<<<<< HEAD

    pathDesired->Start.North = positionState.North;
    pathDesired->Start.East  = positionState.East;
    pathDesired->Start.Down  = positionState.Down;
    pathDesired->ModeParameters[PATHDESIRED_MODEPARAMETER_LAND_VELOCITYVECTOR_NORTH] = 0.0f;
    pathDesired->ModeParameters[PATHDESIRED_MODEPARAMETER_LAND_VELOCITYVECTOR_EAST]  = 0.0f;
    pathDesired->ModeParameters[PATHDESIRED_MODEPARAMETER_LAND_VELOCITYVECTOR_DOWN]  = velocity_down;

    pathDesired->End.North = positionState.North;
    pathDesired->End.East  = positionState.East;
    pathDesired->End.Down  = positionState.Down;

=======

    pathDesired->Start.North = positionState.North;
    pathDesired->Start.East  = positionState.East;
    pathDesired->Start.Down  = positionState.Down;
    pathDesired->ModeParameters[PATHDESIRED_MODEPARAMETER_LAND_VELOCITYVECTOR_NORTH] = 0.0f;
    pathDesired->ModeParameters[PATHDESIRED_MODEPARAMETER_LAND_VELOCITYVECTOR_EAST]  = 0.0f;
    pathDesired->ModeParameters[PATHDESIRED_MODEPARAMETER_LAND_VELOCITYVECTOR_DOWN]  = velocity_down;

    pathDesired->End.North = positionState.North;
    pathDesired->End.East  = positionState.East;
    pathDesired->End.Down  = positionState.Down;

>>>>>>> c51bca44
    pathDesired->StartingVelocity = 0.0f;
    pathDesired->EndingVelocity   = 0.0f;
    pathDesired->Mode = PATHDESIRED_MODE_LAND;
    pathDesired->ModeParameters[PATHDESIRED_MODEPARAMETER_LAND_OPTIONS] = (float)PATHDESIRED_MODEPARAMETER_LAND_OPTION_HORIZONTAL_PH;
}

void plan_setup_land()
{
    PathDesiredData pathDesired;

    plan_setup_land_helper(&pathDesired);
    PathDesiredSet(&pathDesired);
}

static void plan_setup_land_from_velocityroam()
{
    plan_setup_land();
    FlightStatusAssistedControlStateOptions assistedControlFlightMode;
    assistedControlFlightMode = FLIGHTSTATUS_ASSISTEDCONTROLSTATE_HOLD;
    FlightStatusAssistedControlStateSet(&assistedControlFlightMode);
}

/**
 * @brief positionvario functionality
 */
static bool vario_hold    = true;
static float hold_position[3];
static float vario_control_lowpass[3];
static float vario_course = 0.0f;

static void plan_setup_PositionVario()
{
    vario_hold = true;
    vario_control_lowpass[0] = 0.0f;
    vario_control_lowpass[1] = 0.0f;
    vario_control_lowpass[2] = 0.0f;
    AttitudeStateYawGet(&vario_course);
    plan_setup_positionHold();
}

void plan_setup_CourseLock()
{
    plan_setup_PositionVario();
}

void plan_setup_PositionRoam()
{
    plan_setup_PositionVario();
}

void plan_setup_VelocityRoam()
{
    vario_control_lowpass[0] = 0.0f;
    vario_control_lowpass[1] = 0.0f;
    vario_control_lowpass[2] = 0.0f;
    AttitudeStateYawGet(&vario_course);
}

void plan_setup_HomeLeash()
{
    plan_setup_PositionVario();
}

void plan_setup_AbsolutePosition()
{
    plan_setup_PositionVario();
}


#define DEADBAND 0.1f
static bool normalizeDeadband(float controlVector[4])
{
    bool moving = false;

    // roll, pitch, yaw between -1 and +1
    // thrust between 0 and 1 mapped to -1 to +1
    controlVector[3] = (2.0f * controlVector[3]) - 1.0f;
    int t;

    for (t = 0; t < 4; t++) {
        if (controlVector[t] < -DEADBAND) {
            moving = true;
            controlVector[t] += DEADBAND;
        } else if (controlVector[t] > DEADBAND) {
            moving = true;
            controlVector[t] -= DEADBAND;
        } else {
            controlVector[t] = 0.0f;
        }
        // deadband has been cut out, scale value back to [-1,+1]
        controlVector[t] *= (1.0f / (1.0f - DEADBAND));
        controlVector[t]  = boundf(controlVector[t], -1.0f, 1.0f);
    }

    return moving;
}

typedef enum { COURSE, FPV, LOS, NSEW } vario_type;

static void getVector(float controlVector[4], vario_type type)
{
    FlightModeSettingsPositionHoldOffsetData offset;

    FlightModeSettingsPositionHoldOffsetGet(&offset);

    // scale controlVector[3] (thrust) by vertical/horizontal to have vertical plane less sensitive
    controlVector[3] *= offset.Vertical / offset.Horizontal;

    float length = sqrtf(controlVector[0] * controlVector[0] + controlVector[1] * controlVector[1] + controlVector[3] * controlVector[3]);

    if (length <= 1e-9f) {
        length = 1.0f; // should never happen as getVector is not called if control within deadband
    }
    {
        float direction[3] = {
            controlVector[1] / length, // pitch is north
            controlVector[0] / length, // roll is east
            controlVector[3] / length // thrust is down
        };
        controlVector[0] = direction[0];
        controlVector[1] = direction[1];
        controlVector[2] = direction[2];
    }
    controlVector[3] = length * offset.Horizontal;

    // rotate north and east - rotation angle based on type
    float angle;
    switch (type) {
    case COURSE:
        angle = vario_course;
        break;
    case NSEW:
        angle = 0.0f;
        // NSEW no rotation takes place
        break;
    case FPV:
        // local rotation, using current yaw
        AttitudeStateYawGet(&angle);
        break;
    case LOS:
        // determine location based on vector from takeoff to current location
    {
        PositionStateData positionState;
        PositionStateGet(&positionState);
        TakeOffLocationData takeoffLocation;
        TakeOffLocationGet(&takeoffLocation);
        angle = RAD2DEG(atan2f(positionState.East - takeoffLocation.East, positionState.North - takeoffLocation.North));
    }
    break;
    }
    // rotate horizontally by angle
    {
        float rotated[2] = {
            controlVector[0] * cos_lookup_deg(angle) - controlVector[1] * sin_lookup_deg(angle),
            controlVector[0] * sin_lookup_deg(angle) + controlVector[1] * cos_lookup_deg(angle)
        };
        controlVector[0] = rotated[0];
        controlVector[1] = rotated[1];
    }
}


static void plan_run_PositionVario(vario_type type)
{
    float controlVector[4];
    float alpha;
    PathDesiredData pathDesired;

    PathDesiredGet(&pathDesired);
    FlightModeSettingsPositionHoldOffsetData offset;
    FlightModeSettingsPositionHoldOffsetGet(&offset);


    ManualControlCommandRollGet(&controlVector[0]);
    ManualControlCommandPitchGet(&controlVector[1]);
    ManualControlCommandYawGet(&controlVector[2]);
    ManualControlCommandThrustGet(&controlVector[3]);


    FlightModeSettingsVarioControlLowPassAlphaGet(&alpha);
    vario_control_lowpass[0] = alpha * vario_control_lowpass[0] + (1.0f - alpha) * controlVector[0];
    vario_control_lowpass[1] = alpha * vario_control_lowpass[1] + (1.0f - alpha) * controlVector[1];
    vario_control_lowpass[2] = alpha * vario_control_lowpass[2] + (1.0f - alpha) * controlVector[2];
    controlVector[0] = vario_control_lowpass[0];
    controlVector[1] = vario_control_lowpass[1];
    controlVector[2] = vario_control_lowpass[2];

    // check if movement is desired
    if (normalizeDeadband(controlVector) == false) {
        // no movement desired, re-enter positionHold at current start-position
        if (!vario_hold) {
            vario_hold = true;

            // new hold position is the position that was previously the start position
            pathDesired.End.North   = hold_position[0];
            pathDesired.End.East    = hold_position[1];
            pathDesired.End.Down    = hold_position[2];
            // while the new start position has the same offset as in position hold
            pathDesired.Start.North = pathDesired.End.North + offset.Horizontal; // in FlyEndPoint the direction of this vector does not matter
            pathDesired.Start.East  = pathDesired.End.East;
            pathDesired.Start.Down  = pathDesired.End.Down;

            // set mode explicitly

            PathDesiredSet(&pathDesired);
        }
    } else {
        PositionStateData positionState;
        PositionStateGet(&positionState);

        // flip pitch to have pitch down (away) point north
        controlVector[1] = -controlVector[1];
        getVector(controlVector, type);

        // layout of control Vector : unitVector in movement direction {0,1,2} vector length {3} velocity {4}
        if (vario_hold) {
            // start position is the position that was previously the hold position
            vario_hold = false;
            hold_position[0] = pathDesired.End.North;
            hold_position[1] = pathDesired.End.East;
            hold_position[2] = pathDesired.End.Down;
        } else {
            // start position is advanced according to movement - in the direction of ControlVector only
            // projection using scalar product
            float kp = (positionState.North - hold_position[0]) * controlVector[0]
                       + (positionState.East - hold_position[1]) * controlVector[1]
                       + (positionState.Down - hold_position[2]) * -controlVector[2];
            if (kp > 0.0f) {
                hold_position[0] += kp * controlVector[0];
                hold_position[1] += kp * controlVector[1];
                hold_position[2] += kp * -controlVector[2];
            }
        }
        // new destination position is advanced based on controlVector
        pathDesired.End.North   = hold_position[0] + controlVector[0] * controlVector[3];
        pathDesired.End.East    = hold_position[1] + controlVector[1] * controlVector[3];
        pathDesired.End.Down    = hold_position[2] - controlVector[2] * controlVector[3];
        // the new start position has the same offset as in position hold
        pathDesired.Start.North = pathDesired.End.North + offset.Horizontal; // in FlyEndPoint the direction of this vector does not matter
        pathDesired.Start.East  = pathDesired.End.East;
        pathDesired.Start.Down  = pathDesired.End.Down;
        PathDesiredSet(&pathDesired);
    }
}

void plan_run_VelocityRoam()
{
    // float alpha;
    PathDesiredData pathDesired;
    FlightStatusAssistedControlStateOptions assistedControlFlightMode;
    FlightStatusFlightModeOptions flightMode;

    PathDesiredGet(&pathDesired);
    FlightModeSettingsPositionHoldOffsetData offset;
    FlightModeSettingsPositionHoldOffsetGet(&offset);
    FlightStatusAssistedControlStateGet(&assistedControlFlightMode);
    FlightStatusFlightModeGet(&flightMode);
    StabilizationBankData stabSettings;
    StabilizationBankGet(&stabSettings);

    ManualControlCommandData cmd;
    ManualControlCommandGet(&cmd);

    cmd.Roll  = applyExpo(cmd.Roll, stabSettings.StickExpo.Roll);
    cmd.Pitch = applyExpo(cmd.Pitch, stabSettings.StickExpo.Pitch);
    cmd.Yaw   = applyExpo(cmd.Yaw, stabSettings.StickExpo.Yaw);

    bool flagRollPitchHasInput = (fabsf(cmd.Roll) > 0.0f || fabsf(cmd.Pitch) > 0.0f);

    if (!flagRollPitchHasInput) {
        // no movement desired, re-enter positionHold at current start-position
        if (assistedControlFlightMode == FLIGHTSTATUS_ASSISTEDCONTROLSTATE_PRIMARY) {
            // initiate braking and change assisted control flight mode to braking
            if (flightMode == FLIGHTSTATUS_FLIGHTMODE_LAND) {
                // avoid brake then hold sequence to continue descent.
                plan_setup_land_from_velocityroam();
            } else {
                plan_setup_assistedcontrol(false);
            }
        }
        // otherwise nothing to do in braking/hold modes
    } else {
        PositionStateData positionState;
        PositionStateGet(&positionState);

        // Revert assist control state to primary, which in this case implies
        // we are in roaming state (a GPS vector assisted velocity roam)
        assistedControlFlightMode = FLIGHTSTATUS_ASSISTEDCONTROLSTATE_PRIMARY;

        // Calculate desired velocity in each direction
        float angle;
        AttitudeStateYawGet(&angle);
        angle = DEG2RAD(angle);
        float cos_angle  = cosf(angle);
        float sine_angle = sinf(angle);
        float rotated[2] = {
            -cmd.Pitch * cos_angle - cmd.Roll * sine_angle,
            -cmd.Pitch * sine_angle + cmd.Roll * cos_angle
        };
        // flip pitch to have pitch down (away) point north
        float horizontalVelMax;
        float verticalVelMax;
        VtolPathFollowerSettingsHorizontalVelMaxGet(&horizontalVelMax);
        VtolPathFollowerSettingsVerticalVelMaxGet(&verticalVelMax);
        float velocity_north = rotated[0] * horizontalVelMax;
        float velocity_east  = rotated[1] * horizontalVelMax;
        float velocity_down  = 0.0f;

        if (flightMode == FLIGHTSTATUS_FLIGHTMODE_LAND) {
            FlightModeSettingsLandingVelocityGet(&velocity_down);
        }

        float velocity = velocity_north * velocity_north + velocity_east * velocity_east;
        velocity = sqrtf(velocity);

        // if one stick input (pitch or roll) should we use fly by vector? set arbitrary distance of say 20m after which we
        // expect new stick input
        // if two stick input pilot is fighting wind manually and we use fly by velocity
        // in reality setting velocity desired to zero will fight wind anyway.

        pathDesired.Start.North = positionState.North;
        pathDesired.Start.East  = positionState.East;
        pathDesired.Start.Down  = positionState.Down;
        pathDesired.ModeParameters[PATHDESIRED_MODEPARAMETER_VELOCITY_VELOCITYVECTOR_NORTH] = velocity_north;
        pathDesired.ModeParameters[PATHDESIRED_MODEPARAMETER_VELOCITY_VELOCITYVECTOR_EAST]  = velocity_east;
        pathDesired.ModeParameters[PATHDESIRED_MODEPARAMETER_VELOCITY_VELOCITYVECTOR_DOWN]  = velocity_down;

        pathDesired.End.North = positionState.North;
        pathDesired.End.East  = positionState.East;
        pathDesired.End.Down  = positionState.Down;

        pathDesired.StartingVelocity = velocity;
        pathDesired.EndingVelocity   = velocity;
        pathDesired.Mode = PATHDESIRED_MODE_VELOCITY;
        if (flightMode == FLIGHTSTATUS_FLIGHTMODE_LAND) {
            pathDesired.Mode = PATHDESIRED_MODE_LAND;
            pathDesired.ModeParameters[PATHDESIRED_MODEPARAMETER_LAND_OPTIONS] = (float)PATHDESIRED_MODEPARAMETER_LAND_OPTION_NONE;
        } else {
            pathDesired.ModeParameters[PATHDESIRED_MODEPARAMETER_VELOCITY_UNUSED] = 0.0f;
        }
        PathDesiredSet(&pathDesired);
        FlightStatusAssistedControlStateSet(&assistedControlFlightMode);
    }
}

void plan_run_CourseLock()
{
    plan_run_PositionVario(COURSE);
}

void plan_run_PositionRoam()
{
    plan_run_PositionVario(FPV);
}

void plan_run_HomeLeash()
{
    plan_run_PositionVario(LOS);
}

void plan_run_AbsolutePosition()
{
    plan_run_PositionVario(NSEW);
}


/**
 * @brief setup pathplanner/pathfollower for AutoCruise
 */
static PiOSDeltatimeConfig actimeval;
void plan_setup_AutoCruise()
{
    PositionStateData positionState;

    PositionStateGet(&positionState);
    PathDesiredData pathDesired;
    PathDesiredGet(&pathDesired);

    FlightModeSettingsPositionHoldOffsetData offset;
    FlightModeSettingsPositionHoldOffsetGet(&offset);

    // initialization is flight in direction of the nose.
    // the velocity is not relevant, as it will be reset by the run function even during first call
    float angle;
    AttitudeStateYawGet(&angle);
    float vector[2] = {
        cos_lookup_deg(angle),
        sin_lookup_deg(angle)
    };
    hold_position[0]             = positionState.North;
    hold_position[1]             = positionState.East;
    hold_position[2]             = positionState.Down;
    pathDesired.End.North        = hold_position[0] + vector[0];
    pathDesired.End.East         = hold_position[1] + vector[1];
    pathDesired.End.Down         = hold_position[2];
    // start position has the same offset as in position hold
    pathDesired.Start.North      = pathDesired.End.North + offset.Horizontal; // in FlyEndPoint the direction of this vector does not matter
    pathDesired.Start.East       = pathDesired.End.East;
    pathDesired.Start.Down       = pathDesired.End.Down;
    pathDesired.StartingVelocity = 0.0f;
    pathDesired.EndingVelocity   = 0.0f;
    pathDesired.Mode             = PATHDESIRED_MODE_GOTOENDPOINT;

    PathDesiredSet(&pathDesired);

    // re-iniztializing deltatime is valid and also good practice here since
    // getAverageSeconds() has not been called/updated in a long time if we were in a different flightmode.
    PIOS_DELTATIME_Init(&actimeval, UPDATE_EXPECTED, UPDATE_MIN, UPDATE_MAX, UPDATE_ALPHA);
}

/**
 * @brief execute autocruise
 */
void plan_run_AutoCruise()
{
    PositionStateData positionState;

    PositionStateGet(&positionState);
    PathDesiredData pathDesired;
    PathDesiredGet(&pathDesired);
    FlightModeSettingsPositionHoldOffsetData offset;
    FlightModeSettingsPositionHoldOffsetGet(&offset);

    float controlVector[4];
    ManualControlCommandRollGet(&controlVector[0]);
    ManualControlCommandPitchGet(&controlVector[1]);
    ManualControlCommandYawGet(&controlVector[2]);
    controlVector[3] = 0.5f; // dummy, thrust is normalized separately
    normalizeDeadband(controlVector); // return value ignored
    ManualControlCommandThrustGet(&controlVector[3]); // no deadband as we are using thrust for velocity
    controlVector[3] = boundf(controlVector[3], 1e-6f, 1.0f); // bound to above zero, to prevent loss of vector direction

    // normalize old desired movement vector
    float vector[3] = { pathDesired.End.North - hold_position[0],
                        pathDesired.End.East - hold_position[1],
                        pathDesired.End.Down - hold_position[2] };
    float length    = sqrtf(vector[0] * vector[0] + vector[1] * vector[1] + vector[2] * vector[2]);
    if (length < 1e-9f) {
        length = 1.0f; // should not happen since initialized properly in setup()
    }
    vector[0] /= length;
    vector[1] /= length;
    vector[2] /= length;

    // start position is advanced according to actual movement - in the direction of desired vector only
    // projection using scalar product
    float kp = (positionState.North - hold_position[0]) * vector[0]
               + (positionState.East - hold_position[1]) * vector[1]
               + (positionState.Down - hold_position[2]) * vector[2];
    if (kp > 0.0f) {
        hold_position[0] += kp * vector[0];
        hold_position[1] += kp * vector[1];
        hold_position[2] += kp * vector[2];
    }

    // new angle is equal to old angle plus offset depending on yaw input and time
    // (controlVector is normalized with a deadband, change is zero within deadband)
    float angle = RAD2DEG(atan2f(vector[1], vector[0]));
    float dT    = PIOS_DELTATIME_GetAverageSeconds(&actimeval);
    angle    += 10.0f * controlVector[2] * dT; // TODO magic value could eventually end up in a to be created settings

    // resulting movement vector is scaled by velocity demand in controlvector[3] [0.0-1.0]
    vector[0] = cosf(DEG2RAD(angle)) * offset.Horizontal * controlVector[3];
    vector[1] = sinf(DEG2RAD(angle)) * offset.Horizontal * controlVector[3];
    vector[2] = -controlVector[1] * offset.Vertical * controlVector[3];

    pathDesired.End.North   = hold_position[0] + vector[0];
    pathDesired.End.East    = hold_position[1] + vector[1];
    pathDesired.End.Down    = hold_position[2] + vector[2];
    // start position has the same offset as in position hold
    pathDesired.Start.North = pathDesired.End.North + offset.Horizontal; // in FlyEndPoint the direction of this vector does not matter
    pathDesired.Start.East  = pathDesired.End.East;
    pathDesired.Start.Down  = pathDesired.End.Down;
    PathDesiredSet(&pathDesired);
}

/**
 * @brief setup pathplanner/pathfollower for braking in positionroam
 *        timeout_occurred = false: Attempt to enter flyvector for braking
 *        timeout_occurred = true: Revert to position hold
 */
#define ASSISTEDCONTROL_BRAKERATE_MINIMUM  0.2f   // m/s2
#define ASSISTEDCONTROL_TIMETOSTOP_MINIMUM 0.2f // seconds
#define ASSISTEDCONTROL_TIMETOSTOP_MAXIMUM 9.0f // seconds
#define ASSISTEDCONTROL_DELAY_TO_BRAKE     1.0f      // seconds
#define ASSISTEDCONTROL_TIMEOUT_MULTIPLIER 2.0f // actual deceleration rate can be 50% of desired...timeouts need to cater for this
void plan_setup_assistedcontrol(uint8_t timeout_occurred)
{
    PositionStateData positionState;

    PositionStateGet(&positionState);
    PathDesiredData pathDesired;

    FlightStatusAssistedControlStateOptions assistedControlFlightMode;
    FlightStatusAssistedControlStateGet(&assistedControlFlightMode);

    if (timeout_occurred) {
        FlightStatusFlightModeOptions flightMode;
        FlightStatusFlightModeGet(&flightMode);
        if (flightMode == FLIGHTSTATUS_FLIGHTMODE_LAND) {
            plan_setup_land_helper(&pathDesired);
        } else {
            pathDesired.End.North        = positionState.North;
            pathDesired.End.East         = positionState.East;
            pathDesired.End.Down         = positionState.Down;
            pathDesired.Start.North      = positionState.North;
            pathDesired.Start.East       = positionState.East;
            pathDesired.Start.Down       = positionState.Down;
            pathDesired.StartingVelocity = 0.0f;
            pathDesired.EndingVelocity   = 0.0f;
            pathDesired.Mode = PATHDESIRED_MODE_GOTOENDPOINT;
        }
        assistedControlFlightMode = FLIGHTSTATUS_ASSISTEDCONTROLSTATE_HOLD;
    } else {
        VelocityStateData velocityState;
        VelocityStateGet(&velocityState);
        float brakeRate;
        VtolPathFollowerSettingsBrakeRateGet(&brakeRate);
        if (brakeRate < ASSISTEDCONTROL_BRAKERATE_MINIMUM) {
            brakeRate = ASSISTEDCONTROL_BRAKERATE_MINIMUM; // set a minimum to avoid a divide by zero potential below
        }
        // Calculate the velocity
        float velocity = velocityState.North * velocityState.North + velocityState.East * velocityState.East + velocityState.Down * velocityState.Down;
        velocity = sqrtf(velocity);

        // Calculate the desired time to zero velocity.
        float time_to_stopped = ASSISTEDCONTROL_DELAY_TO_BRAKE; // we allow at least 0.5 seconds to rotate to a brake angle.
        time_to_stopped += velocity / brakeRate;

        // Sanity check the brake rate by ensuring that the time to stop is within a range.
        if (time_to_stopped < ASSISTEDCONTROL_TIMETOSTOP_MINIMUM) {
            time_to_stopped = ASSISTEDCONTROL_TIMETOSTOP_MINIMUM;
        } else if (time_to_stopped > ASSISTEDCONTROL_TIMETOSTOP_MAXIMUM) {
            time_to_stopped = ASSISTEDCONTROL_TIMETOSTOP_MAXIMUM;
        }

        // calculate the distance we will travel
        float north_delta = velocityState.North * ASSISTEDCONTROL_DELAY_TO_BRAKE; // we allow at least 0.5s to rotate to brake angle
        north_delta += (time_to_stopped - ASSISTEDCONTROL_DELAY_TO_BRAKE) * 0.5f * velocityState.North; // area under the linear deceleration plot
        float east_delta  = velocityState.East * ASSISTEDCONTROL_DELAY_TO_BRAKE; // we allow at least 0.5s to rotate to brake angle
        east_delta  += (time_to_stopped - ASSISTEDCONTROL_DELAY_TO_BRAKE) * 0.5f * velocityState.East; // area under the linear deceleration plot
        float down_delta  = velocityState.Down * ASSISTEDCONTROL_DELAY_TO_BRAKE;
        down_delta  += (time_to_stopped - ASSISTEDCONTROL_DELAY_TO_BRAKE) * 0.5f * velocityState.Down; // area under the linear deceleration plot
        float net_delta   = east_delta * east_delta + north_delta * north_delta + down_delta * down_delta;
        net_delta    = sqrtf(net_delta);

        pathDesired.Start.North = positionState.North;
        pathDesired.Start.East  = positionState.East;
        pathDesired.Start.Down  = positionState.Down;
        pathDesired.ModeParameters[PATHDESIRED_MODEPARAMETER_BRAKE_STARTVELOCITYVECTOR_NORTH] = velocityState.North;
        pathDesired.ModeParameters[PATHDESIRED_MODEPARAMETER_BRAKE_STARTVELOCITYVECTOR_EAST]  = velocityState.East;
        pathDesired.ModeParameters[PATHDESIRED_MODEPARAMETER_BRAKE_STARTVELOCITYVECTOR_DOWN]  = velocityState.Down;

        pathDesired.End.North = positionState.North + north_delta;
        pathDesired.End.East  = positionState.East + east_delta;
        pathDesired.End.Down  = positionState.Down + down_delta;

        pathDesired.StartingVelocity = velocity;
        pathDesired.EndingVelocity   = 0.0f;
        pathDesired.Mode = PATHDESIRED_MODE_BRAKE;
        pathDesired.ModeParameters[PATHDESIRED_MODEPARAMETER_BRAKE_TIMEOUT] = time_to_stopped * ASSISTEDCONTROL_TIMEOUT_MULTIPLIER;
        assistedControlFlightMode    = FLIGHTSTATUS_ASSISTEDCONTROLSTATE_BRAKE;
    }
    FlightStatusAssistedControlStateSet(&assistedControlFlightMode);
    PathDesiredSet(&pathDesired);
}<|MERGE_RESOLUTION|>--- conflicted
+++ resolved
@@ -157,11 +157,7 @@
     pathDesired.StartingVelocity = 0.0f;
     pathDesired.EndingVelocity   = 0.0f;
 
-<<<<<<< HEAD
-    uint8_t ReturnToBaseNextCommand;
-=======
     FlightModeSettingsReturnToBaseNextCommandOptions ReturnToBaseNextCommand;
->>>>>>> c51bca44
     FlightModeSettingsReturnToBaseNextCommandGet(&ReturnToBaseNextCommand);
     pathDesired.ModeParameters[PATHDESIRED_MODEPARAMETER_GOTOENDPOINT_NEXTCOMMAND] = (float)ReturnToBaseNextCommand;
     pathDesired.ModeParameters[PATHDESIRED_MODEPARAMETER_GOTOENDPOINT_UNUSED1]     = 0.0f;
@@ -264,7 +260,6 @@
         if (!flightStatus.Armed) {
             autotakeoffState = STATUSVTOLAUTOTAKEOFF_CONTROLSTATE_WAITFORMIDTHROTTLE;
         }
-<<<<<<< HEAD
     }
     break;
     case STATUSVTOLAUTOTAKEOFF_CONTROLSTATE_WAITFORARMED:
@@ -299,6 +294,14 @@
     break;
 
     case STATUSVTOLAUTOTAKEOFF_CONTROLSTATE_ABORT:
+    {
+        FlightStatusData flightStatus;
+        FlightStatusGet(&flightStatus);
+        if (!flightStatus.Armed) {
+            autotakeoffState = STATUSVTOLAUTOTAKEOFF_CONTROLSTATE_WAITFORARMED;
+        }
+    }
+    break;
     case STATUSVTOLAUTOTAKEOFF_CONTROLSTATE_POSITIONHOLD:
     // nothing to do. land has been requested. stay here for forever until mode change.
     default:
@@ -313,64 +316,6 @@
             PathDesiredSet(&pathDesired);
         }
     }
-=======
-    }
-    break;
-    case STATUSVTOLAUTOTAKEOFF_CONTROLSTATE_WAITFORARMED:
-    {
-        FlightStatusData flightStatus;
-        FlightStatusGet(&flightStatus);
-        if (flightStatus.Armed) {
-            autotakeoffState = STATUSVTOLAUTOTAKEOFF_CONTROLSTATE_WAITFORMIDTHROTTLE;
-        }
-    }
-    break;
-    case STATUSVTOLAUTOTAKEOFF_CONTROLSTATE_WAITFORMIDTHROTTLE:
-    {
-        ManualControlCommandData cmd;
-        ManualControlCommandGet(&cmd);
-
-        if (cmd.Throttle > AUTOTAKEOFF_THROTTLE_LIMIT_TO_ALLOW_TAKEOFF_START) {
-            autotakeoffState = STATUSVTOLAUTOTAKEOFF_CONTROLSTATE_INITIATE;
-        }
-    }
-    break;
-    case STATUSVTOLAUTOTAKEOFF_CONTROLSTATE_INITIATE:
-    {
-        ManualControlCommandData cmd;
-        ManualControlCommandGet(&cmd);
-
-        if (cmd.Throttle < AUTOTAKEOFF_THROTTLE_ABORT_LIMIT) {
-            autotakeoffState = STATUSVTOLAUTOTAKEOFF_CONTROLSTATE_ABORT;
-            plan_setup_land();
-        }
-    }
-    break;
-
-    case STATUSVTOLAUTOTAKEOFF_CONTROLSTATE_ABORT:
-    {
-        FlightStatusData flightStatus;
-        FlightStatusGet(&flightStatus);
-        if (!flightStatus.Armed) {
-            autotakeoffState = STATUSVTOLAUTOTAKEOFF_CONTROLSTATE_WAITFORARMED;
-        }
-    }
-    break;
-    case STATUSVTOLAUTOTAKEOFF_CONTROLSTATE_POSITIONHOLD:
-    // nothing to do. land has been requested. stay here for forever until mode change.
-    default:
-        break;
-    }
-
-    if (autotakeoffState != STATUSVTOLAUTOTAKEOFF_CONTROLSTATE_ABORT &&
-        autotakeoffState != STATUSVTOLAUTOTAKEOFF_CONTROLSTATE_POSITIONHOLD) {
-        if (priorState != autotakeoffState) {
-            PathDesiredData pathDesired;
-            plan_setup_AutoTakeoff_helper(&pathDesired);
-            PathDesiredSet(&pathDesired);
-        }
-    }
->>>>>>> c51bca44
 }
 
 static void plan_setup_land_helper(PathDesiredData *pathDesired)
@@ -381,7 +326,6 @@
     float velocity_down;
 
     FlightModeSettingsLandingVelocityGet(&velocity_down);
-<<<<<<< HEAD
 
     pathDesired->Start.North = positionState.North;
     pathDesired->Start.East  = positionState.East;
@@ -394,20 +338,6 @@
     pathDesired->End.East  = positionState.East;
     pathDesired->End.Down  = positionState.Down;
 
-=======
-
-    pathDesired->Start.North = positionState.North;
-    pathDesired->Start.East  = positionState.East;
-    pathDesired->Start.Down  = positionState.Down;
-    pathDesired->ModeParameters[PATHDESIRED_MODEPARAMETER_LAND_VELOCITYVECTOR_NORTH] = 0.0f;
-    pathDesired->ModeParameters[PATHDESIRED_MODEPARAMETER_LAND_VELOCITYVECTOR_EAST]  = 0.0f;
-    pathDesired->ModeParameters[PATHDESIRED_MODEPARAMETER_LAND_VELOCITYVECTOR_DOWN]  = velocity_down;
-
-    pathDesired->End.North = positionState.North;
-    pathDesired->End.East  = positionState.East;
-    pathDesired->End.Down  = positionState.Down;
-
->>>>>>> c51bca44
     pathDesired->StartingVelocity = 0.0f;
     pathDesired->EndingVelocity   = 0.0f;
     pathDesired->Mode = PATHDESIRED_MODE_LAND;
