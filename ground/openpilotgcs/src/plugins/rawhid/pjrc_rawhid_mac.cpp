/* @file pjrc_rawhid_mac.cpp
 * @addtogroup GCSPlugins GCS Plugins
 * @{
 * @addtogroup RawHIDPlugin Raw HID Plugin
 * @{
 * @brief Impliments a HID USB connection to the flight hardware as a QIODevice
 *****************************************************************************/

/* Simple Raw HID functions for Linux - for use with Teensy RawHID example
 * http://www.pjrc.com/teensy/rawhid.html
 * Copyright (c) 2009 PJRC.COM, LLC
 *
 *  rawhid_open - open 1 or more devices
 *  rawhid_recv - receive a packet
 *  rawhid_send - send a packet
 *  rawhid_close - close a device
 *
 * Permission is hereby granted, free of charge, to any person obtaining a copy
 * of this software and associated documentation files (the "Software"), to deal
 * in the Software without restriction, including without limitation the rights
 * to use, copy, modify, merge, publish, distribute, sublicense, and/or sell
 * copies of the Software, and to permit persons to whom the Software is
 * furnished to do so, subject to the following conditions:
 *
 * The above description, website URL and copyright notice and this permission
 * notice shall be included in all copies or substantial portions of the Software.
 *
 * THE SOFTWARE IS PROVIDED "AS IS", WITHOUT WARRANTY OF ANY KIND, EXPRESS OR
 * IMPLIED, INCLUDING BUT NOT LIMITED TO THE WARRANTIES OF MERCHANTABILITY,
 * FITNESS FOR A PARTICULAR PURPOSE AND NONINFRINGEMENT. IN NO EVENT SHALL THE
 * AUTHORS OR COPYRIGHT HOLDERS BE LIABLE FOR ANY CLAIM, DAMAGES OR OTHER
 * LIABILITY, WHETHER IN AN ACTION OF CONTRACT, TORT OR OTHERWISE, ARISING FROM,
 * OUT OF OR IN CONNECTION WITH THE SOFTWARE OR THE USE OR OTHER DEALINGS IN
 * THE SOFTWARE.
 *
 * Version 1.0: Initial Release
 */


#include "pjrc_rawhid.h"

#include <unistd.h>
#include <QString>
#include <QThread>
#include <QTimer>
#include <QCoreApplication>

struct timeout_info {
    CFRunLoopRef loopRef;
    bool timed_out;
};

<<<<<<< HEAD
static void add_hid(hid_t *);
static hid_t * get_hid(int);
static void free_all_hid(void);
static void hid_close(hid_t *);
static void attach_callback(void *, IOReturn, void *, IOHIDDeviceRef);
static void detach_callback(void *, IOReturn, void *hid_mgr, IOHIDDeviceRef dev);
static void input_callback(void *, IOReturn, void *, IOHIDReportType, uint32_t, uint8_t *, CFIndex);
//static void output_callback(hid_t *context, IOReturn ret, void *sender, IOHIDReportType type, uint32_t id, uint8_t *data, CFIndex len);
static void timeout_callback(CFRunLoopTimerRef, void *);


pjrc_rawhid::pjrc_rawhid()
=======
pjrc_rawhid::pjrc_rawhid() :
    device_open(false), hid_manager(NULL), buffer_count(0), unplugged(false)
>>>>>>> 59dcbf5c
{
    m_writeMutex = new QMutex();
    m_readMutex = new QMutex();
}

pjrc_rawhid::~pjrc_rawhid()
{
    if (device_open) {
        close(0);
    }

    if (m_writeMutex) {
        delete m_writeMutex;
        m_writeMutex = NULL;
    }

    if (m_readMutex) {
        delete m_readMutex;
        m_readMutex = NULL;
    }
}

/**
  * @brief open - open 1 or more devices
  * @param[in] max maximum number of devices to open
  * @param[in] vid Vendor ID, or -1 if any
  * @param[in] pid Product ID, or -1 if any
  * @param[in] usage_page top level usage page, or -1 if any
  * @param[in] usage top level usage number, or -1 if any
  * @returns actual number of devices opened
  */
int pjrc_rawhid::open(int max, int vid, int pid, int usage_page, int usage)
{
    CFMutableDictionaryRef dict;
    CFNumberRef num;
    IOReturn ret;

    Q_ASSERT(hid_manager == NULL);
    Q_ASSERT(device_open == false);

    attach_count = 0;

    // Start the HID Manager
    hid_manager = IOHIDManagerCreate(kCFAllocatorDefault, kIOHIDOptionsTypeNone);
    if (hid_manager == NULL || CFGetTypeID(hid_manager) != IOHIDManagerGetTypeID()) {
        if (hid_manager) CFRelease(hid_manager);
        return 0;
    }

    if (vid > 0 || pid > 0 || usage_page > 0 || usage > 0) {
        // Tell the HID Manager what type of devices we want
        dict = CFDictionaryCreateMutable(kCFAllocatorDefault, 0,
                                         &kCFTypeDictionaryKeyCallBacks, &kCFTypeDictionaryValueCallBacks);
        if (!dict) return 0;
        if (vid > 0) {
            num = CFNumberCreate(kCFAllocatorDefault, kCFNumberIntType, &vid);
            CFDictionarySetValue(dict, CFSTR(kIOHIDVendorIDKey), num);
            CFRelease(num);
        }
        if (pid > 0) {
            num = CFNumberCreate(kCFAllocatorDefault, kCFNumberIntType, &pid);
            CFDictionarySetValue(dict, CFSTR(kIOHIDProductIDKey), num);
            CFRelease(num);
        }
        if (usage_page > 0) {
            num = CFNumberCreate(kCFAllocatorDefault, kCFNumberIntType, &usage_page);
            CFDictionarySetValue(dict, CFSTR(kIOHIDPrimaryUsagePageKey), num);
            CFRelease(num);
        }
        if (usage > 0) {
            num = CFNumberCreate(kCFAllocatorDefault, kCFNumberIntType, &usage);
            CFDictionarySetValue(dict, CFSTR(kIOHIDPrimaryUsageKey), num);
            CFRelease(num);
        }
        IOHIDManagerSetDeviceMatching(hid_manager, dict);
        CFRelease(dict);
    } else {
        IOHIDManagerSetDeviceMatching(hid_manager, NULL);
    }

    // Set the run loop reference before configuring the attach callback
    the_correct_runloop = CFRunLoopGetCurrent();

    // set up a callbacks for device attach & detach
    IOHIDManagerScheduleWithRunLoop(hid_manager, CFRunLoopGetCurrent(),
                                    kCFRunLoopDefaultMode);
    IOHIDManagerRegisterDeviceMatchingCallback(hid_manager, pjrc_rawhid::attach_callback, this);
    IOHIDManagerRegisterDeviceRemovalCallback(hid_manager, pjrc_rawhid::dettach_callback, this);
    ret = IOHIDManagerOpen(hid_manager, kIOHIDOptionsTypeNone);
    if (ret != kIOReturnSuccess) {
<<<<<<< HEAD
        qDebug()<< "Could not start IOHIDManager";
=======
>>>>>>> 59dcbf5c
        IOHIDManagerUnscheduleFromRunLoop(hid_manager,
                                          CFRunLoopGetCurrent(), kCFRunLoopDefaultMode);
        CFRelease(hid_manager);
        return 0;
    }
<<<<<<< HEAD
    // Set the run loop reference:
    the_correct_runloop = CFRunLoopGetCurrent();
    qDebug() << "run loop";
=======

>>>>>>> 59dcbf5c
    // let it do the callback for all devices
    while (CFRunLoopRunInMode(kCFRunLoopDefaultMode, 0, true) == kCFRunLoopRunHandledSource) ;

    // count up how many were added by the callback
    return attach_count;
}

/**
 * @brief receive - receive a packet
 * @param[in] num device to receive from (unused now)
 * @param[in] buf buffer to receive packet
 * @param[in] len buffer's size
 * @param[in] timeout = time to wait, in milliseconds
 * @returns number of bytes received, or -1 on error
 */
int pjrc_rawhid::receive(int, void *buf, int len, int timeout)
{
<<<<<<< HEAD
   hid_t *hid;
   buffer_t *b;
   CFRunLoopTimerRef timer=NULL;
   CFRunLoopTimerContext context;
   int ret=0, timeout_occurred=0;

   if (len < 1) return 0;
   hid = get_hid(num);
   if (!hid || !hid->open) return -1;
   if ((b = hid->first_buffer) != NULL) {
       if (len > b->len) len = b->len;
       memcpy(buf, b->buf, len);
       hid->first_buffer = b->next;
       free(b);
       return len;
   }
   memset(&context, 0, sizeof(context));
   context.info = &timeout_occurred;
   timer = CFRunLoopTimerCreate(NULL, CFAbsoluteTimeGetCurrent() +
                                (double)timeout / 1000.0, 0, 0, 0, timeout_callback, &context);
   CFRunLoopAddTimer(CFRunLoopGetCurrent(), timer, kCFRunLoopDefaultMode);
   the_correct_runloop = CFRunLoopGetCurrent();
   //qDebug("--");
   while (1) {
       //qDebug(".");
       CFRunLoopRun(); // Found the problem: somehow the input_callback does not
                       // stop this CFRunLoopRun because it is hooked to a different run loop !!!
                       // Hence the use of the "correct_runloop" variable above.
       //qDebug("  ..");

       if ((b = hid->first_buffer) != NULL) {
           if (len > b->len) len = b->len;
           memcpy(buf, b->buf, len);
           hid->first_buffer = b->next;
           free(b);
           ret = len;
           //qDebug("*************");
           break;
       }
       if (!hid->open) {
           qDebug() << "pjrc_rawhid_recv, device not open\n";
           ret = -1;
           break;
       }
       if (timeout_occurred)
=======
    QMutexLocker locker(m_readMutex);
    Q_UNUSED(locker);

    if (!device_open)
        return -1;

    // Pass information to the callback to stop this run loop and signal if a timeout occurred
    struct timeout_info info;
    info.loopRef = CFRunLoopGetCurrent();;
    info.timed_out = false;
    CFRunLoopTimerContext context;
    memset(&context, 0, sizeof(context));
    context.info = &info;

    // Set up the timer for the timeout
    CFRunLoopTimerRef timer;
    timer = CFRunLoopTimerCreate(NULL, CFAbsoluteTimeGetCurrent() + (double)timeout / 1000.0, 0, 0, 0, timeout_callback, &context);
    CFRunLoopAddTimer(CFRunLoopGetCurrent(), timer, kCFRunLoopDefaultMode);

    received_runloop = CFRunLoopGetCurrent();

    // Run the CFRunLoop until either a timeout or data is available
    while(1) {
        if (buffer_count != 0) {
            if (len > buffer_count) len = buffer_count;
            memcpy(buf, buffer, len);
            buffer_count = 0;
>>>>>>> 59dcbf5c
            break;
        } else if (info.timed_out) {
            len = 0;
            break;
        }
        CFRunLoopRun(); // Wait for data
    }

    CFRunLoopTimerInvalidate(timer);
    CFRelease(timer);

    received_runloop = NULL;

    return len;
}

/**
 * @brief Helper class that will workaround the fact
 * that the HID send is broken on OSX
 */
class Sender : public QThread
{
public:
    Sender(IOHIDDeviceRef d, uint8_t * b, int l) :
        dev(d), buf(b), len(l), result(-1) { }

    void run() {
        ret = IOHIDDeviceSetReport(dev, kIOHIDReportTypeOutput, 2, buf, len);
        result = (ret == kIOReturnSuccess) ? len : -1;
    }

    int result;
    IOReturn ret;
private:
    IOHIDDeviceRef dev;
    uint8_t * buf;
    int len;
};

/**
 * @brief send - send a packet
 * @param[in] num device to transmit to (zero based)
 * @param[in] buf buffer containing packet to send
 * @param[in] len number of bytes to transmit
 * @param[in] timeout = time to wait, in milliseconds
 * @returns number of bytes sent, or -1 on error
 */
int pjrc_rawhid::send(int, void *buf, int len, int timeout)
{
<<<<<<< HEAD
    Q_UNUSED(timeout);

    hid_t *hid;
    int result=-100;
=======
    // This lock ensures that when closing we don't do it until the
    // write has terminated (and then the device_open flag is set to false)
    QMutexLocker locker(m_writeMutex);
    Q_UNUSED(locker);

    if(!device_open || unplugged) {
        return -1;
    }
>>>>>>> 59dcbf5c

    uint8_t *report_buf = (uint8_t *) malloc(len);
    memcpy(&report_buf[0], buf,len);

    QEventLoop el;
    Sender sender(dev, report_buf, len);
    connect(&sender, SIGNAL(finished()), &el, SLOT(quit()));
    sender.start();
    QTimer::singleShot(timeout, &el, SLOT(quit()));
    el.exec();

<<<<<<< HEAD
#endif
#if 0
#define TIMEOUT_FIXED
    // No matter what I tried this never actually sends an output
    // report and output_callback never gets called.  Why??
    // Did I miss something?  This is exactly the same params as
    // the sync call that works.  Is it an Apple bug?
    // (submitted to Apple on 22-sep-2009, problem ID 7245050)
    //
    IOHIDDeviceScheduleWithRunLoop(hid->ref, CFRunLoopGetCurrent(), kCFRunLoopDefaultMode);
    // should already be scheduled with run loop by attach_callback,
    // sadly this doesn't make any difference either way
    //
    IOHIDDeviceSetReportWithCallback(hid->ref, kIOHIDReportTypeOutput,
                                     0, buf, len, (double)timeout / 1000.0, output_callback, &result);
    while (1) {
        printf("enter run loop (send)\n");
        CFRunLoopRun();
        printf("leave run loop (send)\n");
        if (result > -100) break;
        if (!hid->open) {
            result = -1;
            break;
        }
    }
#endif
    return result;
=======
    return sender.result;
>>>>>>> 59dcbf5c
}

//! Get the serial number for a HID device
QString pjrc_rawhid::getserial(int num) {
<<<<<<< HEAD
    hid_t *hid;
//    char buf[128];

    hid = get_hid(num);
=======
    QMutexLocker locker(m_readMutex);
    Q_UNUSED(locker);
>>>>>>> 59dcbf5c

    if (!device_open || unplugged)
        return "";

    CFTypeRef serialnum = IOHIDDeviceGetProperty(dev, CFSTR(kIOHIDSerialNumberKey));
    if(serialnum && CFGetTypeID(serialnum) == CFStringGetTypeID())
    {
        //Note: I'm not sure it will always succeed if encoded as MacRoman but that
        //is a superset of UTF8 so I think this is fine
        CFStringRef str = (CFStringRef)serialnum;
        const char * buf = CFStringGetCStringPtr(str, kCFStringEncodingMacRoman);
        return QString(buf);
    }

    return QString("Error");
}

//! Close the HID device
void pjrc_rawhid::close(int)
{
    // Make sure any pending locks are done
    QMutexLocker lock(m_writeMutex);

    if (device_open) {
        device_open = false;
        CFRunLoopStop(the_correct_runloop);

        if (!unplugged) {
            IOHIDDeviceUnscheduleFromRunLoop(dev, the_correct_runloop, kCFRunLoopDefaultMode);
            IOHIDDeviceRegisterInputReportCallback(dev, buffer, sizeof(buffer), NULL, NULL);
            IOHIDDeviceClose(dev, kIOHIDOptionsTypeNone);
        }

        IOHIDManagerRegisterDeviceRemovalCallback(hid_manager, NULL, NULL);
        IOHIDManagerClose(hid_manager, 0);

        dev = NULL;
        hid_manager = NULL;
    }
}

/**
 * @brief input Called to add input data to the buffer
 * @param[in] id Report id
 * @param[in] data The data buffer
 * @param[in] len The report length
 */
void pjrc_rawhid::input(uint8_t *data, CFIndex len)
{
<<<<<<< HEAD
    Q_UNUSED(type);
    Q_UNUSED(id);

    buffer_t *n;
    hid_t *hid;

    //qDebug("input_callback, ret: %i - report id: %i buf: %x %x, len: %d\n", ret, id, data[0], data[1], len);
    if (ret != kIOReturnSuccess || len < 1) return;
    hid = (hid_t*)context;
    if (!hid || hid->ref != sender) return;
    qDebug() << "Processing packet";
    n = (buffer_t *)malloc(sizeof(buffer_t));
    if (!n) return;
=======
    if (!device_open)
        return;

>>>>>>> 59dcbf5c
    if (len > BUFFER_SIZE) len = BUFFER_SIZE;
    // Note: packet preprocessing done in OS independent code
    memcpy(buffer, &data[0], len);
    buffer_count = len;

<<<<<<< HEAD
static void timeout_callback(CFRunLoopTimerRef timer, void *info)
{
    Q_UNUSED(timer);

   //qDebug("timeout_callback\n");
   *(int *)info = 1;
   //qDebug() << "Stop CFRunLoop from timeout_callback" << CFRunLoopGetCurrent();
   CFRunLoopStop(CFRunLoopGetCurrent());
=======
    if (received_runloop)
        CFRunLoopStop(received_runloop);
>>>>>>> 59dcbf5c
}

//! Callback for the HID driver on an input report
void pjrc_rawhid::input_callback(void *c, IOReturn ret, void *sender, IOHIDReportType type, uint32_t id, uint8_t *data, CFIndex len)
{
    if (ret != kIOReturnSuccess || len < 1) return;

    pjrc_rawhid *context = (pjrc_rawhid *) c;
    context->input(data, len);
}

//! Timeout used for the
void pjrc_rawhid::timeout_callback(CFRunLoopTimerRef, void *i)
{
    struct timeout_info *info = (struct timeout_info *) i;
    info->timed_out = true;
    CFRunLoopStop(info->loopRef);
}

//! Called on a dettach event
void pjrc_rawhid::dettach(IOHIDDeviceRef d)
{
    unplugged = true;
    if (d == dev)
        emit deviceUnplugged(0);
}

//! Called from the USB system and forwarded to the instance (context)
void pjrc_rawhid::dettach_callback(void *context, IOReturn, void *, IOHIDDeviceRef dev)
{
<<<<<<< HEAD
    Q_UNUSED(context);
    Q_UNUSED(r);
    Q_UNUSED(hid_mgr);

    hid_t *p;

    qDebug()<< "detach callback";
    for (p = first_hid; p; p = p->next) {
            if (p->ref == dev) {
                    p->open = 0;
                    CFRunLoopStop(CFRunLoopGetCurrent());
                    return;
            }
    }
=======
    pjrc_rawhid *p = (pjrc_rawhid*) context;
    p->dettach(dev);
>>>>>>> 59dcbf5c
}

/**
 * @brief Called by the USB system
 * @param dev The device that was attached
 */
void pjrc_rawhid::attach(IOHIDDeviceRef d)
{
<<<<<<< HEAD
    Q_UNUSED(context);
    Q_UNUSED(r);
    Q_UNUSED(hid_mgr);

    struct hid_struct *h;

    qDebug() << "attach callback";
=======
    // Store the device handle
    dev = d;

>>>>>>> 59dcbf5c
    if (IOHIDDeviceOpen(dev, kIOHIDOptionsTypeNone) != kIOReturnSuccess) return;
    // Disconnect the attach callback since we don't want to automatically reconnect
    IOHIDManagerRegisterDeviceMatchingCallback(hid_manager, NULL, NULL);
    IOHIDDeviceScheduleWithRunLoop(dev, the_correct_runloop, kCFRunLoopDefaultMode);
    IOHIDDeviceRegisterInputReportCallback(dev, buffer, sizeof(buffer), pjrc_rawhid::input_callback, this);

    attach_count++;
    device_open = true;
    unplugged = false;
}

<<<<<<< HEAD
#ifdef TIMEOUT_FIXED
static void output_callback(hid_t *context, IOReturn ret, void *sender, IOHIDReportType type, uint32_t id, uint8_t *data, CFIndex len)
{
    Q_UNUSED(sender);
    Q_UNUSED(type);
    Q_UNUSED(id);
    Q_UNUSED(data);

    qDebug()<< QString("output_callback, r=%1").arg(ret);
//    printf("output_callback, r=%d\n", ret);
    if (ret == kIOReturnSuccess) {
            *(int *)context = len;
    } else {
            // timeout if not success?
            *(int *)context = 0;
    }
    CFRunLoopStop(CFRunLoopGetCurrent());
=======
//! Called from the USB system and forwarded to the instance (context)
void pjrc_rawhid::attach_callback(void *context, IOReturn r, void *hid_mgr, IOHIDDeviceRef dev)
{
    pjrc_rawhid *p = (pjrc_rawhid*) context;
    p->attach(dev);
>>>>>>> 59dcbf5c
}
#endif<|MERGE_RESOLUTION|>--- conflicted
+++ resolved
@@ -50,23 +50,8 @@
     bool timed_out;
 };
 
-<<<<<<< HEAD
-static void add_hid(hid_t *);
-static hid_t * get_hid(int);
-static void free_all_hid(void);
-static void hid_close(hid_t *);
-static void attach_callback(void *, IOReturn, void *, IOHIDDeviceRef);
-static void detach_callback(void *, IOReturn, void *hid_mgr, IOHIDDeviceRef dev);
-static void input_callback(void *, IOReturn, void *, IOHIDReportType, uint32_t, uint8_t *, CFIndex);
-//static void output_callback(hid_t *context, IOReturn ret, void *sender, IOHIDReportType type, uint32_t id, uint8_t *data, CFIndex len);
-static void timeout_callback(CFRunLoopTimerRef, void *);
-
-
-pjrc_rawhid::pjrc_rawhid()
-=======
 pjrc_rawhid::pjrc_rawhid() :
     device_open(false), hid_manager(NULL), buffer_count(0), unplugged(false)
->>>>>>> 59dcbf5c
 {
     m_writeMutex = new QMutex();
     m_readMutex = new QMutex();
@@ -157,22 +142,12 @@
     IOHIDManagerRegisterDeviceRemovalCallback(hid_manager, pjrc_rawhid::dettach_callback, this);
     ret = IOHIDManagerOpen(hid_manager, kIOHIDOptionsTypeNone);
     if (ret != kIOReturnSuccess) {
-<<<<<<< HEAD
-        qDebug()<< "Could not start IOHIDManager";
-=======
->>>>>>> 59dcbf5c
         IOHIDManagerUnscheduleFromRunLoop(hid_manager,
                                           CFRunLoopGetCurrent(), kCFRunLoopDefaultMode);
         CFRelease(hid_manager);
         return 0;
     }
-<<<<<<< HEAD
-    // Set the run loop reference:
-    the_correct_runloop = CFRunLoopGetCurrent();
-    qDebug() << "run loop";
-=======
-
->>>>>>> 59dcbf5c
+
     // let it do the callback for all devices
     while (CFRunLoopRunInMode(kCFRunLoopDefaultMode, 0, true) == kCFRunLoopRunHandledSource) ;
 
@@ -190,53 +165,6 @@
  */
 int pjrc_rawhid::receive(int, void *buf, int len, int timeout)
 {
-<<<<<<< HEAD
-   hid_t *hid;
-   buffer_t *b;
-   CFRunLoopTimerRef timer=NULL;
-   CFRunLoopTimerContext context;
-   int ret=0, timeout_occurred=0;
-
-   if (len < 1) return 0;
-   hid = get_hid(num);
-   if (!hid || !hid->open) return -1;
-   if ((b = hid->first_buffer) != NULL) {
-       if (len > b->len) len = b->len;
-       memcpy(buf, b->buf, len);
-       hid->first_buffer = b->next;
-       free(b);
-       return len;
-   }
-   memset(&context, 0, sizeof(context));
-   context.info = &timeout_occurred;
-   timer = CFRunLoopTimerCreate(NULL, CFAbsoluteTimeGetCurrent() +
-                                (double)timeout / 1000.0, 0, 0, 0, timeout_callback, &context);
-   CFRunLoopAddTimer(CFRunLoopGetCurrent(), timer, kCFRunLoopDefaultMode);
-   the_correct_runloop = CFRunLoopGetCurrent();
-   //qDebug("--");
-   while (1) {
-       //qDebug(".");
-       CFRunLoopRun(); // Found the problem: somehow the input_callback does not
-                       // stop this CFRunLoopRun because it is hooked to a different run loop !!!
-                       // Hence the use of the "correct_runloop" variable above.
-       //qDebug("  ..");
-
-       if ((b = hid->first_buffer) != NULL) {
-           if (len > b->len) len = b->len;
-           memcpy(buf, b->buf, len);
-           hid->first_buffer = b->next;
-           free(b);
-           ret = len;
-           //qDebug("*************");
-           break;
-       }
-       if (!hid->open) {
-           qDebug() << "pjrc_rawhid_recv, device not open\n";
-           ret = -1;
-           break;
-       }
-       if (timeout_occurred)
-=======
     QMutexLocker locker(m_readMutex);
     Q_UNUSED(locker);
 
@@ -264,7 +192,6 @@
             if (len > buffer_count) len = buffer_count;
             memcpy(buf, buffer, len);
             buffer_count = 0;
->>>>>>> 59dcbf5c
             break;
         } else if (info.timed_out) {
             len = 0;
@@ -314,12 +241,6 @@
  */
 int pjrc_rawhid::send(int, void *buf, int len, int timeout)
 {
-<<<<<<< HEAD
-    Q_UNUSED(timeout);
-
-    hid_t *hid;
-    int result=-100;
-=======
     // This lock ensures that when closing we don't do it until the
     // write has terminated (and then the device_open flag is set to false)
     QMutexLocker locker(m_writeMutex);
@@ -328,7 +249,6 @@
     if(!device_open || unplugged) {
         return -1;
     }
->>>>>>> 59dcbf5c
 
     uint8_t *report_buf = (uint8_t *) malloc(len);
     memcpy(&report_buf[0], buf,len);
@@ -340,50 +260,13 @@
     QTimer::singleShot(timeout, &el, SLOT(quit()));
     el.exec();
 
-<<<<<<< HEAD
-#endif
-#if 0
-#define TIMEOUT_FIXED
-    // No matter what I tried this never actually sends an output
-    // report and output_callback never gets called.  Why??
-    // Did I miss something?  This is exactly the same params as
-    // the sync call that works.  Is it an Apple bug?
-    // (submitted to Apple on 22-sep-2009, problem ID 7245050)
-    //
-    IOHIDDeviceScheduleWithRunLoop(hid->ref, CFRunLoopGetCurrent(), kCFRunLoopDefaultMode);
-    // should already be scheduled with run loop by attach_callback,
-    // sadly this doesn't make any difference either way
-    //
-    IOHIDDeviceSetReportWithCallback(hid->ref, kIOHIDReportTypeOutput,
-                                     0, buf, len, (double)timeout / 1000.0, output_callback, &result);
-    while (1) {
-        printf("enter run loop (send)\n");
-        CFRunLoopRun();
-        printf("leave run loop (send)\n");
-        if (result > -100) break;
-        if (!hid->open) {
-            result = -1;
-            break;
-        }
-    }
-#endif
-    return result;
-=======
     return sender.result;
->>>>>>> 59dcbf5c
 }
 
 //! Get the serial number for a HID device
 QString pjrc_rawhid::getserial(int num) {
-<<<<<<< HEAD
-    hid_t *hid;
-//    char buf[128];
-
-    hid = get_hid(num);
-=======
     QMutexLocker locker(m_readMutex);
     Q_UNUSED(locker);
->>>>>>> 59dcbf5c
 
     if (!device_open || unplugged)
         return "";
@@ -433,43 +316,16 @@
  */
 void pjrc_rawhid::input(uint8_t *data, CFIndex len)
 {
-<<<<<<< HEAD
-    Q_UNUSED(type);
-    Q_UNUSED(id);
-
-    buffer_t *n;
-    hid_t *hid;
-
-    //qDebug("input_callback, ret: %i - report id: %i buf: %x %x, len: %d\n", ret, id, data[0], data[1], len);
-    if (ret != kIOReturnSuccess || len < 1) return;
-    hid = (hid_t*)context;
-    if (!hid || hid->ref != sender) return;
-    qDebug() << "Processing packet";
-    n = (buffer_t *)malloc(sizeof(buffer_t));
-    if (!n) return;
-=======
     if (!device_open)
         return;
 
->>>>>>> 59dcbf5c
     if (len > BUFFER_SIZE) len = BUFFER_SIZE;
     // Note: packet preprocessing done in OS independent code
     memcpy(buffer, &data[0], len);
     buffer_count = len;
 
-<<<<<<< HEAD
-static void timeout_callback(CFRunLoopTimerRef timer, void *info)
-{
-    Q_UNUSED(timer);
-
-   //qDebug("timeout_callback\n");
-   *(int *)info = 1;
-   //qDebug() << "Stop CFRunLoop from timeout_callback" << CFRunLoopGetCurrent();
-   CFRunLoopStop(CFRunLoopGetCurrent());
-=======
     if (received_runloop)
         CFRunLoopStop(received_runloop);
->>>>>>> 59dcbf5c
 }
 
 //! Callback for the HID driver on an input report
@@ -500,25 +356,8 @@
 //! Called from the USB system and forwarded to the instance (context)
 void pjrc_rawhid::dettach_callback(void *context, IOReturn, void *, IOHIDDeviceRef dev)
 {
-<<<<<<< HEAD
-    Q_UNUSED(context);
-    Q_UNUSED(r);
-    Q_UNUSED(hid_mgr);
-
-    hid_t *p;
-
-    qDebug()<< "detach callback";
-    for (p = first_hid; p; p = p->next) {
-            if (p->ref == dev) {
-                    p->open = 0;
-                    CFRunLoopStop(CFRunLoopGetCurrent());
-                    return;
-            }
-    }
-=======
     pjrc_rawhid *p = (pjrc_rawhid*) context;
     p->dettach(dev);
->>>>>>> 59dcbf5c
 }
 
 /**
@@ -527,19 +366,9 @@
  */
 void pjrc_rawhid::attach(IOHIDDeviceRef d)
 {
-<<<<<<< HEAD
-    Q_UNUSED(context);
-    Q_UNUSED(r);
-    Q_UNUSED(hid_mgr);
-
-    struct hid_struct *h;
-
-    qDebug() << "attach callback";
-=======
     // Store the device handle
     dev = d;
 
->>>>>>> 59dcbf5c
     if (IOHIDDeviceOpen(dev, kIOHIDOptionsTypeNone) != kIOReturnSuccess) return;
     // Disconnect the attach callback since we don't want to automatically reconnect
     IOHIDManagerRegisterDeviceMatchingCallback(hid_manager, NULL, NULL);
@@ -551,30 +380,9 @@
     unplugged = false;
 }
 
-<<<<<<< HEAD
-#ifdef TIMEOUT_FIXED
-static void output_callback(hid_t *context, IOReturn ret, void *sender, IOHIDReportType type, uint32_t id, uint8_t *data, CFIndex len)
-{
-    Q_UNUSED(sender);
-    Q_UNUSED(type);
-    Q_UNUSED(id);
-    Q_UNUSED(data);
-
-    qDebug()<< QString("output_callback, r=%1").arg(ret);
-//    printf("output_callback, r=%d\n", ret);
-    if (ret == kIOReturnSuccess) {
-            *(int *)context = len;
-    } else {
-            // timeout if not success?
-            *(int *)context = 0;
-    }
-    CFRunLoopStop(CFRunLoopGetCurrent());
-=======
 //! Called from the USB system and forwarded to the instance (context)
 void pjrc_rawhid::attach_callback(void *context, IOReturn r, void *hid_mgr, IOHIDDeviceRef dev)
 {
     pjrc_rawhid *p = (pjrc_rawhid*) context;
     p->attach(dev);
->>>>>>> 59dcbf5c
-}
-#endif+}
