--- conflicted
+++ resolved
@@ -25,13 +25,6 @@
     IUAVGadget(classId, parent),
     m_widget(widget)
 {
-<<<<<<< HEAD
-#ifndef USE_WIDGET
-    m_container = NULL;
-    m_parent    = parent;
-#endif
-=======
->>>>>>> b918d438
 }
 
 PfdQmlGadget::~PfdQmlGadget()
@@ -41,23 +34,7 @@
 
 QWidget *PfdQmlGadget::widget()
 {
-<<<<<<< HEAD
-#ifdef USE_WIDGET
     return m_widget;
-#else
-    if (!m_container) {
-        m_container = QWidget::createWindowContainer(m_widget, m_parent);
-        m_container->setMinimumSize(64, 64);
-        m_container->setSizePolicy(QSizePolicy::MinimumExpanding, QSizePolicy::MinimumExpanding);
-        // don't clear widget background before painting to avoid flickering
-        m_container->setAutoFillBackground(true);
-        // m_container->setAttribute(Qt::WA_OpaquePaintEvent, false);
-    }
-    return m_container;
-#endif
-=======
-    return m_widget;
->>>>>>> b918d438
 }
 
 /*
