defineReplace(cleanPath) {
    win32:1 ~= s|\\\\|/|g
    contains(1, ^/.*):pfx = /
    else:pfx =
    segs = $$split(1, /)
    out =
    for(seg, segs) {
        equals(seg, ..):out = $$member(out, 0, -2)
        else:!equals(seg, .):out += $$seg
    }
    return($$join(out, /, $$pfx))
}

defineReplace(addNewline) { 
    return($$escape_expand(\\n\\t))
}

defineReplace(qtLibraryName) {
   unset(LIBRARY_NAME)
   LIBRARY_NAME = $$1
   CONFIG(debug, debug|release) {
      !debug_and_release|build_pass {
          mac:RET = $$member(LIBRARY_NAME, 0)_debug
              else:win32:RET = $$member(LIBRARY_NAME, 0)d
      }
   }
   isEmpty(RET):RET = $$LIBRARY_NAME
   return($$RET)
}

defineTest(addCopyFileTarget) {
    file = $$1
    src  = $$2/$$1
    dest = $$3/$$1

    $${file}.target    = $$dest
    $${file}.depends   = $$src

    # create directory. Better would be an order only dependency
    $${file}.commands  = -@$(MKDIR) \"$$dirname(dest)\" $$addNewline()
    $${file}.commands += $(COPY_FILE) \"$$src\" \"$$dest\"

    QMAKE_EXTRA_TARGETS += $$file
    POST_TARGETDEPS += $$eval($${file}.target)

    export($${file}.target)
    export($${file}.depends)
    export($${file}.commands)
    export(QMAKE_EXTRA_TARGETS)
    export(POST_TARGETDEPS)

    return(true)
}

defineTest(addCopyDirTarget) {
    dir  = $$1
    src  = $$2/$$1
    dest = $$3/$$1

    $${dir}.target    = $$dest
    $${dir}.depends   = $$src
    # Windows does not update directory timestamp if files are modified
    win32: $${dir}.depends += FORCE

    $${dir}.commands  = @rm -rf \"$$dest\" $$addNewline()
    # create directory. Better would be an order only dependency
    $${dir}.commands += -@$(MKDIR) \"$$dirname(dest)\" $$addNewline()
    $${dir}.commands += $(COPY_DIR) \"$$src\" \"$$dest\"

    QMAKE_EXTRA_TARGETS += $$dir
    POST_TARGETDEPS += $$eval($${dir}.target)

    export($${dir}.target)
    export($${dir}.depends)
    export($${dir}.commands)
    export(QMAKE_EXTRA_TARGETS)
    export(POST_TARGETDEPS)

    return(true)
}

# For use in custom compilers which just copy files
win32:i_flag = i
defineReplace(stripSrcDir) {
    win32 {
        !contains(1, ^.:.*):1 = $$OUT_PWD/$$1
    } else {
        !contains(1, ^/.*):1 = $$OUT_PWD/$$1
    }
    out = $$cleanPath($$1)
    out ~= s|^$$re_escape($$_PRO_FILE_PWD_/)||$$i_flag
    return($$out)
}

isEmpty(TEST):CONFIG(debug, debug|release) {
    !debug_and_release|build_pass {
        TEST = 1
    }
}

equals(TEST, 1) {
    QT +=testlib
    DEFINES += WITH_TESTS
}

#ideally, we would want a qmake.conf patch, but this does the trick...
win32:!isEmpty(QMAKE_SH):QMAKE_COPY_DIR = cp -r -f

GCS_SOURCE_TREE = $$PWD
ROOT_DIR = $$GCS_SOURCE_TREE/../..

isEmpty(GCS_BUILD_TREE) {
    sub_dir = $$_PRO_FILE_PWD_
    sub_dir ~= s,^$$re_escape($$PWD),,
    GCS_BUILD_TREE = $$cleanPath($$OUT_PWD)
    GCS_BUILD_TREE ~= s,$$re_escape($$sub_dir)$,,
}

# Find the tools directory,
# try from Makefile (not run by Qt Creator),
TOOLS_DIR = $$(TOOLS_DIR)
isEmpty(TOOLS_DIR) {
    # check for custom enviroment variable,
    TOOLS_DIR = $$(OPENPILOT_TOOLS_DIR)
    # fallback to default location.
    isEmpty(TOOLS_DIR):TOOLS_DIR = $$clean_path($$ROOT_DIR/tools)
}

# Set the default name of the application
<<<<<<< HEAD
isEmpty(GCS_SMALL_NAME):GCS_SMALL_NAME = librepilot

isEmpty(GCS_BIG_NAME) {
    GCS_BIG_NAME = "LibrePilot GCS"
=======
isEmpty(GCS_SMALL_NAME):GCS_SMALL_NAME = gcs

isEmpty(GCS_BIG_NAME) {
    GCS_BIG_NAME = GCS
>>>>>>> 19222ff9
} else {
    # Requote for safety and because of QTBUG-46224
    GCS_BIG_NAME = "$$GCS_BIG_NAME"
}

isEmpty(ORG_SMALL_NAME):ORG_SMALL_NAME = unknown

isEmpty(ORG_BIG_NAME) {
    ORG_BIG_NAME = Unknown
} else {
    # Requote for safety and because of QTBUG-46224
    ORG_BIG_NAME = "$$ORG_BIG_NAME"
}

macx {
    GCS_APP_TARGET   = $$GCS_BIG_NAME
    GCS_PATH = $$GCS_BUILD_TREE/$${GCS_APP_TARGET}.app/Contents
    GCS_APP_PATH = $$GCS_PATH/MacOS
    GCS_LIBRARY_PATH = $$GCS_PATH/Plugins
    GCS_PLUGIN_PATH  = $$GCS_LIBRARY_PATH
    GCS_QT_QML_PATH = $$GCS_PATH/Imports
    GCS_DATA_PATH    = $$GCS_PATH/Resources
    GCS_DOC_PATH     = $$GCS_DATA_PATH/doc
    copydata = 1
    copyqt = 1
} else {
    GCS_APP_TARGET = $$GCS_SMALL_NAME
    GCS_PATH         = $$GCS_BUILD_TREE
    GCS_APP_PATH     = $$GCS_PATH/bin
    GCS_LIBRARY_PATH = $$GCS_PATH/lib/$$GCS_SMALL_NAME
    GCS_PLUGIN_PATH  = $$GCS_LIBRARY_PATH/plugins
    GCS_DATA_PATH    = $$GCS_PATH/share/$$GCS_SMALL_NAME
    GCS_DOC_PATH     = $$GCS_PATH/share/doc

    !isEqual(GCS_SOURCE_TREE, $$GCS_BUILD_TREE):copydata = 1

    win32 {
        SDL_DIR = $$(SDL_DIR)
        isEmpty(SDL_DIR):SDL_DIR = $${TOOLS_DIR}/SDL-1.2.15

        OPENSSL_DIR = $$(OPENSSL_DIR)
        isEmpty(OPENSSL_DIR):OPENSSL_DIR = $${TOOLS_DIR}/openssl-1.0.1e-win32

        MESAWIN_DIR = $$(MESAWIN_DIR)
        isEmpty(MESAWIN_DIR):MESAWIN_DIR = $${TOOLS_DIR}/mesawin

        GCS_QT_PLUGINS_PATH = $$GCS_APP_PATH
        GCS_QT_QML_PATH = $$GCS_APP_PATH

        copyqt = $$copydata
    } else {
        GCS_QT_BASEPATH = $$GCS_LIBRARY_PATH/qt5
        GCS_QT_LIBRARY_PATH = $$GCS_QT_BASEPATH/lib
        GCS_QT_PLUGINS_PATH = $$GCS_QT_BASEPATH/plugins
        GCS_QT_QML_PATH = $$GCS_QT_BASEPATH/qml

        QT_INSTALL_DIR = $$clean_path($$[QT_INSTALL_LIBS]/../../../..)
        equals(QT_INSTALL_DIR, $$TOOLS_DIR) {
            copyqt = 1
        } else {
            copyqt = 0
        }
    }
}


INCLUDEPATH += \
    $$GCS_SOURCE_TREE/src/libs

DEPENDPATH += \
    $$GCS_SOURCE_TREE/src/libs

LIBS += -L$$GCS_LIBRARY_PATH

# DEFINES += QT_NO_CAST_FROM_ASCII
DEFINES += QT_NO_CAST_TO_ASCII
#DEFINES += QT_USE_FAST_OPERATOR_PLUS
#DEFINES += QT_USE_FAST_CONCATENATION

unix {
    CONFIG(debug, debug|release):OBJECTS_DIR = $${OUT_PWD}/.obj/debug-shared
    CONFIG(release, debug|release):OBJECTS_DIR = $${OUT_PWD}/.obj/release-shared

    CONFIG(debug, debug|release):MOC_DIR = $${OUT_PWD}/.moc/debug-shared
    CONFIG(release, debug|release):MOC_DIR = $${OUT_PWD}/.moc/release-shared

    RCC_DIR = $${OUT_PWD}/.rcc
    UI_DIR = $${OUT_PWD}/.uic
}

linux-g++-* {
    # Bail out on non-selfcontained libraries. Just a security measure
    # to prevent checking in code that does not compile on other platforms.
    QMAKE_LFLAGS += -Wl,--allow-shlib-undefined -Wl,--no-undefined
}

win32 {
    # Fix ((packed)) pragma handling issue introduced when upgrading MinGW from 4.4 to 4.8
    # See http://gcc.gnu.org/bugzilla/show_bug.cgi?id=52991
    # The ((packet)) pragma is used in uav metadata struct and other places
    QMAKE_CXXFLAGS += -mno-ms-bitfields
}<|MERGE_RESOLUTION|>--- conflicted
+++ resolved
@@ -127,17 +127,10 @@
 }
 
 # Set the default name of the application
-<<<<<<< HEAD
-isEmpty(GCS_SMALL_NAME):GCS_SMALL_NAME = librepilot
-
-isEmpty(GCS_BIG_NAME) {
-    GCS_BIG_NAME = "LibrePilot GCS"
-=======
 isEmpty(GCS_SMALL_NAME):GCS_SMALL_NAME = gcs
 
 isEmpty(GCS_BIG_NAME) {
     GCS_BIG_NAME = GCS
->>>>>>> 19222ff9
 } else {
     # Requote for safety and because of QTBUG-46224
     GCS_BIG_NAME = "$$GCS_BIG_NAME"
