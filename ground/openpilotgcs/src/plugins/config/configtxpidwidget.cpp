--- conflicted
+++ resolved
@@ -55,17 +55,9 @@
     connect(m_txpid->Apply, SIGNAL(clicked()), this, SLOT(applySettings()));
     connect(m_txpid->Save, SIGNAL(clicked()), this, SLOT(saveSettings()));
 
-<<<<<<< HEAD
-    connect(m_txpid->PID1, SIGNAL(currentTextChanged(QString)), this, SLOT(updateSpinBoxProperties(const QString &)));
-    connect(m_txpid->PID2, SIGNAL(currentTextChanged(QString)), this, SLOT(updateSpinBoxProperties(const QString &)));
-    connect(m_txpid->PID3, SIGNAL(currentTextChanged(QString)), this, SLOT(updateSpinBoxProperties(const QString &)));
-=======
     connect(m_txpid->PID1, SIGNAL(currentIndexChanged(int)), this, SLOT(updateSpinBoxProperties(int)));
     connect(m_txpid->PID2, SIGNAL(currentIndexChanged(int)), this, SLOT(updateSpinBoxProperties(int)));
     connect(m_txpid->PID3, SIGNAL(currentIndexChanged(int)), this, SLOT(updateSpinBoxProperties(int)));
-
-    addWidgetBinding("TxPIDSettings", "BankNumber", m_txpid->pidBank, 0, 1, true);
->>>>>>> e3df4618
 
     addWidgetBinding("TxPIDSettings", "BankNumber", m_txpid->pidBank, 0, 1, true);
 
@@ -109,104 +101,50 @@
     // Do nothing
 }
 
-<<<<<<< HEAD
-static bool isResponsivenessOption(const QString & pidOption)
-{
-    return pidOption.endsWith(".Resp");
-}
-
-static bool isAttitudeOption(const QString & pidOption)
-{
-    return pidOption.contains("Attitude");
-}
-
-template <class StabilizationSettingsBankX>
-static float defaultValueForPidOption(const StabilizationSettingsBankX *bank, const QString & pidOption)
-{
-    if (pidOption == "Disabled") {
-        return 0.0f;
-    } else if (pidOption == "Roll Rate.Kp") {
-        return bank->getRollRatePID_Kp();
-    } else if (pidOption == "Pitch Rate.Kp") {
-        return bank->getPitchRatePID_Kp();
-    } else if (pidOption == "Roll+Pitch Rate.Kp") {
-        return bank->getRollRatePID_Kp();
-    } else if (pidOption == "Yaw Rate.Kp") {
-        return bank->getYawRatePID_Kp();
-    } else if (pidOption == "Roll Rate.Ki") {
-        return bank->getRollRatePID_Ki();
-    } else if (pidOption == "Pitch Rate.Ki") {
-        return bank->getPitchRatePID_Ki();
-    } else if (pidOption == "Roll+Pitch Rate.Ki") {
-        return bank->getRollRatePID_Ki();
-    } else if (pidOption == "Yaw Rate.Ki") {
-        return bank->getYawRatePID_Ki();
-    } else if (pidOption == "Roll Rate.Kd") {
-        return bank->getRollRatePID_Kd();
-    } else if (pidOption == "Pitch Rate.Kd") {
-        return bank->getPitchRatePID_Kd();
-    } else if (pidOption == "Roll+Pitch Rate.Kd") {
-        return bank->getRollRatePID_Kd();
-    } else if (pidOption == "Yaw Rate.Kd") {
-        return bank->getYawRatePID_Kd();
-    } else if (pidOption == "Roll Rate.ILimit") {
-        return bank->getRollRatePID_ILimit();
-    } else if (pidOption == "Pitch Rate.ILimit") {
-        return bank->getPitchRatePID_ILimit();
-    } else if (pidOption == "Roll+Pitch Rate.ILimit") {
-        return bank->getRollRatePID_ILimit();
-    } else if (pidOption == "Yaw Rate.ILimit") {
-        return bank->getYawRatePID_ILimit();
-    } else if (pidOption == "Roll Rate.Resp") {
-        return bank->getManualRate_Roll();
-    } else if (pidOption == "Pitch Rate.Resp") {
-        return bank->getManualRate_Pitch();
-    } else if (pidOption == "Roll+Pitch Rate.Resp") {
-        return bank->getManualRate_Roll();
-    } else if (pidOption == "Yaw Rate.Resp") {
-        return bank->getManualRate_Yaw();
-    } else if (pidOption == "Roll Attitude.Kp") {
-        return bank->getRollPI_Kp();
-    } else if (pidOption == "Pitch Attitude.Kp") {
-        return bank->getPitchPI_Kp();
-    } else if (pidOption == "Roll+Pitch Attitude.Kp") {
-        return bank->getRollPI_Kp();
-    } else if (pidOption == "Yaw Attitude.Kp") {
-        return bank->getYawPI_Kp();
-    } else if (pidOption == "Roll Attitude.Ki") {
-        return bank->getRollPI_Ki();
-    } else if (pidOption == "Pitch Attitude.Ki") {
-        return bank->getPitchPI_Ki();
-    } else if (pidOption == "Roll+Pitch Attitude.Ki") {
-        return bank->getRollPI_Ki();
-    } else if (pidOption == "Yaw Attitude.Ki") {
-        return bank->getYawPI_Ki();
-    } else if (pidOption == "Roll Attitude.ILimit") {
-        return bank->getRollPI_ILimit();
-    } else if (pidOption == "Pitch Attitude.ILimit") {
-        return bank->getPitchPI_ILimit();
-    } else if (pidOption == "Roll+Pitch Attitude.ILimit") {
-        return bank->getRollPI_ILimit();
-    } else if (pidOption == "Yaw Attitude.ILimit") {
-        return bank->getYawPI_ILimit();
-    } else if (pidOption == "Roll Attitude.Resp") {
-        return (float)bank->getRollMax();
-    } else if (pidOption == "Pitch Attitude.Resp") {
-        return (float)bank->getPitchMax();
-    } else if (pidOption == "Roll+Pitch Attitude.Resp") {
-        return (float)bank->getRollMax();
-    } else if (pidOption == "Yaw Attitude.Resp") {
-        return bank->getYawMax();
-    }
-
-    qDebug() << "getDefaultValueForOption: Incorrect PID option" << pidOption;
-    return 0.0f;
-}
-
-float ConfigTxPIDWidget::getDefaultValueForPidOption(const QString & pidOption)
-{
-    if (pidOption == "GyroTau") {
-=======
+static bool isResponsivenessOption(int pidOption)
+{
+    switch (pidOption) {
+    case TxPIDSettings::PIDS_ROLLRATERESP:
+    case TxPIDSettings::PIDS_PITCHRATERESP:
+    case TxPIDSettings::PIDS_ROLLPITCHRATERESP:
+    case TxPIDSettings::PIDS_YAWRATERESP:
+    case TxPIDSettings::PIDS_ROLLATTITUDERESP:
+    case TxPIDSettings::PIDS_PITCHATTITUDERESP:
+    case TxPIDSettings::PIDS_ROLLPITCHATTITUDERESP:
+    case TxPIDSettings::PIDS_YAWATTITUDERESP:
+        return true;
+
+    default:
+        return false;
+    }
+}
+
+static bool isAttitudeOption(int pidOption)
+{
+    switch (pidOption) {
+    case TxPIDSettings::PIDS_ROLLATTITUDEKP:
+    case TxPIDSettings::PIDS_PITCHATTITUDEKP:
+    case TxPIDSettings::PIDS_ROLLPITCHATTITUDEKP:
+    case TxPIDSettings::PIDS_YAWATTITUDEKP:
+    case TxPIDSettings::PIDS_ROLLATTITUDEKI:
+    case TxPIDSettings::PIDS_PITCHATTITUDEKI:
+    case TxPIDSettings::PIDS_ROLLPITCHATTITUDEKI:
+    case TxPIDSettings::PIDS_YAWATTITUDEKI:
+    case TxPIDSettings::PIDS_ROLLATTITUDEILIMIT:
+    case TxPIDSettings::PIDS_PITCHATTITUDEILIMIT:
+    case TxPIDSettings::PIDS_ROLLPITCHATTITUDEILIMIT:
+    case TxPIDSettings::PIDS_YAWATTITUDEILIMIT:
+    case TxPIDSettings::PIDS_ROLLATTITUDERESP:
+    case TxPIDSettings::PIDS_PITCHATTITUDERESP:
+    case TxPIDSettings::PIDS_ROLLPITCHATTITUDERESP:
+    case TxPIDSettings::PIDS_YAWATTITUDERESP:
+        return true;
+
+    default:
+        return false;
+    }
+}
+
 template <class StabilizationSettingsBankX>
 static float defaultValueForPidOption(const StabilizationSettingsBankX *bank, int pidOption)
 {
@@ -262,6 +200,18 @@
     case TxPIDSettings::PIDS_YAWRATEILIMIT:
         return bank->getYawRatePID_ILimit();
 
+    case TxPIDSettings::PIDS_ROLLRATERESP:
+        return bank->getManualRate_Roll();
+
+    case TxPIDSettings::PIDS_PITCHRATERESP:
+        return bank->getManualRate_Pitch();
+
+    case TxPIDSettings::PIDS_ROLLPITCHRATERESP:
+        return bank->getManualRate_Roll();
+
+    case TxPIDSettings::PIDS_YAWRATERESP:
+        return bank->getManualRate_Yaw();
+
     case TxPIDSettings::PIDS_ROLLATTITUDEKP:
         return bank->getRollPI_Kp();
 
@@ -297,6 +247,18 @@
 
     case TxPIDSettings::PIDS_YAWATTITUDEILIMIT:
         return bank->getYawPI_ILimit();
+
+    case TxPIDSettings::PIDS_ROLLATTITUDERESP:
+        return (float)bank->getRollMax();
+
+    case TxPIDSettings::PIDS_PITCHATTITUDERESP:
+        return (float)bank->getPitchMax();
+
+    case TxPIDSettings::PIDS_ROLLPITCHATTITUDERESP:
+        return (float)bank->getRollMax();
+
+    case TxPIDSettings::PIDS_YAWATTITUDERESP:
+        return bank->getYawMax();
 
     default:
         qDebug() << "getDefaultValueForOption: Incorrect PID option" << pidOption;
@@ -307,7 +269,6 @@
 float ConfigTxPIDWidget::getDefaultValueForPidOption(int pidOption)
 {
     if (pidOption == TxPIDSettings::PIDS_GYROTAU) {
->>>>>>> e3df4618
         StabilizationSettings *stab = qobject_cast<StabilizationSettings *>(getObject(QString("StabilizationSettings")));
         return stab->getGyroTau();
     }
@@ -329,11 +290,7 @@
     }
 }
 
-<<<<<<< HEAD
-void ConfigTxPIDWidget::updateSpinBoxProperties(const QString & selectedPidOption)
-=======
 void ConfigTxPIDWidget::updateSpinBoxProperties(int selectedPidOption)
->>>>>>> e3df4618
 {
     QObject *PIDx = sender();
 
@@ -354,7 +311,6 @@
         return;
     }
 
-<<<<<<< HEAD
     // The ranges need to be setup before the values can be set,
     // otherwise the value might be incorrectly capped.
 
@@ -380,8 +336,6 @@
         maxPID->setDecimals(6);
     }
 
-=======
->>>>>>> e3df4618
     float value = getDefaultValueForPidOption(selectedPidOption);
 
     minPID->setValue(value);
