 /****************************************************************************
 **
 ** Copyright (C) 2011 Nokia Corporation and/or its subsidiary(-ies).
 ** All rights reserved.
 ** Contact: Nokia Corporation (qt-info@nokia.com)
 **
 ** This file is part of the examples of the Qt Toolkit.
 **
 ** $QT_BEGIN_LICENSE:BSD$
 ** You may use this file under the terms of the BSD license as follows:
 **
 ** "Redistribution and use in source and binary forms, with or without
 ** modification, are permitted provided that the following conditions are
 ** met:
 **   * Redistributions of source code must retain the above copyright
 **     notice, this list of conditions and the following disclaimer.
 **   * Redistributions in binary form must reproduce the above copyright
 **     notice, this list of conditions and the following disclaimer in
 **     the documentation and/or other materials provided with the
 **     distribution.
 **   * Neither the name of Nokia Corporation and its Subsidiary(-ies) nor
 **     the names of its contributors may be used to endorse or promote
 **     products derived from this software without specific prior written
 **     permission.
 **
 ** THIS SOFTWARE IS PROVIDED BY THE COPYRIGHT HOLDERS AND CONTRIBUTORS
 ** "AS IS" AND ANY EXPRESS OR IMPLIED WARRANTIES, INCLUDING, BUT NOT
 ** LIMITED TO, THE IMPLIED WARRANTIES OF MERCHANTABILITY AND FITNESS FOR
 ** A PARTICULAR PURPOSE ARE DISCLAIMED. IN NO EVENT SHALL THE COPYRIGHT
 ** OWNER OR CONTRIBUTORS BE LIABLE FOR ANY DIRECT, INDIRECT, INCIDENTAL,
 ** SPECIAL, EXEMPLARY, OR CONSEQUENTIAL DAMAGES (INCLUDING, BUT NOT
 ** LIMITED TO, PROCUREMENT OF SUBSTITUTE GOODS OR SERVICES; LOSS OF USE,
 ** DATA, OR PROFITS; OR BUSINESS INTERRUPTION) HOWEVER CAUSED AND ON ANY
 ** THEORY OF LIABILITY, WHETHER IN CONTRACT, STRICT LIABILITY, OR TORT
 ** (INCLUDING NEGLIGENCE OR OTHERWISE) ARISING IN ANY WAY OUT OF THE USE
 ** OF THIS SOFTWARE, EVEN IF ADVISED OF THE POSSIBILITY OF SUCH DAMAGE."
 ** $QT_END_LICENSE$
 **
 ****************************************************************************/

 import QtQuick 1.1
 
 
 // This is a tabbed pane element. Add a nested Rectangle to add a tab.
 TabWidget {
	 	// Define AuthorsModel as type
	 	property AuthorsModel authors: AuthorsModel {}
	 
	 	id: tabs
		width: 640; height: 480
		// This  tab is for the GCS version information
		Rectangle {
			property string title: "OpenPilot GCS"
			anchors.fill: parent
			color: "#e3e3e3"
			
			Rectangle {
				anchors.fill: parent; anchors.margins: 20
				color: "#e3e3e3"
				Image {
					source: "../images/openpilot_logo_128.png"
					x: 0; y: 0; z: 100
					fillMode: Image.PreserveAspectFit
				}
                Flickable  {
					anchors.fill: parent
					anchors.centerIn: parent
                   Text {
					   id: versionLabel
					   x: 156; y: 0
					   width: 430; height: 379
					   horizontalAlignment: Qt.AlignLeft
					   font.pixelSize: 12
					   wrapMode: Text.WordWrap
					// @var version exposed in authorsdialog.cpp
					   text: version
                   }
                }
            }
        }
		//  This tab is for the authors/contributors/credits
        Rectangle {
			property string title: "Authors"
			anchors.fill: parent; color: "#e3e3e3"
			Rectangle {
				anchors.fill: parent; anchors.margins: 20
				color: "#e3e3e3"
<<<<<<< HEAD
				 FlickableWebView {
					  id: webView
					  z: 0
					  url: "../CREDITS.html"
					  anchors { top: parent.top; left: parent.left; right: parent.right; bottom: parent.bottom }
				 }
			 }
		 }
 }
=======
				Text {
					id: description
					text: "<h4>These people have been key contributors to the OpenPilot project. Without the work of the people in this list, OpenPilot would not be what it is today.</h4><p>This list is sorted alphabetically by name</p>"
					width: 600
					wrapMode: Text.WordWrap
					
				}
				ListView {
					id: authorsView
					y: description.y + description.height + 20
					width: parent.width; height: parent.height - description.height - 20
					spacing: 3
					model: authors
					delegate: Text {
						text: name
					}
					clip: true
				}
				ScrollDecorator {
					flickableItem: authorsView
				}
			}
		}
}
>>>>>>> 9c00fdcd
<|MERGE_RESOLUTION|>--- conflicted
+++ resolved
@@ -43,81 +43,70 @@
  
  // This is a tabbed pane element. Add a nested Rectangle to add a tab.
  TabWidget {
-	 	// Define AuthorsModel as type
-	 	property AuthorsModel authors: AuthorsModel {}
-	 
-	 	id: tabs
-		width: 640; height: 480
-		// This  tab is for the GCS version information
-		Rectangle {
-			property string title: "OpenPilot GCS"
-			anchors.fill: parent
-			color: "#e3e3e3"
-			
-			Rectangle {
-				anchors.fill: parent; anchors.margins: 20
-				color: "#e3e3e3"
-				Image {
-					source: "../images/openpilot_logo_128.png"
-					x: 0; y: 0; z: 100
-					fillMode: Image.PreserveAspectFit
-				}
-                Flickable  {
-					anchors.fill: parent
-					anchors.centerIn: parent
-                   Text {
-					   id: versionLabel
-					   x: 156; y: 0
-					   width: 430; height: 379
-					   horizontalAlignment: Qt.AlignLeft
-					   font.pixelSize: 12
-					   wrapMode: Text.WordWrap
-					// @var version exposed in authorsdialog.cpp
-					   text: version
-                   }
-                }
+    // Define AuthorsModel as type
+    property AuthorsModel authors: AuthorsModel {}
+
+    id: tabs
+    width: 640; height: 480
+    // This  tab is for the GCS version information
+    Rectangle {
+        property string title: "OpenPilot GCS"
+        anchors.fill: parent
+        color: "#e3e3e3"
+
+        Rectangle {
+            anchors.fill: parent; anchors.margins: 20
+            color: "#e3e3e3"
+            Image {
+                source: "../images/openpilot_logo_128.png"
+                x: 0; y: 0; z: 100
+                fillMode: Image.PreserveAspectFit
+            }
+            Flickable  {
+                anchors.fill: parent
+                anchors.centerIn: parent
+               Text {
+                   id: versionLabel
+                   x: 156; y: 0
+                   width: 430; height: 379
+                   horizontalAlignment: Qt.AlignLeft
+                   font.pixelSize: 12
+                   wrapMode: Text.WordWrap
+                // @var version exposed in authorsdialog.cpp
+                   text: version
+               }
             }
         }
-		//  This tab is for the authors/contributors/credits
+    }
+
+    //  This tab is for the authors/contributors/credits
+    Rectangle {
+        property string title: "Authors"
+        anchors.fill: parent; color: "#e3e3e3"
         Rectangle {
-			property string title: "Authors"
-			anchors.fill: parent; color: "#e3e3e3"
-			Rectangle {
-				anchors.fill: parent; anchors.margins: 20
-				color: "#e3e3e3"
-<<<<<<< HEAD
-				 FlickableWebView {
-					  id: webView
-					  z: 0
-					  url: "../CREDITS.html"
-					  anchors { top: parent.top; left: parent.left; right: parent.right; bottom: parent.bottom }
-				 }
-			 }
-		 }
- }
-=======
-				Text {
-					id: description
-					text: "<h4>These people have been key contributors to the OpenPilot project. Without the work of the people in this list, OpenPilot would not be what it is today.</h4><p>This list is sorted alphabetically by name</p>"
-					width: 600
-					wrapMode: Text.WordWrap
-					
-				}
-				ListView {
-					id: authorsView
-					y: description.y + description.height + 20
-					width: parent.width; height: parent.height - description.height - 20
-					spacing: 3
-					model: authors
-					delegate: Text {
-						text: name
-					}
-					clip: true
-				}
-				ScrollDecorator {
-					flickableItem: authorsView
-				}
-			}
-		}
-}
->>>>>>> 9c00fdcd
+            anchors.fill: parent; anchors.margins: 20
+            color: "#e3e3e3"
+            Text {
+                id: description
+                text: "<h4>These people have been key contributors to the OpenPilot project. Without the work of the people in this list, OpenPilot would not be what it is today.</h4><p>This list is sorted alphabetically by name</p>"
+                width: 600
+                wrapMode: Text.WordWrap
+
+            }
+            ListView {
+                id: authorsView
+                y: description.y + description.height + 20
+                width: parent.width; height: parent.height - description.height - 20
+                spacing: 3
+                model: authors
+                delegate: Text {
+                    text: name
+                }
+                clip: true
+            }
+            ScrollDecorator {
+                flickableItem: authorsView
+            }
+        }
+    }
+}