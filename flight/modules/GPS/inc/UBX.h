--- conflicted
+++ resolved
@@ -102,12 +102,8 @@
     UBX_ID_CFG_MSG  = 0x01,
     UBX_ID_CFG_CFG  = 0x09,
     UBX_ID_CFG_SBAS = 0x16,
-<<<<<<< HEAD
-    UBX_ID_CFG_GNSS = 0x3E
-=======
     UBX_ID_CFG_GNSS = 0x3E,
     UBX_ID_CFG_PRT  = 0x00
->>>>>>> c51bca44
 } ubx_class_cfg_id;
 
 typedef enum {
