--- conflicted
+++ resolved
@@ -2,11 +2,7 @@
 
 TEMPLATE = aux
 
-<<<<<<< HEAD
-DATACOLLECTIONS = vehicletemplates configurations dials models qml sounds diagrams mapicons stylesheets backgrounds osgearth
-=======
-DATACOLLECTIONS = vehicletemplates configurations dials models backgrounds pfd sounds diagrams mapicons stylesheets
->>>>>>> 06517dcd
+DATACOLLECTIONS = vehicletemplates configurations dials models backgrounds pfd sounds diagrams mapicons stylesheets osgearth
 
 equals(copydata, 1) {
     for(dir, DATACOLLECTIONS) {
