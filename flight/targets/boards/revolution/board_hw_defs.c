/**
 ******************************************************************************
 * @file       board_hw_defs.c
 * @author     The LibrePilot Project, http://www.librepilot.org Copyright (C) 2015.
 *             The OpenPilot Team, http://www.openpilot.org Copyright (C) 2012.
 *             PhoenixPilot, http://github.com/PhoenixPilot, Copyright (C) 2012
 * @addtogroup OpenPilotSystem OpenPilot System
 * @{
 * @addtogroup OpenPilotCore OpenPilot Core
 * @{
 * @brief Defines board specific static initializers for hardware for the Revolution board.
 *****************************************************************************/
/*
 * This program is free software; you can redistribute it and/or modify
 * it under the terms of the GNU General Public License as published by
 * the Free Software Foundation; either version 3 of the License, or
 * (at your option) any later version.
 *
 * This program is distributed in the hope that it will be useful, but
 * WITHOUT ANY WARRANTY; without even the implied warranty of MERCHANTABILITY
 * or FITNESS FOR A PARTICULAR PURPOSE. See the GNU General Public License
 * for more details.
 *
 * You should have received a copy of the GNU General Public License along
 * with this program; if not, write to the Free Software Foundation, Inc.,
 * 59 Temple Place, Suite 330, Boston, MA 02111-1307 USA
 */

#if defined(PIOS_INCLUDE_LED)

#include <pios_led_priv.h>
static const struct pios_gpio pios_leds[] = {
    [PIOS_LED_HEARTBEAT] = {
        .pin                =             {
            .gpio = GPIOB,
            .init =             {
                .GPIO_Pin   = GPIO_Pin_12,
                .GPIO_Speed = GPIO_Speed_50MHz,
                .GPIO_Mode  = GPIO_Mode_OUT,
                .GPIO_OType = GPIO_OType_PP,
                .GPIO_PuPd  = GPIO_PuPd_UP
            },
        },
        .active_low         = true
    },
    [PIOS_LED_ALARM] =     {
        .pin                =             {
            .gpio = GPIOB,
            .init =             {
                .GPIO_Pin   = GPIO_Pin_6,
                .GPIO_Speed = GPIO_Speed_50MHz,
                .GPIO_Mode  = GPIO_Mode_OUT,
                .GPIO_OType = GPIO_OType_PP,
                .GPIO_PuPd  = GPIO_PuPd_UP
            },
        },
        .active_low         = true
    },
#ifdef PIOS_RFM22B_DEBUG_ON_TELEM
    [PIOS_LED_D1] =        {
        .pin                =             {
            .gpio = GPIOC,
            .init =             {
                .GPIO_Pin   = GPIO_Pin_6,
                .GPIO_Speed = GPIO_Speed_50MHz,
                .GPIO_Mode  = GPIO_Mode_OUT,
                .GPIO_OType = GPIO_OType_PP,
                .GPIO_PuPd  = GPIO_PuPd_UP
            },
        },
    },
    [PIOS_LED_D2] =        {
        .pin                =             {
            .gpio = GPIOC,
            .init =             {
                .GPIO_Pin   = GPIO_Pin_7,
                .GPIO_Speed = GPIO_Speed_50MHz,
                .GPIO_Mode  = GPIO_Mode_OUT,
                .GPIO_OType = GPIO_OType_PP,
                .GPIO_PuPd  = GPIO_PuPd_UP
            },
        },
    },
    [PIOS_LED_D3] =        {
        .pin                =             {
            .gpio = GPIOC,
            .init =             {
                .GPIO_Pin   = GPIO_Pin_8,
                .GPIO_Speed = GPIO_Speed_50MHz,
                .GPIO_Mode  = GPIO_Mode_OUT,
                .GPIO_OType = GPIO_OType_PP,
                .GPIO_PuPd  = GPIO_PuPd_UP
            },
        },
    },
    [PIOS_LED_D4] =        {
        .pin                =             {
            .gpio = GPIOC,
            .init =             {
                .GPIO_Pin   = GPIO_Pin_9,
                .GPIO_Speed = GPIO_Speed_50MHz,
                .GPIO_Mode  = GPIO_Mode_OUT,
                .GPIO_OType = GPIO_OType_PP,
                .GPIO_PuPd  = GPIO_PuPd_UP
            },
        },
    },
#endif /* ifdef PIOS_RFM22B_DEBUG_ON_TELEM */
};

static const struct pios_gpio_cfg pios_led_cfg = {
    .gpios     = pios_leds,
    .num_gpios = NELEMENTS(pios_leds),
};

static const struct pios_gpio pios_leds_v2[] = {
    [PIOS_LED_HEARTBEAT] = {
        .pin                =             {
            .gpio = GPIOB,
            .init =             {
                .GPIO_Pin   = GPIO_Pin_5,
                .GPIO_Speed = GPIO_Speed_50MHz,
                .GPIO_Mode  = GPIO_Mode_OUT,
                .GPIO_OType = GPIO_OType_PP,
                .GPIO_PuPd  = GPIO_PuPd_UP
            },
        },
        .active_low         = true
    },
    [PIOS_LED_ALARM] =     {
        .pin                =             {
            .gpio = GPIOB,
            .init =             {
                .GPIO_Pin   = GPIO_Pin_4,
                .GPIO_Speed = GPIO_Speed_50MHz,
                .GPIO_Mode  = GPIO_Mode_OUT,
                .GPIO_OType = GPIO_OType_PP,
                .GPIO_PuPd  = GPIO_PuPd_UP
            },
        },
        .active_low         = true
    },
#ifdef PIOS_RFM22B_DEBUG_ON_TELEM
    [PIOS_LED_D1] =        {
        .pin                =             {
            .gpio = GPIOB,
            .init =             {
                .GPIO_Pin   = GPIO_Pin_13,
                .GPIO_Speed = GPIO_Speed_50MHz,
                .GPIO_Mode  = GPIO_Mode_OUT,
                .GPIO_OType = GPIO_OType_PP,
                .GPIO_PuPd  = GPIO_PuPd_UP
            },
        },
    },
    [PIOS_LED_D2] =        {
        .pin                =             {
            .gpio = GPIOB,
            .init =             {
                .GPIO_Pin   = GPIO_Pin_14,
                .GPIO_Speed = GPIO_Speed_50MHz,
                .GPIO_Mode  = GPIO_Mode_OUT,
                .GPIO_OType = GPIO_OType_PP,
                .GPIO_PuPd  = GPIO_PuPd_UP
            },
        },
    },
    [PIOS_LED_D3] =        {
        .pin                =             {
            .gpio = GPIOB,
            .init =             {
                .GPIO_Pin   = GPIO_Pin_15,
                .GPIO_Speed = GPIO_Speed_50MHz,
                .GPIO_Mode  = GPIO_Mode_OUT,
                .GPIO_OType = GPIO_OType_PP,
                .GPIO_PuPd  = GPIO_PuPd_UP
            },
        },
    },
    [PIOS_LED_D4] =        {
        .pin                =             {
            .gpio = GPIOC,
            .init =             {
                .GPIO_Pin   = GPIO_Pin_6,
                .GPIO_Speed = GPIO_Speed_50MHz,
                .GPIO_Mode  = GPIO_Mode_OUT,
                .GPIO_OType = GPIO_OType_PP,
                .GPIO_PuPd  = GPIO_PuPd_UP
            },
        },
    },
#endif /* ifdef PIOS_RFM22B_DEBUG_ON_TELEM */
};

static const struct pios_gpio_cfg pios_led_v2_cfg = {
    .gpios     = pios_leds_v2,
    .num_gpios = NELEMENTS(pios_leds_v2),
};

const struct pios_gpio_cfg *PIOS_BOARD_HW_DEFS_GetLedCfg(uint32_t board_revision)
{
    switch (board_revision) {
    case 2:
        return &pios_led_cfg;

        break;
    case 3:
        return &pios_led_v2_cfg;

        break;
    default:
        PIOS_DEBUG_Assert(0);
    }
    return NULL;
}

#endif /* PIOS_INCLUDE_LED */

#if defined(PIOS_INCLUDE_SPI)
#include <pios_spi_priv.h>

#if defined(PIOS_OVERO_SPI)
/*      SPI2 Interface
 *      - Used for Flexi/IO/Overo communications
        3: PB12 = SPI2 NSS, CAN2 RX
        4: PB13 = SPI2 SCK, CAN2 TX, USART3 CTS
        5: PB14 = SPI2 MISO, TIM12 CH1, USART3 RTS
        6: PB15 = SPI2 MOSI, TIM12 CH2
 */
#include <pios_overo_priv.h>
void PIOS_OVERO_irq_handler(void);
void DMA1_Stream7_IRQHandler(void) __attribute__((alias("PIOS_OVERO_irq_handler")));
static const struct pios_overo_cfg pios_overo_cfg = {
    .regs  = SPI2,
    .remap = GPIO_AF_SPI2,
    .init  = {
        .SPI_Mode              = SPI_Mode_Slave,
        .SPI_Direction         = SPI_Direction_2Lines_FullDuplex,
        .SPI_DataSize          = SPI_DataSize_8b,
        .SPI_NSS                                   = SPI_NSS_Hard,
        .SPI_FirstBit          = SPI_FirstBit_MSB,
        .SPI_CRCPolynomial     = 7,
        .SPI_CPOL              = SPI_CPOL_High,
        .SPI_CPHA              = SPI_CPHA_2Edge,
        .SPI_BaudRatePrescaler = SPI_BaudRatePrescaler_2,
    },
    .use_crc = false,
    .dma     = {
        .irq                                       = {
            // Note this is the stream ID that triggers interrupts (in this case TX)
            .flags = (DMA_IT_TCIF7),
            .init  = {
                .NVIC_IRQChannel    = DMA1_Stream7_IRQn,
                .NVIC_IRQChannelPreemptionPriority = PIOS_IRQ_PRIO_HIGH,
                .NVIC_IRQChannelSubPriority        = 0,
                .NVIC_IRQChannelCmd = ENABLE,
            },
        },

        .rx                                        = {
            .channel = DMA1_Stream0,
            .init    = {
                .DMA_Channel            = DMA_Channel_0,
                .DMA_PeripheralBaseAddr = (uint32_t)&(SPI2->DR),
                .DMA_DIR                = DMA_DIR_PeripheralToMemory,
                .DMA_PeripheralInc      = DMA_PeripheralInc_Disable,
                .DMA_MemoryInc          = DMA_MemoryInc_Enable,
                .DMA_PeripheralDataSize = DMA_PeripheralDataSize_Byte,
                .DMA_MemoryDataSize     = DMA_MemoryDataSize_Byte,
                .DMA_Mode               = DMA_Mode_Circular,
                .DMA_Priority           = DMA_Priority_Medium,
                // TODO: Enable FIFO
                .DMA_FIFOMode           = DMA_FIFOMode_Disable,
                .DMA_FIFOThreshold      = DMA_FIFOThreshold_Full,
                .DMA_MemoryBurst        = DMA_MemoryBurst_Single,
                .DMA_PeripheralBurst    = DMA_PeripheralBurst_Single,
            },
        },
        .tx                                        = {
            .channel = DMA1_Stream7,
            .init    = {
                .DMA_Channel            = DMA_Channel_0,
                .DMA_PeripheralBaseAddr = (uint32_t)&(SPI2->DR),
                .DMA_DIR                = DMA_DIR_MemoryToPeripheral,
                .DMA_PeripheralInc      = DMA_PeripheralInc_Disable,
                .DMA_MemoryInc          = DMA_MemoryInc_Enable,
                .DMA_PeripheralDataSize = DMA_PeripheralDataSize_Byte,
                .DMA_MemoryDataSize     = DMA_MemoryDataSize_Byte,
                .DMA_Mode               = DMA_Mode_Circular,
                .DMA_Priority           = DMA_Priority_Medium,
                .DMA_FIFOMode           = DMA_FIFOMode_Disable,
                .DMA_FIFOThreshold      = DMA_FIFOThreshold_Full,
                .DMA_MemoryBurst        = DMA_MemoryBurst_Single,
                .DMA_PeripheralBurst    = DMA_PeripheralBurst_Single,
            },
        },
    },
    .sclk                                          = {
        .gpio = GPIOB,
        .init = {
            .GPIO_Pin   = GPIO_Pin_13,
            .GPIO_Speed = GPIO_Speed_100MHz,
            .GPIO_Mode  = GPIO_Mode_AF,
            .GPIO_OType = GPIO_OType_PP,
            .GPIO_PuPd  = GPIO_PuPd_NOPULL
        },
    },
    .miso                                          = {
        .gpio = GPIOB,
        .init = {
            .GPIO_Pin   = GPIO_Pin_14,
            .GPIO_Speed = GPIO_Speed_50MHz,
            .GPIO_Mode  = GPIO_Mode_AF,
            .GPIO_OType = GPIO_OType_PP,
            .GPIO_PuPd  = GPIO_PuPd_NOPULL
        },
    },
    .mosi                                          = {
        .gpio = GPIOB,
        .init = {
            .GPIO_Pin   = GPIO_Pin_15,
            .GPIO_Speed = GPIO_Speed_50MHz,
            .GPIO_Mode  = GPIO_Mode_AF,
            .GPIO_OType = GPIO_OType_PP,
            .GPIO_PuPd  = GPIO_PuPd_NOPULL
        },
    },
    .slave_count                                   = 1,
    .ssel                                          = {
        {
            .gpio = GPIOB,
            .init = {
                .GPIO_Pin   = GPIO_Pin_12,
                .GPIO_Speed = GPIO_Speed_50MHz,
                .GPIO_Mode  = GPIO_Mode_OUT,
                .GPIO_OType = GPIO_OType_PP,
                .GPIO_PuPd  = GPIO_PuPd_UP
            },
        }
    },
};
uint32_t pios_overo_id = 0;
void PIOS_OVERO_irq_handler(void)
{
    /* Call into the generic code to handle the IRQ for this specific device */
    PIOS_OVERO_DMA_irq_handler(pios_overo_id);
}

#endif /* PIOS_OVERO_SPI */

/*
 * SPI1 Interface
 * Used for MPU6000 gyro and accelerometer
 */
void PIOS_SPI_gyro_irq_handler(void);
void DMA2_Stream0_IRQHandler(void) __attribute__((alias("PIOS_SPI_gyro_irq_handler")));
void DMA2_Stream3_IRQHandler(void) __attribute__((alias("PIOS_SPI_gyro_irq_handler")));
static const struct pios_spi_cfg pios_spi_gyro_cfg = {
    .regs  = SPI1,
    .remap = GPIO_AF_SPI1,
    .init  = {
        .SPI_Mode              = SPI_Mode_Master,
        .SPI_Direction         = SPI_Direction_2Lines_FullDuplex,
        .SPI_DataSize          = SPI_DataSize_8b,
        .SPI_NSS                                   = SPI_NSS_Soft,
        .SPI_FirstBit          = SPI_FirstBit_MSB,
        .SPI_CRCPolynomial     = 7,
        .SPI_CPOL              = SPI_CPOL_High,
        .SPI_CPHA              = SPI_CPHA_2Edge,
        .SPI_BaudRatePrescaler = SPI_BaudRatePrescaler_16,
    },
    .use_crc = false,
    .dma     = {
        .irq                                       = {
            .flags = (DMA_IT_TCIF0 | DMA_IT_TEIF0 | DMA_IT_HTIF0),
            .init  = {
                .NVIC_IRQChannel    = DMA2_Stream0_IRQn,
                .NVIC_IRQChannelPreemptionPriority = PIOS_IRQ_PRIO_HIGH,
                .NVIC_IRQChannelSubPriority        = 0,
                .NVIC_IRQChannelCmd = ENABLE,
            },
        },

        .rx                                        = {
            .channel = DMA2_Stream0,
            .init    = {
                .DMA_Channel            = DMA_Channel_3,
                .DMA_PeripheralBaseAddr = (uint32_t)&(SPI1->DR),
                .DMA_DIR                = DMA_DIR_PeripheralToMemory,
                .DMA_PeripheralInc      = DMA_PeripheralInc_Disable,
                .DMA_MemoryInc          = DMA_MemoryInc_Enable,
                .DMA_PeripheralDataSize = DMA_PeripheralDataSize_Byte,
                .DMA_MemoryDataSize     = DMA_MemoryDataSize_Byte,
                .DMA_Mode               = DMA_Mode_Normal,
                .DMA_Priority           = DMA_Priority_Medium,
                .DMA_FIFOMode           = DMA_FIFOMode_Disable,
                /* .DMA_FIFOThreshold */
                .DMA_MemoryBurst        = DMA_MemoryBurst_Single,
                .DMA_PeripheralBurst    = DMA_PeripheralBurst_Single,
            },
        },
        .tx                                        = {
            .channel = DMA2_Stream3,
            .init    = {
                .DMA_Channel            = DMA_Channel_3,
                .DMA_PeripheralBaseAddr = (uint32_t)&(SPI1->DR),
                .DMA_DIR                = DMA_DIR_MemoryToPeripheral,
                .DMA_PeripheralInc      = DMA_PeripheralInc_Disable,
                .DMA_MemoryInc          = DMA_MemoryInc_Enable,
                .DMA_PeripheralDataSize = DMA_PeripheralDataSize_Byte,
                .DMA_MemoryDataSize     = DMA_MemoryDataSize_Byte,
                .DMA_Mode               = DMA_Mode_Normal,
                .DMA_Priority           = DMA_Priority_High,
                .DMA_FIFOMode           = DMA_FIFOMode_Disable,
                /* .DMA_FIFOThreshold */
                .DMA_MemoryBurst        = DMA_MemoryBurst_Single,
                .DMA_PeripheralBurst    = DMA_PeripheralBurst_Single,
            },
        },
    },
    .sclk                                          = {
        .gpio = GPIOA,
        .init = {
            .GPIO_Pin   = GPIO_Pin_5,
            .GPIO_Speed = GPIO_Speed_100MHz,
            .GPIO_Mode  = GPIO_Mode_AF,
            .GPIO_OType = GPIO_OType_PP,
            .GPIO_PuPd  = GPIO_PuPd_UP
        },
    },
    .miso                                          = {
        .gpio = GPIOA,
        .init = {
            .GPIO_Pin   = GPIO_Pin_6,
            .GPIO_Speed = GPIO_Speed_50MHz,
            .GPIO_Mode  = GPIO_Mode_AF,
            .GPIO_OType = GPIO_OType_PP,
            .GPIO_PuPd  = GPIO_PuPd_UP
        },
    },
    .mosi                                          = {
        .gpio = GPIOA,
        .init = {
            .GPIO_Pin   = GPIO_Pin_7,
            .GPIO_Speed = GPIO_Speed_50MHz,
            .GPIO_Mode  = GPIO_Mode_AF,
            .GPIO_OType = GPIO_OType_PP,
            .GPIO_PuPd  = GPIO_PuPd_UP
        },
    },
    .slave_count                                   = 1,
    .ssel                                          = {
        {
            .gpio = GPIOA,
            .init = {
                .GPIO_Pin   = GPIO_Pin_4,
                .GPIO_Speed = GPIO_Speed_50MHz,
                .GPIO_Mode  = GPIO_Mode_OUT,
                .GPIO_OType = GPIO_OType_PP,
                .GPIO_PuPd  = GPIO_PuPd_UP
            }
        }
    }
};

static uint32_t pios_spi_gyro_id;
void PIOS_SPI_gyro_irq_handler(void)
{
    /* Call into the generic code to handle the IRQ for this specific device */
    PIOS_SPI_IRQ_Handler(pios_spi_gyro_id);
}


/*
 * SPI3 Interface
 * Used for Flash and the RFM22B
 */
void PIOS_SPI_telem_flash_irq_handler(void);
void DMA1_Stream0_IRQHandler(void) __attribute__((alias("PIOS_SPI_telem_flash_irq_handler")));
void DMA1_Stream5_IRQHandler(void) __attribute__((alias("PIOS_SPI_telem_flash_irq_handler")));
static const struct pios_spi_cfg pios_spi_telem_flash_cfg = {
    .regs  = SPI3,
    .remap = GPIO_AF_SPI3,
    .init  = {
        .SPI_Mode              = SPI_Mode_Master,
        .SPI_Direction         = SPI_Direction_2Lines_FullDuplex,
        .SPI_DataSize          = SPI_DataSize_8b,
        .SPI_NSS                                   = SPI_NSS_Soft,
        .SPI_FirstBit          = SPI_FirstBit_MSB,
        .SPI_CRCPolynomial     = 7,
        .SPI_CPOL              = SPI_CPOL_Low,
        .SPI_CPHA              = SPI_CPHA_1Edge,
        .SPI_BaudRatePrescaler = SPI_BaudRatePrescaler_8,
    },
    .use_crc = false,
    .dma     = {
        .irq                                       = {
            // Note this is the stream ID that triggers interrupts (in this case RX)
            .flags = (DMA_IT_TCIF0 | DMA_IT_TEIF0 | DMA_IT_HTIF0),
            .init  = {
                .NVIC_IRQChannel    = DMA1_Stream0_IRQn,
                .NVIC_IRQChannelPreemptionPriority = PIOS_IRQ_PRIO_HIGH,
                .NVIC_IRQChannelSubPriority        = 0,
                .NVIC_IRQChannelCmd = ENABLE,
            },
        },

        .rx                                        = {
            .channel = DMA1_Stream0,
            .init    = {
                .DMA_Channel            = DMA_Channel_0,
                .DMA_PeripheralBaseAddr = (uint32_t)&(SPI3->DR),
                .DMA_DIR                = DMA_DIR_PeripheralToMemory,
                .DMA_PeripheralInc      = DMA_PeripheralInc_Disable,
                .DMA_MemoryInc          = DMA_MemoryInc_Enable,
                .DMA_PeripheralDataSize = DMA_PeripheralDataSize_Byte,
                .DMA_MemoryDataSize     = DMA_MemoryDataSize_Byte,
                .DMA_Mode               = DMA_Mode_Normal,
                .DMA_Priority           = DMA_Priority_Medium,
                // TODO: Enable FIFO
                .DMA_FIFOMode           = DMA_FIFOMode_Disable,
                .DMA_FIFOThreshold      = DMA_FIFOThreshold_Full,
                .DMA_MemoryBurst        = DMA_MemoryBurst_Single,
                .DMA_PeripheralBurst    = DMA_PeripheralBurst_Single,
            },
        },
        .tx                                        = {
            .channel = DMA1_Stream5,
            .init    = {
                .DMA_Channel            = DMA_Channel_0,
                .DMA_PeripheralBaseAddr = (uint32_t)&(SPI3->DR),
                .DMA_DIR                = DMA_DIR_MemoryToPeripheral,
                .DMA_PeripheralInc      = DMA_PeripheralInc_Disable,
                .DMA_MemoryInc          = DMA_MemoryInc_Enable,
                .DMA_PeripheralDataSize = DMA_PeripheralDataSize_Byte,
                .DMA_MemoryDataSize     = DMA_MemoryDataSize_Byte,
                .DMA_Mode               = DMA_Mode_Normal,
                .DMA_Priority           = DMA_Priority_Medium,
                .DMA_FIFOMode           = DMA_FIFOMode_Disable,
                .DMA_FIFOThreshold      = DMA_FIFOThreshold_Full,
                .DMA_MemoryBurst        = DMA_MemoryBurst_Single,
                .DMA_PeripheralBurst    = DMA_PeripheralBurst_Single,
            },
        },
    },
    .sclk                                          = {
        .gpio = GPIOC,
        .init = {
            .GPIO_Pin   = GPIO_Pin_10,
            .GPIO_Speed = GPIO_Speed_100MHz,
            .GPIO_Mode  = GPIO_Mode_AF,
            .GPIO_OType = GPIO_OType_PP,
            .GPIO_PuPd  = GPIO_PuPd_NOPULL
        },
    },
    .miso                                          = {
        .gpio = GPIOC,
        .init = {
            .GPIO_Pin   = GPIO_Pin_11,
            .GPIO_Speed = GPIO_Speed_50MHz,
            .GPIO_Mode  = GPIO_Mode_AF,
            .GPIO_OType = GPIO_OType_PP,
            .GPIO_PuPd  = GPIO_PuPd_NOPULL
        },
    },
    .mosi                                          = {
        .gpio = GPIOC,
        .init = {
            .GPIO_Pin   = GPIO_Pin_12,
            .GPIO_Speed = GPIO_Speed_50MHz,
            .GPIO_Mode  = GPIO_Mode_AF,
            .GPIO_OType = GPIO_OType_PP,
            .GPIO_PuPd  = GPIO_PuPd_NOPULL
        },
    },
    .slave_count                                   = 2,
    .ssel                                          = {
        { // RFM22b
            .gpio = GPIOA,
            .init = {
                .GPIO_Pin   = GPIO_Pin_15,
                .GPIO_Speed = GPIO_Speed_50MHz,
                .GPIO_Mode  = GPIO_Mode_OUT,
                .GPIO_OType = GPIO_OType_PP,
                .GPIO_PuPd  = GPIO_PuPd_UP
            }
        },
        { // Flash
            .gpio = GPIOB,
            .init = {
                .GPIO_Pin   = GPIO_Pin_3,
                .GPIO_Speed = GPIO_Speed_50MHz,
                .GPIO_Mode  = GPIO_Mode_OUT,
                .GPIO_OType = GPIO_OType_PP,
                .GPIO_PuPd  = GPIO_PuPd_UP
            }
        },
    },
};

uint32_t pios_spi_telem_flash_id;
void PIOS_SPI_telem_flash_irq_handler(void)
{
    /* Call into the generic code to handle the IRQ for this specific device */
    PIOS_SPI_IRQ_Handler(pios_spi_telem_flash_id);
}


#if defined(PIOS_INCLUDE_RFM22B)
#include <pios_rfm22b_priv.h>

static const struct pios_exti_cfg pios_exti_rfm22b_cfg __exti_config = {
    .vector = PIOS_RFM22_EXT_Int,
    .line   = EXTI_Line2,
    .pin    = {
        .gpio = GPIOD,
        .init = {
            .GPIO_Pin   = GPIO_Pin_2,
            .GPIO_Speed = GPIO_Speed_100MHz,
            .GPIO_Mode  = GPIO_Mode_IN,
            .GPIO_OType = GPIO_OType_OD,
            .GPIO_PuPd  = GPIO_PuPd_NOPULL,
        },
    },
    .irq                                       = {
        .init                                  = {
            .NVIC_IRQChannel    = EXTI2_IRQn,
            .NVIC_IRQChannelPreemptionPriority = PIOS_IRQ_PRIO_LOW,
            .NVIC_IRQChannelSubPriority        = 0,
            .NVIC_IRQChannelCmd = ENABLE,
        },
    },
    .exti                                      = {
        .init                                  = {
            .EXTI_Line    = EXTI_Line2, // matches above GPIO pin
            .EXTI_Mode    = EXTI_Mode_Interrupt,
            .EXTI_Trigger = EXTI_Trigger_Falling,
            .EXTI_LineCmd = ENABLE,
        },
    },
};

const struct pios_rfm22b_cfg pios_rfm22b_rm1_cfg = {
    .spi_cfg   = &pios_spi_telem_flash_cfg,
    .exti_cfg  = &pios_exti_rfm22b_cfg,
    .RFXtalCap = 0x7f,
    .slave_num = 0,
    .gpio_direction = GPIO0_RX_GPIO1_TX,
};

const struct pios_rfm22b_cfg pios_rfm22b_rm2_cfg = {
    .spi_cfg   = &pios_spi_telem_flash_cfg,
    .exti_cfg  = &pios_exti_rfm22b_cfg,
    .RFXtalCap = 0x7f,
    .slave_num = 0,
    .gpio_direction = GPIO0_TX_GPIO1_RX,
};

const struct pios_rfm22b_cfg *PIOS_BOARD_HW_DEFS_GetRfm22Cfg(uint32_t board_revision)
{
    switch (board_revision) {
    case 2:
        return &pios_rfm22b_rm1_cfg;

        break;
    case 3:
        return &pios_rfm22b_rm2_cfg;

        break;
    default:
        PIOS_DEBUG_Assert(0);
    }
    return NULL;
}

#endif /* PIOS_INCLUDE_RFM22B */

#endif /* PIOS_INCLUDE_SPI */

#if defined(PIOS_INCLUDE_FLASH)
#include "pios_flashfs_logfs_priv.h"
#include "pios_flash_jedec_priv.h"
#include "pios_flash_internal_priv.h"

static const struct flashfs_logfs_cfg flashfs_external_user_cfg = {
    .fs_magic      = 0x99abceff,
    .total_fs_size = 0x001C0000, /* 2M bytes (32 sectors = entire chip) */
    .arena_size    = 0x000E0000, /* biggest possible arena size fssize/2 */
    .slot_size     = 0x00000100, /* 256 bytes */

    .start_offset  = 0x00040000, /* start offset */
    .sector_size   = 0x00010000, /* 64K bytes */
    .page_size     = 0x00000100, /* 256 bytes */
};

static const struct flashfs_logfs_cfg flashfs_external_system_cfg = {
    .fs_magic      = 0x99bbcdef,
    .total_fs_size = 0x00040000, /* 2M bytes (32 sectors = entire chip) */
    .arena_size    = 0x00010000, /* 256 * slot size */
    .slot_size     = 0x00000100, /* 256 bytes */

    .start_offset  = 0,          /* start at the beginning of the chip */
    .sector_size   = 0x00010000, /* 64K bytes */
    .page_size     = 0x00000100, /* 256 bytes */
};


static const struct pios_flash_internal_cfg flash_internal_cfg = {};

static const struct flashfs_logfs_cfg flashfs_internal_cfg = {
    .fs_magic      = 0x99abcfef,
    .total_fs_size = EE_BANK_SIZE, /* 32K bytes (2x16KB sectors) */
    .arena_size    = 0x00004000, /* 64 * slot size = 16K bytes = 1 sector */
    .slot_size     = 0x00000100, /* 256 bytes */

    .start_offset  = EE_BANK_BASE, /* start after the bootloader */
    .sector_size   = 0x00004000, /* 16K bytes */
    .page_size     = 0x00004000, /* 16K bytes */
};

#endif /* PIOS_INCLUDE_FLASH */

#include <pios_usart_priv.h>

#ifdef PIOS_INCLUDE_COM_TELEM

/*
 * MAIN USART
 */
static const struct pios_usart_cfg pios_usart_main_cfg = {
    .regs  = USART1,
    .remap = GPIO_AF_USART1,
    .init  = {
        .USART_BaudRate   = 57600,
        .USART_WordLength = USART_WordLength_8b,
        .USART_Parity     = USART_Parity_No,
        .USART_StopBits   = USART_StopBits_1,
        .USART_HardwareFlowControl             = USART_HardwareFlowControl_None,
        .USART_Mode                            = USART_Mode_Rx | USART_Mode_Tx,
    },
    .irq                                       = {
        .init                                  = {
            .NVIC_IRQChannel    = USART1_IRQn,
            .NVIC_IRQChannelPreemptionPriority = PIOS_IRQ_PRIO_MID,
            .NVIC_IRQChannelSubPriority        = 0,
            .NVIC_IRQChannelCmd = ENABLE,
        },
    },
    .rx                                        = {
        .gpio = GPIOA,
        .init = {
            .GPIO_Pin   = GPIO_Pin_10,
            .GPIO_Speed = GPIO_Speed_2MHz,
            .GPIO_Mode  = GPIO_Mode_AF,
            .GPIO_OType = GPIO_OType_PP,
            .GPIO_PuPd  = GPIO_PuPd_UP
        },
    },
    .tx                                        = {
        .gpio = GPIOA,
        .init = {
            .GPIO_Pin   = GPIO_Pin_9,
            .GPIO_Speed = GPIO_Speed_2MHz,
            .GPIO_Mode  = GPIO_Mode_AF,
            .GPIO_OType = GPIO_OType_PP,
            .GPIO_PuPd  = GPIO_PuPd_UP
        },
    },
};
#endif /* PIOS_INCLUDE_COM_TELEM */

#ifdef PIOS_INCLUDE_DSM

#include "pios_dsm_priv.h"
static const struct pios_usart_cfg pios_usart_dsm_main_cfg = {
    .regs  = USART1,
    .remap = GPIO_AF_USART1,
    .init  = {
        .USART_BaudRate   = 115200,
        .USART_WordLength = USART_WordLength_8b,
        .USART_Parity     = USART_Parity_No,
        .USART_StopBits   = USART_StopBits_1,
        .USART_HardwareFlowControl             = USART_HardwareFlowControl_None,
        .USART_Mode                            = USART_Mode_Rx,
    },
    .irq                                       = {
        .init                                  = {
            .NVIC_IRQChannel    = USART1_IRQn,
            .NVIC_IRQChannelPreemptionPriority = PIOS_IRQ_PRIO_HIGH,
            .NVIC_IRQChannelSubPriority        = 0,
            .NVIC_IRQChannelCmd = ENABLE,
        },
    },
    .rx                                        = {
        .gpio = GPIOA,
        .init = {
            .GPIO_Pin   = GPIO_Pin_10,
            .GPIO_Speed = GPIO_Speed_2MHz,
            .GPIO_Mode  = GPIO_Mode_AF,
            .GPIO_OType = GPIO_OType_PP,
            .GPIO_PuPd  = GPIO_PuPd_UP
        },
    },
    .tx                                        = {
        .gpio = GPIOA,
        .init = {
            .GPIO_Pin   = GPIO_Pin_9,
            .GPIO_Speed = GPIO_Speed_2MHz,
            .GPIO_Mode  = GPIO_Mode_AF,
            .GPIO_OType = GPIO_OType_PP,
            .GPIO_PuPd  = GPIO_PuPd_UP
        },
    },
};

// Because of the inverter on the main port this will not
// work.  Notice the mode is set to IN to maintain API
// compatibility but protect the pins
static const struct pios_dsm_cfg pios_dsm_main_cfg = {
    .bind               = {
        .gpio = GPIOA,
        .init = {
            .GPIO_Pin   = GPIO_Pin_10,
            .GPIO_Speed = GPIO_Speed_2MHz,
            .GPIO_Mode  = GPIO_Mode_IN,
            .GPIO_OType = GPIO_OType_PP,
            .GPIO_PuPd  = GPIO_PuPd_NOPULL
        },
    },
};

#endif /* PIOS_INCLUDE_DSM */

#include <pios_sbus_priv.h>
#if defined(PIOS_INCLUDE_SBUS)
/*
 * S.Bus USART
 */
#include <pios_sbus_priv.h>

static const struct pios_usart_cfg pios_usart_sbus_main_cfg = {
    .regs  = USART1,
    .remap = GPIO_AF_USART1,
    .init  = {
        .USART_BaudRate   = 100000,
        .USART_WordLength = USART_WordLength_8b,
        .USART_Parity     = USART_Parity_Even,
        .USART_StopBits   = USART_StopBits_2,
        .USART_HardwareFlowControl             = USART_HardwareFlowControl_None,
        .USART_Mode                            = USART_Mode_Rx,
    },
    .irq                                       = {
        .init                                  = {
            .NVIC_IRQChannel    = USART1_IRQn,
            .NVIC_IRQChannelPreemptionPriority = PIOS_IRQ_PRIO_HIGH,
            .NVIC_IRQChannelSubPriority        = 0,
            .NVIC_IRQChannelCmd = ENABLE,
        },
    },
    .rx                                        = {
        .gpio = GPIOA,
        .init = {
            .GPIO_Pin   = GPIO_Pin_10,
            .GPIO_Speed = GPIO_Speed_2MHz,
            .GPIO_Mode  = GPIO_Mode_AF,
            .GPIO_OType = GPIO_OType_PP,
            .GPIO_PuPd  = GPIO_PuPd_UP
        },
    },
    .tx                                        = {
        .gpio = GPIOA,
        .init = {
            .GPIO_Pin   = GPIO_Pin_9,
            .GPIO_Speed = GPIO_Speed_2MHz,
            .GPIO_Mode  = GPIO_Mode_OUT,
            .GPIO_OType = GPIO_OType_PP,
            .GPIO_PuPd  = GPIO_PuPd_NOPULL
        },
    },
};

#endif /* PIOS_INCLUDE_SBUS */

// Need this defined regardless to be able to turn it off
static const struct pios_sbus_cfg pios_sbus_cfg = {
    /* Inverter configuration */
    .inv                = {
        .gpio = GPIOC,
        .init = {
            .GPIO_Pin   = GPIO_Pin_0,
            .GPIO_Speed = GPIO_Speed_2MHz,
            .GPIO_Mode  = GPIO_Mode_OUT,
            .GPIO_OType = GPIO_OType_PP,
            .GPIO_PuPd  = GPIO_PuPd_UP
        },
    },
    .gpio_inv_enable  = Bit_SET,
    .gpio_inv_disable = Bit_RESET,
    .gpio_clk_func    = RCC_AHB1PeriphClockCmd,
    .gpio_clk_periph  = RCC_AHB1Periph_GPIOC,
};

#ifdef PIOS_INCLUDE_COM_FLEXI
/*
 * FLEXI PORT
 */
static const struct pios_usart_cfg pios_usart_flexi_cfg = {
    .regs  = USART3,
    .remap = GPIO_AF_USART3,
    .init  = {
        .USART_BaudRate   = 57600,
        .USART_WordLength = USART_WordLength_8b,
        .USART_Parity     = USART_Parity_No,
        .USART_StopBits   = USART_StopBits_1,
        .USART_HardwareFlowControl             =
            USART_HardwareFlowControl_None,
        .USART_Mode                            = USART_Mode_Rx | USART_Mode_Tx,
    },
    .irq                                       = {
        .init                                  = {
            .NVIC_IRQChannel    = USART3_IRQn,
            .NVIC_IRQChannelPreemptionPriority = PIOS_IRQ_PRIO_MID,
            .NVIC_IRQChannelSubPriority        = 0,
            .NVIC_IRQChannelCmd = ENABLE,
        },
    },
    .rx                                        = {
        .gpio = GPIOB,
        .init = {
            .GPIO_Pin   = GPIO_Pin_11,
            .GPIO_Speed = GPIO_Speed_2MHz,
            .GPIO_Mode  = GPIO_Mode_AF,
            .GPIO_OType = GPIO_OType_PP,
            .GPIO_PuPd  = GPIO_PuPd_UP
        },
    },
    .tx                                        = {
        .gpio = GPIOB,
        .init = {
            .GPIO_Pin   = GPIO_Pin_10,
            .GPIO_Speed = GPIO_Speed_2MHz,
            .GPIO_Mode  = GPIO_Mode_AF,
            .GPIO_OType = GPIO_OType_PP,
            .GPIO_PuPd  = GPIO_PuPd_UP
        },
    },
};

#endif /* PIOS_INCLUDE_COM_FLEXI */

#ifdef PIOS_INCLUDE_DSM

#include "pios_dsm_priv.h"
static const struct pios_usart_cfg pios_usart_dsm_flexi_cfg = {
    .regs  = USART3,
    .remap = GPIO_AF_USART3,
    .init  = {
        .USART_BaudRate   = 115200,
        .USART_WordLength = USART_WordLength_8b,
        .USART_Parity     = USART_Parity_No,
        .USART_StopBits   = USART_StopBits_1,
        .USART_HardwareFlowControl             = USART_HardwareFlowControl_None,
        .USART_Mode                            = USART_Mode_Rx,
    },
    .irq                                       = {
        .init                                  = {
            .NVIC_IRQChannel    = USART3_IRQn,
            .NVIC_IRQChannelPreemptionPriority = PIOS_IRQ_PRIO_HIGH,
            .NVIC_IRQChannelSubPriority        = 0,
            .NVIC_IRQChannelCmd = ENABLE,
        },
    },
    .rx                                        = {
        .gpio = GPIOB,
        .init = {
            .GPIO_Pin   = GPIO_Pin_11,
            .GPIO_Speed = GPIO_Speed_2MHz,
            .GPIO_Mode  = GPIO_Mode_AF,
            .GPIO_OType = GPIO_OType_PP,
            .GPIO_PuPd  = GPIO_PuPd_UP
        },
    },
    .tx                                        = {
        .gpio = GPIOB,
        .init = {
            .GPIO_Pin   = GPIO_Pin_10,
            .GPIO_Speed = GPIO_Speed_2MHz,
            .GPIO_Mode  = GPIO_Mode_AF,
            .GPIO_OType = GPIO_OType_PP,
            .GPIO_PuPd  = GPIO_PuPd_UP
        },
    },
};

static const struct pios_dsm_cfg pios_dsm_flexi_cfg = {
    .bind               = {
        .gpio = GPIOB,
        .init = {
            .GPIO_Pin   = GPIO_Pin_11,
            .GPIO_Speed = GPIO_Speed_2MHz,
            .GPIO_Mode  = GPIO_Mode_OUT,
            .GPIO_OType = GPIO_OType_PP,
            .GPIO_PuPd  = GPIO_PuPd_NOPULL
        },
    },
};

#endif /* PIOS_INCLUDE_DSM */

#if defined(PIOS_INCLUDE_SRXL)
/*
 * SRXL USART
 */
#include <pios_srxl_priv.h>

static const struct pios_usart_cfg pios_usart_srxl_flexi_cfg = {
    .regs  = USART3,
    .remap = GPIO_AF_USART3,
    .init  = {
        .USART_BaudRate   = 115200,
        .USART_WordLength = USART_WordLength_8b,
        .USART_Parity     = USART_Parity_No,
        .USART_StopBits   = USART_StopBits_1,
        .USART_HardwareFlowControl             = USART_HardwareFlowControl_None,
        .USART_Mode                            = USART_Mode_Rx,
    },
    .irq                                       = {
        .init                                  = {
            .NVIC_IRQChannel    = USART3_IRQn,
            .NVIC_IRQChannelPreemptionPriority = PIOS_IRQ_PRIO_HIGH,
            .NVIC_IRQChannelSubPriority        = 0,
            .NVIC_IRQChannelCmd = ENABLE,
        },
    },
    .rx                                        = {
        .gpio = GPIOB,
        .init = {
            .GPIO_Pin   = GPIO_Pin_11,
            .GPIO_Speed = GPIO_Speed_2MHz,
            .GPIO_Mode  = GPIO_Mode_AF,
            .GPIO_OType = GPIO_OType_PP,
            .GPIO_PuPd  = GPIO_PuPd_UP
        },
    },
    .tx                                        = {
        .gpio = GPIOB,
        .init = {
            .GPIO_Pin   = GPIO_Pin_10,
            .GPIO_Speed = GPIO_Speed_2MHz,
            .GPIO_Mode  = GPIO_Mode_OUT,
            .GPIO_OType = GPIO_OType_PP,
            .GPIO_PuPd  = GPIO_PuPd_UP
        },
    },
};

#endif /* PIOS_INCLUDE_SRXL */
<<<<<<< HEAD
#if defined(PIOS_INCLUDE_HOTT)
/*
 * HOTT USART
 */
#include <pios_hott_priv.h>

static const struct pios_usart_cfg pios_usart_hott_flexi_cfg = {
    .regs  = USART3,
    .remap = GPIO_AF_USART3,
    .init  = {
        .USART_BaudRate   = 115200,
=======
#if defined(PIOS_INCLUDE_EXBUS)
/*
 * EXBUS USART
 */
#include <pios_exbus_priv.h>

static const struct pios_usart_cfg pios_usart_exbus_flexi_cfg = {
    .regs  = USART3,
    .remap = GPIO_AF_USART3,
    .init  = {
        .USART_BaudRate   = 125000,
>>>>>>> c48c46b8
        .USART_WordLength = USART_WordLength_8b,
        .USART_Parity     = USART_Parity_No,
        .USART_StopBits   = USART_StopBits_1,
        .USART_HardwareFlowControl             = USART_HardwareFlowControl_None,
        .USART_Mode                            = USART_Mode_Rx,
    },
    .irq                                       = {
        .init                                  = {
            .NVIC_IRQChannel    = USART3_IRQn,
            .NVIC_IRQChannelPreemptionPriority = PIOS_IRQ_PRIO_HIGH,
            .NVIC_IRQChannelSubPriority        = 0,
            .NVIC_IRQChannelCmd = ENABLE,
        },
    },
    .rx                                        = {
        .gpio = GPIOB,
        .init = {
            .GPIO_Pin   = GPIO_Pin_11,
            .GPIO_Speed = GPIO_Speed_2MHz,
            .GPIO_Mode  = GPIO_Mode_AF,
            .GPIO_OType = GPIO_OType_PP,
            .GPIO_PuPd  = GPIO_PuPd_UP
        },
    },
    .tx                                        = {
        .gpio = GPIOB,
        .init = {
            .GPIO_Pin   = GPIO_Pin_10,
            .GPIO_Speed = GPIO_Speed_2MHz,
            .GPIO_Mode  = GPIO_Mode_OUT,
            .GPIO_OType = GPIO_OType_PP,
            .GPIO_PuPd  = GPIO_PuPd_UP
        },
    },
};

<<<<<<< HEAD
#endif /* PIOS_INCLUDE_HOTT */
=======
#endif /* PIOS_INCLUDE_EXBUS */

>>>>>>> c48c46b8
/*
 * HK OSD
 */
static const struct pios_usart_cfg pios_usart_hkosd_main_cfg = {
    .regs  = USART1,
    .remap = GPIO_AF_USART1,
    .init  = {
        .USART_BaudRate   = 57600,
        .USART_WordLength = USART_WordLength_8b,
        .USART_Parity     = USART_Parity_No,
        .USART_StopBits   = USART_StopBits_1,
        .USART_HardwareFlowControl             = USART_HardwareFlowControl_None,
        .USART_Mode                            = USART_Mode_Rx | USART_Mode_Tx,
    },
    .irq                                       = {
        .init                                  = {
            .NVIC_IRQChannel    = USART1_IRQn,
            .NVIC_IRQChannelPreemptionPriority = PIOS_IRQ_PRIO_MID,
            .NVIC_IRQChannelSubPriority        = 0,
            .NVIC_IRQChannelCmd = ENABLE,
        },
    },
    .rx                                        = {
        .gpio = GPIOA,
        .init = {
            .GPIO_Pin   = GPIO_Pin_10,
            .GPIO_Speed = GPIO_Speed_2MHz,
            .GPIO_Mode  = GPIO_Mode_AF,
            .GPIO_OType = GPIO_OType_PP,
            .GPIO_PuPd  = GPIO_PuPd_UP
        },
    },
    .tx                                        = {
        .gpio = GPIOA,
        .init = {
            .GPIO_Pin   = GPIO_Pin_9,
            .GPIO_Speed = GPIO_Speed_2MHz,
            .GPIO_Mode  = GPIO_Mode_AF,
            .GPIO_OType = GPIO_OType_PP,
            .GPIO_PuPd  = GPIO_PuPd_UP
        },
    },
};

static const struct pios_usart_cfg pios_usart_hkosd_flexi_cfg = {
    .regs  = USART3,
    .remap = GPIO_AF_USART3,
    .init  = {
        .USART_BaudRate   = 57600,
        .USART_WordLength = USART_WordLength_8b,
        .USART_Parity     = USART_Parity_No,
        .USART_StopBits   = USART_StopBits_1,
        .USART_HardwareFlowControl             = USART_HardwareFlowControl_None,
        .USART_Mode                            = USART_Mode_Rx | USART_Mode_Tx,
    },
    .irq                                       = {
        .init                                  = {
            .NVIC_IRQChannel    = USART3_IRQn,
            .NVIC_IRQChannelPreemptionPriority = PIOS_IRQ_PRIO_MID,
            .NVIC_IRQChannelSubPriority        = 0,
            .NVIC_IRQChannelCmd = ENABLE,
        },
    },
    .rx                                        = {
        .gpio = GPIOB,
        .init = {
            .GPIO_Pin   = GPIO_Pin_11,
            .GPIO_Speed = GPIO_Speed_2MHz,
            .GPIO_Mode  = GPIO_Mode_AF,
            .GPIO_OType = GPIO_OType_PP,
            .GPIO_PuPd  = GPIO_PuPd_UP
        },
    },
    .tx                                        = {
        .gpio = GPIOB,
        .init = {
            .GPIO_Pin   = GPIO_Pin_10,
            .GPIO_Speed = GPIO_Speed_2MHz,
            .GPIO_Mode  = GPIO_Mode_AF,
            .GPIO_OType = GPIO_OType_PP,
            .GPIO_PuPd  = GPIO_PuPd_UP
        },
    },
};

static const struct pios_usart_cfg pios_usart_rcvrport_cfg = {
    .regs  = USART6,
    .remap = GPIO_AF_USART6,
    .init  = {
        .USART_BaudRate   = 57600,
        .USART_WordLength = USART_WordLength_8b,
        .USART_Parity     = USART_Parity_No,
        .USART_StopBits   = USART_StopBits_1,
        .USART_HardwareFlowControl             = USART_HardwareFlowControl_None,
        .USART_Mode                            = USART_Mode_Rx | USART_Mode_Tx,
    },
    .irq                                       = {
        .init                                  = {
            .NVIC_IRQChannel    = USART6_IRQn,
            .NVIC_IRQChannelPreemptionPriority = PIOS_IRQ_PRIO_MID,
            .NVIC_IRQChannelSubPriority        = 0,
            .NVIC_IRQChannelCmd = ENABLE,
        },
    },

    .dtr                                       = {
        // FlexIO pin 9
        .gpio = GPIOC,
        .init = {
            .GPIO_Pin   = GPIO_Pin_8,
            .GPIO_Speed = GPIO_Speed_25MHz,
            .GPIO_Mode  = GPIO_Mode_OUT,
            .GPIO_OType = GPIO_OType_PP,
        },
    },

    .tx                                        = {
        // *  7: PC6 = TIM8 CH1, USART6 TX
        .gpio = GPIOC,
        .init = {
            .GPIO_Pin   = GPIO_Pin_6,
            .GPIO_Speed = GPIO_Speed_2MHz,
            .GPIO_Mode  = GPIO_Mode_AF,
            .GPIO_OType = GPIO_OType_PP,
            .GPIO_PuPd  = GPIO_PuPd_UP
        },
        .pin_source                            = GPIO_PinSource6,
    },

    .rx                                        = {
        // *  8: PC7 = TIM8 CH2, USART6 RX
        .gpio = GPIOC,
        .init = {
            .GPIO_Pin   = GPIO_Pin_7,
            .GPIO_Speed = GPIO_Speed_2MHz,
            .GPIO_Mode  = GPIO_Mode_AF,
            .GPIO_OType = GPIO_OType_PP,
            .GPIO_PuPd  = GPIO_PuPd_UP
        },
        .pin_source                            = GPIO_PinSource7,
    }
};

#if defined(PIOS_INCLUDE_COM)

#include <pios_com_priv.h>

#endif /* PIOS_INCLUDE_COM */

#if defined(PIOS_INCLUDE_I2C)

#include <pios_i2c_priv.h>

/*
 * I2C Adapters
 */
void PIOS_I2C_mag_pressure_adapter_ev_irq_handler(void);
void PIOS_I2C_mag_pressureadapter_er_irq_handler(void);
void I2C1_EV_IRQHandler()
__attribute__((alias("PIOS_I2C_mag_pressure_adapter_ev_irq_handler")));
void I2C1_ER_IRQHandler()
__attribute__((alias("PIOS_I2C_mag_pressure_adapter_er_irq_handler")));

static const struct pios_i2c_adapter_cfg pios_i2c_mag_pressure_adapter_cfg = {
    .regs     = I2C1,
    .remapSCL = GPIO_AF_I2C1,
    .remapSDA = GPIO_AF_I2C1,
    .init     = {
        .I2C_Mode = I2C_Mode_I2C,
        .I2C_OwnAddress1                       = 0,
        .I2C_Ack  = I2C_Ack_Enable,
        .I2C_AcknowledgedAddress               = I2C_AcknowledgedAddress_7bit,
        .I2C_DutyCycle                         = I2C_DutyCycle_2,
        .I2C_ClockSpeed                        = 400000,                      /* bits/s */
    },
    .transfer_timeout_ms                       = 50,
    .scl                                       = {
        .gpio = GPIOB,
        .init = {
            .GPIO_Pin   = GPIO_Pin_8,
            .GPIO_Mode  = GPIO_Mode_AF,
            .GPIO_Speed = GPIO_Speed_50MHz,
            .GPIO_OType = GPIO_OType_OD,
            .GPIO_PuPd  = GPIO_PuPd_NOPULL,
        },
    },
    .sda                                       = {
        .gpio = GPIOB,
        .init = {
            .GPIO_Pin   = GPIO_Pin_9,
            .GPIO_Mode  = GPIO_Mode_AF,
            .GPIO_Speed = GPIO_Speed_50MHz,
            .GPIO_OType = GPIO_OType_OD,
            .GPIO_PuPd  = GPIO_PuPd_NOPULL,
        },
    },
    .event                                     = {
        .flags = 0,     /* FIXME: check this */
        .init  = {
            .NVIC_IRQChannel    = I2C1_EV_IRQn,
            .NVIC_IRQChannelPreemptionPriority = PIOS_IRQ_PRIO_HIGHEST,
            .NVIC_IRQChannelSubPriority        = 0,
            .NVIC_IRQChannelCmd = ENABLE,
        },
    },
    .error                                     = {
        .flags = 0,     /* FIXME: check this */
        .init  = {
            .NVIC_IRQChannel    = I2C1_ER_IRQn,
            .NVIC_IRQChannelPreemptionPriority = PIOS_IRQ_PRIO_HIGHEST,
            .NVIC_IRQChannelSubPriority        = 0,
            .NVIC_IRQChannelCmd = ENABLE,
        },
    },
};

uint32_t pios_i2c_mag_pressure_adapter_id;
void PIOS_I2C_mag_pressure_adapter_ev_irq_handler(void)
{
    /* Call into the generic code to handle the IRQ for this specific device */
    PIOS_I2C_EV_IRQ_Handler(pios_i2c_mag_pressure_adapter_id);
}

void PIOS_I2C_mag_pressure_adapter_er_irq_handler(void)
{
    /* Call into the generic code to handle the IRQ for this specific device */
    PIOS_I2C_ER_IRQ_Handler(pios_i2c_mag_pressure_adapter_id);
}


void PIOS_I2C_flexiport_adapter_ev_irq_handler(void);
void PIOS_I2C_flexiport_adapter_er_irq_handler(void);
void I2C2_EV_IRQHandler() __attribute__((alias("PIOS_I2C_flexiport_adapter_ev_irq_handler")));
void I2C2_ER_IRQHandler() __attribute__((alias("PIOS_I2C_flexiport_adapter_er_irq_handler")));

static const struct pios_i2c_adapter_cfg pios_i2c_flexiport_adapter_cfg = {
    .regs     = I2C2,
    .remapSCL = GPIO_AF_I2C2,
    .remapSDA = GPIO_AF_I2C2,
    .init     = {
        .I2C_Mode = I2C_Mode_I2C,
        .I2C_OwnAddress1                       = 0,
        .I2C_Ack  = I2C_Ack_Enable,
        .I2C_AcknowledgedAddress               = I2C_AcknowledgedAddress_7bit,
        .I2C_DutyCycle                         = I2C_DutyCycle_2,
        .I2C_ClockSpeed                        = 400000,                      /* bits/s */
    },
    .transfer_timeout_ms                       = 50,
    .scl                                       = {
        .gpio = GPIOB,
        .init = {
            .GPIO_Pin   = GPIO_Pin_10,
            .GPIO_Mode  = GPIO_Mode_AF,
            .GPIO_Speed = GPIO_Speed_50MHz,
            .GPIO_OType = GPIO_OType_OD,
            .GPIO_PuPd  = GPIO_PuPd_NOPULL,
        },
    },
    .sda                                       = {
        .gpio = GPIOB,
        .init = {
            .GPIO_Pin   = GPIO_Pin_11,
            .GPIO_Mode  = GPIO_Mode_AF,
            .GPIO_Speed = GPIO_Speed_50MHz,
            .GPIO_OType = GPIO_OType_OD,
            .GPIO_PuPd  = GPIO_PuPd_NOPULL,
        },
    },
    .event                                     = {
        .flags = 0,           /* FIXME: check this */
        .init  = {
            .NVIC_IRQChannel    = I2C2_EV_IRQn,
            .NVIC_IRQChannelPreemptionPriority = PIOS_IRQ_PRIO_HIGHEST,
            .NVIC_IRQChannelSubPriority        = 0,
            .NVIC_IRQChannelCmd = ENABLE,
        },
    },
    .error                                     = {
        .flags = 0,           /* FIXME: check this */
        .init  = {
            .NVIC_IRQChannel    = I2C2_ER_IRQn,
            .NVIC_IRQChannelPreemptionPriority = PIOS_IRQ_PRIO_HIGHEST,
            .NVIC_IRQChannelSubPriority        = 0,
            .NVIC_IRQChannelCmd = ENABLE,
        },
    },
};

uint32_t pios_i2c_flexiport_adapter_id;
void PIOS_I2C_flexiport_adapter_ev_irq_handler(void)
{
    /* Call into the generic code to handle the IRQ for this specific device */
    PIOS_I2C_EV_IRQ_Handler(pios_i2c_flexiport_adapter_id);
}

void PIOS_I2C_flexiport_adapter_er_irq_handler(void)
{
    /* Call into the generic code to handle the IRQ for this specific device */
    PIOS_I2C_ER_IRQ_Handler(pios_i2c_flexiport_adapter_id);
}


void PIOS_I2C_pressure_adapter_ev_irq_handler(void);
void PIOS_I2C_pressure_adapter_er_irq_handler(void);

#endif /* PIOS_INCLUDE_I2C */

#if defined(PIOS_INCLUDE_RTC)
/*
 * Realtime Clock (RTC)
 */
#include <pios_rtc_priv.h>

void PIOS_RTC_IRQ_Handler(void);
void RTC_WKUP_IRQHandler() __attribute__((alias("PIOS_RTC_IRQ_Handler")));
static const struct pios_rtc_cfg pios_rtc_main_cfg = {
    .clksrc    = RCC_RTCCLKSource_HSE_Div8, // Divide 8 Mhz crystal down to 1
    // For some reason it's acting like crystal is 16 Mhz.  This clock is then divided
    // by another 16 to give a nominal 62.5 khz clock
    .prescaler = 100, // Every 100 cycles gives 625 Hz
    .irq                                       = {
        .init                                  = {
            .NVIC_IRQChannel    = RTC_WKUP_IRQn,
            .NVIC_IRQChannelPreemptionPriority = PIOS_IRQ_PRIO_MID,
            .NVIC_IRQChannelSubPriority        = 0,
            .NVIC_IRQChannelCmd = ENABLE,
        },
    },
};

void PIOS_RTC_IRQ_Handler(void)
{
    PIOS_RTC_irq_handler();
}

#endif /* if defined(PIOS_INCLUDE_RTC) */

#include "pios_tim_priv.h"

static const TIM_TimeBaseInitTypeDef tim_3_5_time_base = {
    .TIM_Prescaler         = (PIOS_PERIPHERAL_APB1_CLOCK / 1000000) - 1,
    .TIM_ClockDivision     = TIM_CKD_DIV1,
    .TIM_CounterMode       = TIM_CounterMode_Up,
    .TIM_Period            = ((1000000 / PIOS_SERVO_UPDATE_HZ) - 1),
    .TIM_RepetitionCounter = 0x0000,
};
static const TIM_TimeBaseInitTypeDef tim_9_10_11_time_base = {
    .TIM_Prescaler         = (PIOS_PERIPHERAL_APB2_CLOCK / 1000000) - 1,
    .TIM_ClockDivision     = TIM_CKD_DIV1,
    .TIM_CounterMode       = TIM_CounterMode_Up,
    .TIM_Period            = ((1000000 / PIOS_SERVO_UPDATE_HZ) - 1),
    .TIM_RepetitionCounter = 0x0000,
};

static const struct pios_tim_clock_cfg tim_3_cfg = {
    .timer = TIM3,
    .time_base_init                            = &tim_3_5_time_base,
    .irq   = {
        .init                                  = {
            .NVIC_IRQChannel    = TIM3_IRQn,
            .NVIC_IRQChannelPreemptionPriority = PIOS_IRQ_PRIO_MID,
            .NVIC_IRQChannelSubPriority        = 0,
            .NVIC_IRQChannelCmd = ENABLE,
        },
    },
};

static const struct pios_tim_clock_cfg tim_5_cfg = {
    .timer = TIM5,
    .time_base_init                            = &tim_3_5_time_base,
    .irq   = {
        .init                                  = {
            .NVIC_IRQChannel    = TIM5_IRQn,
            .NVIC_IRQChannelPreemptionPriority = PIOS_IRQ_PRIO_MID,
            .NVIC_IRQChannelSubPriority        = 0,
            .NVIC_IRQChannelCmd = ENABLE,
        },
    },
};

static const struct pios_tim_clock_cfg tim_9_cfg = {
    .timer = TIM9,
    .time_base_init                            = &tim_9_10_11_time_base,
    .irq   = {
        .init                                  = {
            .NVIC_IRQChannel    = TIM1_BRK_TIM9_IRQn,
            .NVIC_IRQChannelPreemptionPriority = PIOS_IRQ_PRIO_MID,
            .NVIC_IRQChannelSubPriority        = 0,
            .NVIC_IRQChannelCmd = ENABLE,
        },
    },
};

static const struct pios_tim_clock_cfg tim_10_cfg = {
    .timer = TIM10,
    .time_base_init                            = &tim_9_10_11_time_base,
    .irq   = {
        .init                                  = {
            .NVIC_IRQChannel    = TIM1_UP_TIM10_IRQn,
            .NVIC_IRQChannelPreemptionPriority = PIOS_IRQ_PRIO_MID,
            .NVIC_IRQChannelSubPriority        = 0,
            .NVIC_IRQChannelCmd = ENABLE,
        },
    },
};

static const struct pios_tim_clock_cfg tim_11_cfg = {
    .timer = TIM11,
    .time_base_init                            = &tim_9_10_11_time_base,
    .irq   = {
        .init                                  = {
            .NVIC_IRQChannel    = TIM1_TRG_COM_TIM11_IRQn,
            .NVIC_IRQChannelPreemptionPriority = PIOS_IRQ_PRIO_MID,
            .NVIC_IRQChannelSubPriority        = 0,
            .NVIC_IRQChannelCmd = ENABLE,
        },
    },
};

// Set up timers that only have inputs on APB1
// TIM2,3,4,5,6,7,12,13,14
static const TIM_TimeBaseInitTypeDef tim_apb1_time_base = {
    .TIM_Prescaler         = (PIOS_PERIPHERAL_APB1_CLOCK / 1000000) - 1,
    .TIM_ClockDivision     = TIM_CKD_DIV1,
    .TIM_CounterMode       = TIM_CounterMode_Up,
    .TIM_Period            = 0xFFFF,
    .TIM_RepetitionCounter = 0x0000,
};


// Set up timers that only have inputs on APB2
// TIM1,8,9,10,11
static const TIM_TimeBaseInitTypeDef tim_apb2_time_base = {
    .TIM_Prescaler         = (PIOS_PERIPHERAL_APB2_CLOCK / 1000000) - 1,
    .TIM_ClockDivision     = TIM_CKD_DIV1,
    .TIM_CounterMode       = TIM_CounterMode_Up,
    .TIM_Period            = 0xFFFF,
    .TIM_RepetitionCounter = 0x0000,
};

static const struct pios_tim_clock_cfg tim_1_cfg = {
    .timer = TIM1,
    .time_base_init                            = &tim_apb2_time_base,
    .irq   = {
        .init                                  = {
            .NVIC_IRQChannel    = TIM1_CC_IRQn,
            .NVIC_IRQChannelPreemptionPriority = PIOS_IRQ_PRIO_MID,
            .NVIC_IRQChannelSubPriority        = 0,
            .NVIC_IRQChannelCmd = ENABLE,
        },
    },
};

static const struct pios_tim_clock_cfg tim_4_cfg = {
    .timer = TIM4,
    .time_base_init                            = &tim_apb1_time_base,
    .irq   = {
        .init                                  = {
            .NVIC_IRQChannel    = TIM4_IRQn,
            .NVIC_IRQChannelPreemptionPriority = PIOS_IRQ_PRIO_MID,
            .NVIC_IRQChannelSubPriority        = 0,
            .NVIC_IRQChannelCmd = ENABLE,
        },
    },
};
static const struct pios_tim_clock_cfg tim_8_cfg = {
    .timer = TIM8,
    .time_base_init                            = &tim_apb2_time_base,
    .irq   = {
        .init                                  = {
            .NVIC_IRQChannel    = TIM8_CC_IRQn,
            .NVIC_IRQChannelPreemptionPriority = PIOS_IRQ_PRIO_MID,
            .NVIC_IRQChannelSubPriority        = 0,
            .NVIC_IRQChannelCmd = ENABLE,
        },
    },
};

static const struct pios_tim_clock_cfg tim_12_cfg = {
    .timer = TIM12,
    .time_base_init                            = &tim_apb1_time_base,
    .irq   = {
        .init                                  = {
            .NVIC_IRQChannel    = TIM8_BRK_TIM12_IRQn,
            .NVIC_IRQChannelPreemptionPriority = PIOS_IRQ_PRIO_MID,
            .NVIC_IRQChannelSubPriority        = 0,
            .NVIC_IRQChannelCmd = ENABLE,
        },
    },
};


/**
 * Pios servo configuration structures
 * Using TIM3, TIM9, TIM2, TIM5
 */
#include <pios_servo_priv.h>
static const struct pios_tim_channel pios_tim_servoport_all_pins[] = {
    {
        .timer = TIM3,
        .timer_chan = TIM_Channel_3,
        .pin   = {
            .gpio = GPIOB,
            .init = {
                .GPIO_Pin   = GPIO_Pin_0,
                .GPIO_Speed = GPIO_Speed_2MHz,
                .GPIO_Mode  = GPIO_Mode_AF,
                .GPIO_OType = GPIO_OType_PP,
                .GPIO_PuPd  = GPIO_PuPd_UP
            },
            .pin_source     = GPIO_PinSource0,
        },
        .remap = GPIO_AF_TIM3,
    },
    {
        .timer = TIM3,
        .timer_chan = TIM_Channel_4,
        .pin   = {
            .gpio = GPIOB,
            .init = {
                .GPIO_Pin   = GPIO_Pin_1,
                .GPIO_Speed = GPIO_Speed_2MHz,
                .GPIO_Mode  = GPIO_Mode_AF,
                .GPIO_OType = GPIO_OType_PP,
                .GPIO_PuPd  = GPIO_PuPd_UP
            },
            .pin_source     = GPIO_PinSource1,
        },
        .remap = GPIO_AF_TIM3,
    },
    {
        .timer = TIM9,
        .timer_chan = TIM_Channel_2,
        .pin   = {
            .gpio = GPIOA,
            .init = {
                .GPIO_Pin   = GPIO_Pin_3,
                .GPIO_Speed = GPIO_Speed_2MHz,
                .GPIO_Mode  = GPIO_Mode_AF,
                .GPIO_OType = GPIO_OType_PP,
                .GPIO_PuPd  = GPIO_PuPd_UP
            },
            .pin_source     = GPIO_PinSource3,
        },
        .remap = GPIO_AF_TIM9,
    },
    {
        .timer = TIM2,
        .timer_chan = TIM_Channel_3,
        .pin   = {
            .gpio = GPIOA,
            .init = {
                .GPIO_Pin   = GPIO_Pin_2,
                .GPIO_Speed = GPIO_Speed_2MHz,
                .GPIO_Mode  = GPIO_Mode_AF,
                .GPIO_OType = GPIO_OType_PP,
                .GPIO_PuPd  = GPIO_PuPd_UP
            },
            .pin_source     = GPIO_PinSource2,
        },
        .remap = GPIO_AF_TIM2,
    },
    {
        .timer = TIM5,
        .timer_chan = TIM_Channel_2,
        .pin   = {
            .gpio = GPIOA,
            .init = {
                .GPIO_Pin   = GPIO_Pin_1,
                .GPIO_Speed = GPIO_Speed_2MHz,
                .GPIO_Mode  = GPIO_Mode_AF,
                .GPIO_OType = GPIO_OType_PP,
                .GPIO_PuPd  = GPIO_PuPd_UP
            },
            .pin_source     = GPIO_PinSource1,
        },
        .remap = GPIO_AF_TIM5,
    },
    {
        .timer = TIM5,
        .timer_chan = TIM_Channel_1,
        .pin   = {
            .gpio = GPIOA,
            .init = {
                .GPIO_Pin   = GPIO_Pin_0,
                .GPIO_Speed = GPIO_Speed_2MHz,
                .GPIO_Mode  = GPIO_Mode_AF,
                .GPIO_OType = GPIO_OType_PP,
                .GPIO_PuPd  = GPIO_PuPd_UP
            },
            .pin_source     = GPIO_PinSource0,
        },
        .remap = GPIO_AF_TIM5,
    },
    // PWM pins on FlexiIO(receiver) port
    {
        // * 6: PB15 = SPI2 MOSI, TIM12 CH2

        .timer = TIM12,
        .timer_chan = TIM_Channel_2,
        .pin   = {
            .gpio = GPIOB,
            .init = {
                .GPIO_Pin   = GPIO_Pin_15,
                .GPIO_Speed = GPIO_Speed_2MHz,
                .GPIO_Mode  = GPIO_Mode_AF,
                .GPIO_OType = GPIO_OType_PP,
                .GPIO_PuPd  = GPIO_PuPd_UP
            },
            .pin_source     = GPIO_PinSource15,
        },
        .remap = GPIO_AF_TIM12,
    },
    {
        // *  7: PC6 = TIM8 CH1, USART6 TX
        .timer = TIM8,
        .timer_chan = TIM_Channel_1,
        .pin   = {
            .gpio = GPIOC,
            .init = {
                .GPIO_Pin   = GPIO_Pin_6,
                .GPIO_Speed = GPIO_Speed_2MHz,
                .GPIO_Mode  = GPIO_Mode_AF,
                .GPIO_OType = GPIO_OType_PP,
                .GPIO_PuPd  = GPIO_PuPd_UP
            },
            .pin_source     = GPIO_PinSource6,
        },
        .remap = GPIO_AF_TIM8,
    },

    {
        // *  8: PC7 = TIM8 CH2, USART6 RX
        .timer = TIM8,
        .timer_chan = TIM_Channel_2,
        .pin   = {
            .gpio = GPIOC,
            .init = {
                .GPIO_Pin   = GPIO_Pin_7,
                .GPIO_Speed = GPIO_Speed_2MHz,
                .GPIO_Mode  = GPIO_Mode_AF,
                .GPIO_OType = GPIO_OType_PP,
                .GPIO_PuPd  = GPIO_PuPd_UP
            },
            .pin_source     = GPIO_PinSource7,
        },
        .remap = GPIO_AF_TIM8,
    },

    {
        // *  9: PC8 = TIM8 CH3
        .timer = TIM8,
        .timer_chan = TIM_Channel_3,
        .pin   = {
            .gpio = GPIOC,
            .init = {
                .GPIO_Pin   = GPIO_Pin_8,
                .GPIO_Speed = GPIO_Speed_2MHz,
                .GPIO_Mode  = GPIO_Mode_AF,
                .GPIO_OType = GPIO_OType_PP,
                .GPIO_PuPd  = GPIO_PuPd_UP
            },
            .pin_source     = GPIO_PinSource8,
        },
        .remap = GPIO_AF_TIM8,
    },

    {
        // * 10: PC9 = TIM8 CH4
        .timer = TIM8,
        .timer_chan = TIM_Channel_4,
        .pin   = {
            .gpio = GPIOC,
            .init = {
                .GPIO_Pin   = GPIO_Pin_9,
                .GPIO_Speed = GPIO_Speed_2MHz,
                .GPIO_Mode  = GPIO_Mode_AF,
                .GPIO_OType = GPIO_OType_PP,
                .GPIO_PuPd  = GPIO_PuPd_UP
            },
            .pin_source     = GPIO_PinSource9,
        },
        .remap = GPIO_AF_TIM8,
    },

    {
        // *  5: PB14 = SPI2 MISO, TIM12 CH1, USART3 RTS
        .timer = TIM12,
        .timer_chan = TIM_Channel_1,
        .pin   = {
            .gpio = GPIOB,
            .init = {
                .GPIO_Pin   = GPIO_Pin_14,
                .GPIO_Speed = GPIO_Speed_2MHz,
                .GPIO_Mode  = GPIO_Mode_AF,
                .GPIO_OType = GPIO_OType_PP,
                .GPIO_PuPd  = GPIO_PuPd_UP
            },
            .pin_source     = GPIO_PinSource14,
        },
        .remap = GPIO_AF_TIM12,
    },
};
#define PIOS_SERVOPORT_ALL_PINS_PWMOUT        6
#define PIOS_SERVOPORT_ALL_PINS_PWMOUT_IN_PPM 11
#define PIOS_SERVOPORT_ALL_PINS_PWMOUT_IN     12

const struct pios_servo_cfg pios_servo_cfg_out = {
    .tim_oc_init          = {
        .TIM_OCMode       = TIM_OCMode_PWM1,
        .TIM_OutputState  = TIM_OutputState_Enable,
        .TIM_OutputNState = TIM_OutputNState_Disable,
        .TIM_Pulse        = PIOS_SERVOS_INITIAL_POSITION,
        .TIM_OCPolarity   = TIM_OCPolarity_High,
        .TIM_OCNPolarity  = TIM_OCPolarity_High,
        .TIM_OCIdleState  = TIM_OCIdleState_Reset,
        .TIM_OCNIdleState = TIM_OCNIdleState_Reset,
    },
    .channels     = pios_tim_servoport_all_pins,
    .num_channels = PIOS_SERVOPORT_ALL_PINS_PWMOUT,
};
// All servo outputs, servo input ch1 ppm, ch2-6 outputs
const struct pios_servo_cfg pios_servo_cfg_out_in_ppm = {
    .tim_oc_init          = {
        .TIM_OCMode       = TIM_OCMode_PWM1,
        .TIM_OutputState  = TIM_OutputState_Enable,
        .TIM_OutputNState = TIM_OutputNState_Disable,
        .TIM_Pulse        = PIOS_SERVOS_INITIAL_POSITION,
        .TIM_OCPolarity   = TIM_OCPolarity_High,
        .TIM_OCNPolarity  = TIM_OCPolarity_High,
        .TIM_OCIdleState  = TIM_OCIdleState_Reset,
        .TIM_OCNIdleState = TIM_OCNIdleState_Reset,
    },
    .channels     = pios_tim_servoport_all_pins,
    .num_channels = PIOS_SERVOPORT_ALL_PINS_PWMOUT_IN_PPM,
};
// All servo outputs, servo inputs ch1-6 Outputs
const struct pios_servo_cfg pios_servo_cfg_out_in = {
    .tim_oc_init          = {
        .TIM_OCMode       = TIM_OCMode_PWM1,
        .TIM_OutputState  = TIM_OutputState_Enable,
        .TIM_OutputNState = TIM_OutputNState_Disable,
        .TIM_Pulse        = PIOS_SERVOS_INITIAL_POSITION,
        .TIM_OCPolarity   = TIM_OCPolarity_High,
        .TIM_OCNPolarity  = TIM_OCPolarity_High,
        .TIM_OCIdleState  = TIM_OCIdleState_Reset,
        .TIM_OCNIdleState = TIM_OCNIdleState_Reset,
    },
    .channels     = pios_tim_servoport_all_pins,
    .num_channels = PIOS_SERVOPORT_ALL_PINS_PWMOUT_IN,
};


/*
 * PWM Inputs
 * TIM1, TIM8, TIM12
 */
#if defined(PIOS_INCLUDE_PWM) || defined(PIOS_INCLUDE_PPM)
#include <pios_pwm_priv.h>
static const struct pios_tim_channel pios_tim_rcvrport_all_channels[] = {
    {
        .timer = TIM12,
        .timer_chan = TIM_Channel_1,
        .pin   = {
            .gpio = GPIOB,
            .init = {
                .GPIO_Pin   = GPIO_Pin_14,
                .GPIO_Speed = GPIO_Speed_2MHz,
                .GPIO_Mode  = GPIO_Mode_AF,
                .GPIO_OType = GPIO_OType_PP,
                .GPIO_PuPd  = GPIO_PuPd_UP
            },
            .pin_source     = GPIO_PinSource14,
        },
        .remap = GPIO_AF_TIM12,
    },
    {
        .timer = TIM12,
        .timer_chan = TIM_Channel_2,
        .pin   = {
            .gpio = GPIOB,
            .init = {
                .GPIO_Pin   = GPIO_Pin_15,
                .GPIO_Speed = GPIO_Speed_2MHz,
                .GPIO_Mode  = GPIO_Mode_AF,
                .GPIO_OType = GPIO_OType_PP,
                .GPIO_PuPd  = GPIO_PuPd_UP
            },
            .pin_source     = GPIO_PinSource15,
        },
        .remap = GPIO_AF_TIM12,
    },
    {
        .timer = TIM8,
        .timer_chan = TIM_Channel_1,
        .pin   = {
            .gpio = GPIOC,
            .init = {
                .GPIO_Pin   = GPIO_Pin_6,
                .GPIO_Speed = GPIO_Speed_2MHz,
                .GPIO_Mode  = GPIO_Mode_AF,
                .GPIO_OType = GPIO_OType_PP,
                .GPIO_PuPd  = GPIO_PuPd_UP
            },
            .pin_source     = GPIO_PinSource6,
        },
        .remap = GPIO_AF_TIM8,
    },
    {
        .timer = TIM8,
        .timer_chan = TIM_Channel_2,
        .pin   = {
            .gpio = GPIOC,
            .init = {
                .GPIO_Pin   = GPIO_Pin_7,
                .GPIO_Speed = GPIO_Speed_2MHz,
                .GPIO_Mode  = GPIO_Mode_AF,
                .GPIO_OType = GPIO_OType_PP,
                .GPIO_PuPd  = GPIO_PuPd_UP
            },
            .pin_source     = GPIO_PinSource7,
        },
        .remap = GPIO_AF_TIM8,
    },
    {
        .timer = TIM8,
        .timer_chan = TIM_Channel_3,
        .pin   = {
            .gpio = GPIOC,
            .init = {
                .GPIO_Pin   = GPIO_Pin_8,
                .GPIO_Speed = GPIO_Speed_2MHz,
                .GPIO_Mode  = GPIO_Mode_AF,
                .GPIO_OType = GPIO_OType_PP,
                .GPIO_PuPd  = GPIO_PuPd_UP
            },
            .pin_source     = GPIO_PinSource8,
        },
        .remap = GPIO_AF_TIM8,
    },
    {
        .timer = TIM8,
        .timer_chan = TIM_Channel_4,
        .pin   = {
            .gpio = GPIOC,
            .init = {
                .GPIO_Pin   = GPIO_Pin_9,
                .GPIO_Speed = GPIO_Speed_2MHz,
                .GPIO_Mode  = GPIO_Mode_AF,
                .GPIO_OType = GPIO_OType_PP,
                .GPIO_PuPd  = GPIO_PuPd_UP
            },
            .pin_source     = GPIO_PinSource9,
        },
        .remap = GPIO_AF_TIM8,
    },
};

const struct pios_pwm_cfg pios_pwm_cfg = {
    .tim_ic_init         = {
        .TIM_ICPolarity  = TIM_ICPolarity_Rising,
        .TIM_ICSelection = TIM_ICSelection_DirectTI,
        .TIM_ICPrescaler = TIM_ICPSC_DIV1,
        .TIM_ICFilter    = 0x0,
    },
    .channels     = pios_tim_rcvrport_all_channels,
    .num_channels = NELEMENTS(pios_tim_rcvrport_all_channels),
};
// this configures outputs 2-6 as pwm inputs
const struct pios_pwm_cfg pios_pwm_ppm_cfg = {
    .tim_ic_init         = {
        .TIM_ICPolarity  = TIM_ICPolarity_Rising,
        .TIM_ICSelection = TIM_ICSelection_DirectTI,
        .TIM_ICPrescaler = TIM_ICPSC_DIV1,
        .TIM_ICFilter    = 0x0,
    },
    .channels     = &pios_tim_rcvrport_all_channels[1],
    .num_channels = NELEMENTS(pios_tim_rcvrport_all_channels) - 1,
};

#endif /* if defined(PIOS_INCLUDE_PWM) || defined(PIOS_INCLUDE_PPM) */

/*
 * PPM Input
 */
#if defined(PIOS_INCLUDE_PPM)
#include <pios_ppm_priv.h>
static const struct pios_ppm_cfg pios_ppm_cfg = {
    .tim_ic_init         = {
        .TIM_ICPolarity  = TIM_ICPolarity_Rising,
        .TIM_ICSelection = TIM_ICSelection_DirectTI,
        .TIM_ICPrescaler = TIM_ICPSC_DIV1,
        .TIM_ICFilter    = 0x0,
        .TIM_Channel     = TIM_Channel_1,
    },
    /* Use only the first channel for ppm */
    .channels     = &pios_tim_rcvrport_all_channels[0],
    .num_channels = 1,
};

#endif // PPM

#if defined(PIOS_INCLUDE_GCSRCVR)
#include "pios_gcsrcvr_priv.h"
#endif /* PIOS_INCLUDE_GCSRCVR */

#if defined(PIOS_INCLUDE_RCVR)
#include "pios_rcvr_priv.h"
#endif /* PIOS_INCLUDE_RCVR */

#if defined(PIOS_INCLUDE_USB)
#include "pios_usb_priv.h"

static const struct pios_usb_cfg pios_usb_main_rm1_cfg = {
    .irq                                       = {
        .init                                  = {
            .NVIC_IRQChannel    = OTG_FS_IRQn,
            .NVIC_IRQChannelPreemptionPriority = PIOS_IRQ_PRIO_HIGH,
            .NVIC_IRQChannelSubPriority        = 0,                 // PriorityGroup=4
            .NVIC_IRQChannelCmd = ENABLE,
        },
    },
    .vsense                                    = {
        .gpio = GPIOB,
        .init = {
            .GPIO_Pin   = GPIO_Pin_13,
            .GPIO_Speed = GPIO_Speed_25MHz,
            .GPIO_Mode  = GPIO_Mode_IN,
            .GPIO_OType = GPIO_OType_OD,
        },
    },
    .vsense_active_low                         = false
};

static const struct pios_usb_cfg pios_usb_main_rm2_cfg = {
    .irq                                       = {
        .init                                  = {
            .NVIC_IRQChannel    = OTG_FS_IRQn,
            .NVIC_IRQChannelPreemptionPriority = PIOS_IRQ_PRIO_HIGH,
            .NVIC_IRQChannelSubPriority        = 0,                 // PriorityGroup=4
            .NVIC_IRQChannelCmd = ENABLE,
        },
    },
    .vsense                                    = {
        .gpio = GPIOC,
        .init = {
            .GPIO_Pin   = GPIO_Pin_5,
            .GPIO_Speed = GPIO_Speed_25MHz,
            .GPIO_Mode  = GPIO_Mode_IN,
            .GPIO_OType = GPIO_OType_OD,
        },
    },
    .vsense_active_low                         = false
};

const struct pios_usb_cfg *PIOS_BOARD_HW_DEFS_GetUsbCfg(uint32_t board_revision)
{
    switch (board_revision) {
    case 2:
        return &pios_usb_main_rm1_cfg;

        break;
    case 3:
        return &pios_usb_main_rm2_cfg;

        break;
    default:
        PIOS_DEBUG_Assert(0);
    }
    return NULL;
}

#include "pios_usb_board_data_priv.h"
#include "pios_usb_desc_hid_cdc_priv.h"
#include "pios_usb_desc_hid_only_priv.h"
#include "pios_usbhook.h"

#endif /* PIOS_INCLUDE_USB */

#if defined(PIOS_INCLUDE_COM_MSG)

#include <pios_com_msg_priv.h>

#endif /* PIOS_INCLUDE_COM_MSG */

#if defined(PIOS_INCLUDE_USB_HID) && !defined(PIOS_INCLUDE_USB_CDC)
#include <pios_usb_hid_priv.h>

const struct pios_usb_hid_cfg pios_usb_hid_cfg = {
    .data_if    = 0,
    .data_rx_ep = 1,
    .data_tx_ep = 1,
};
#endif /* PIOS_INCLUDE_USB_HID && !PIOS_INCLUDE_USB_CDC */

#if defined(PIOS_INCLUDE_USB_HID) && defined(PIOS_INCLUDE_USB_CDC)
#include <pios_usb_cdc_priv.h>

const struct pios_usb_cdc_cfg pios_usb_cdc_cfg = {
    .ctrl_if    = 0,
    .ctrl_tx_ep = 2,

    .data_if    = 1,
    .data_rx_ep = 3,
    .data_tx_ep = 3,
};

#include <pios_usb_hid_priv.h>

const struct pios_usb_hid_cfg pios_usb_hid_cfg = {
    .data_if    = 2,
    .data_rx_ep = 1,
    .data_tx_ep = 1,
};
#endif /* PIOS_INCLUDE_USB_HID && PIOS_INCLUDE_USB_CDC */

#ifdef PIOS_INCLUDE_WS2811
#include <pios_ws2811_cfg.h>
#include <hwsettings.h>
#define PIOS_WS2811_TIM_DIVIDER (PIOS_PERIPHERAL_APB2_CLOCK / (800000 * PIOS_WS2811_TIM_PERIOD))

void DMA2_Stream1_IRQHandler(void) __attribute__((alias("PIOS_WS2811_irq_handler")));
// list of pin configurable as ws281x outputs.
// this will not clash with PWM in or servo output as
// pins will be reconfigured as _OUT so the alternate function is disabled.
const struct pios_ws2811_pin_cfg pios_ws2811_pin_cfg[] = {
    [HWSETTINGS_WS2811LED_OUT_SERVOOUT1] =   {
        .gpio     = GPIOB,
        .gpioInit =                          {
            .GPIO_Pin   = GPIO_Pin_0,
            .GPIO_Speed = GPIO_Speed_25MHz,
            .GPIO_Mode  = GPIO_Mode_OUT,
            .GPIO_OType = GPIO_OType_PP,
        },
    },
    [HWSETTINGS_WS2811LED_OUT_SERVOOUT2] =   {
        .gpio     = GPIOB,
        .gpioInit =                          {
            .GPIO_Pin   = GPIO_Pin_1,
            .GPIO_Speed = GPIO_Speed_25MHz,
            .GPIO_Mode  = GPIO_Mode_OUT,
            .GPIO_OType = GPIO_OType_PP,
        },
    },
    [HWSETTINGS_WS2811LED_OUT_SERVOOUT3] =   {
        .gpio     = GPIOA,
        .gpioInit =                          {
            .GPIO_Pin   = GPIO_Pin_3,
            .GPIO_Speed = GPIO_Speed_25MHz,
            .GPIO_Mode  = GPIO_Mode_OUT,
            .GPIO_OType = GPIO_OType_PP,
        },
    },
    [HWSETTINGS_WS2811LED_OUT_SERVOOUT4] =   {
        .gpio     = GPIOA,
        .gpioInit =                          {
            .GPIO_Pin   = GPIO_Pin_2,
            .GPIO_Speed = GPIO_Speed_25MHz,
            .GPIO_Mode  = GPIO_Mode_OUT,
            .GPIO_OType = GPIO_OType_PP,
        },
    },
    [HWSETTINGS_WS2811LED_OUT_SERVOOUT5] =   {
        .gpio     = GPIOA,
        .gpioInit =                          {
            .GPIO_Pin   = GPIO_Pin_1,
            .GPIO_Speed = GPIO_Speed_25MHz,
            .GPIO_Mode  = GPIO_Mode_OUT,
            .GPIO_OType = GPIO_OType_PP,
        },
    },
    [HWSETTINGS_WS2811LED_OUT_SERVOOUT6] =   {
        .gpio     = GPIOA,
        .gpioInit =                          {
            .GPIO_Pin   = GPIO_Pin_0,
            .GPIO_Speed = GPIO_Speed_25MHz,
            .GPIO_Mode  = GPIO_Mode_OUT,
            .GPIO_OType = GPIO_OType_PP,
        },
    },
    [HWSETTINGS_WS2811LED_OUT_FLEXIIOPIN3] = {
        .gpio     = GPIOB,
        .gpioInit =                          {
            .GPIO_Pin   = GPIO_Pin_12,
            .GPIO_Speed = GPIO_Speed_25MHz,
            .GPIO_Mode  = GPIO_Mode_OUT,
            .GPIO_OType = GPIO_OType_PP,
        },
    },
    [HWSETTINGS_WS2811LED_OUT_FLEXIIOPIN4] = {
        .gpio     = GPIOB,
        .gpioInit =                          {
            .GPIO_Pin   = GPIO_Pin_13,
            .GPIO_Speed = GPIO_Speed_25MHz,
            .GPIO_Mode  = GPIO_Mode_OUT,
            .GPIO_OType = GPIO_OType_PP,
        },
    },
};

const struct pios_ws2811_cfg pios_ws2811_cfg = {
    .timer     = TIM1,
    .timerInit = {
        .TIM_Prescaler         = PIOS_WS2811_TIM_DIVIDER - 1,
        .TIM_ClockDivision     = TIM_CKD_DIV1,
        .TIM_CounterMode       = TIM_CounterMode_Up,
        // period (1.25 uS per period
        .TIM_Period                            = PIOS_WS2811_TIM_PERIOD,
        .TIM_RepetitionCounter = 0x0000,
    },

    .timerCh1     = 1,
    .streamCh1    = DMA2_Stream1,
    .timerCh2     = 3,
    .streamCh2    = DMA2_Stream6,
    .streamUpdate = DMA2_Stream5,

    // DMA streamCh1, triggered by timerCh1 pwm signal.
    // if FrameBuffer indicates, reset output value early to indicate "0" bit to ws2812
    .dmaInitCh1 = PIOS_WS2811_DMA_CH1_CONFIG(DMA_Channel_6),
    .dmaItCh1   = DMA_IT_TEIF1 | DMA_IT_TCIF1,

    // DMA streamCh2, triggered by timerCh2 pwm signal.
    // Reset output value late to indicate "1" bit to ws2812.
    .dmaInitCh2 = PIOS_WS2811_DMA_CH2_CONFIG(DMA_Channel_6),
    .dmaItCh2   = DMA_IT_TEIF6 | DMA_IT_TCIF6,

    // DMA streamUpdate Triggered by timer update event
    // Outputs a high logic level at beginning of a cycle
    .dmaInitUpdate = PIOS_WS2811_DMA_UPDATE_CONFIG(DMA_Channel_6),
    .dmaItUpdate   = DMA_IT_TEIF5 | DMA_IT_TCIF5,
    .dmaSource     = TIM_DMA_CC1 | TIM_DMA_CC3 | TIM_DMA_Update,

    // DMAInitCh1 interrupt vector, used to block timer at end of framebuffer transfer
    .irq                                       = {
        .flags = (DMA_IT_TCIF1),
        .init  = {
            .NVIC_IRQChannel    = DMA2_Stream1_IRQn,
            .NVIC_IRQChannelPreemptionPriority = PIOS_IRQ_PRIO_HIGHEST,
            .NVIC_IRQChannelSubPriority        = 0,
            .NVIC_IRQChannelCmd = ENABLE,
        },
    },
};

void PIOS_WS2811_irq_handler(void)
{
    PIOS_WS2811_DMA_irq_handler();
}
#endif // PIOS_INCLUDE_WS2811<|MERGE_RESOLUTION|>--- conflicted
+++ resolved
@@ -1055,7 +1055,7 @@
 };
 
 #endif /* PIOS_INCLUDE_SRXL */
-<<<<<<< HEAD
+
 #if defined(PIOS_INCLUDE_HOTT)
 /*
  * HOTT USART
@@ -1067,7 +1067,44 @@
     .remap = GPIO_AF_USART3,
     .init  = {
         .USART_BaudRate   = 115200,
-=======
+        .USART_WordLength = USART_WordLength_8b,
+        .USART_Parity     = USART_Parity_No,
+        .USART_StopBits   = USART_StopBits_1,
+        .USART_HardwareFlowControl             = USART_HardwareFlowControl_None,
+        .USART_Mode                            = USART_Mode_Rx,
+    },
+    .irq                                       = {
+        .init                                  = {
+            .NVIC_IRQChannel    = USART3_IRQn,
+            .NVIC_IRQChannelPreemptionPriority = PIOS_IRQ_PRIO_HIGH,
+            .NVIC_IRQChannelSubPriority        = 0,
+            .NVIC_IRQChannelCmd = ENABLE,
+        },
+    },
+    .rx                                        = {
+        .gpio = GPIOB,
+        .init = {
+            .GPIO_Pin   = GPIO_Pin_11,
+            .GPIO_Speed = GPIO_Speed_2MHz,
+            .GPIO_Mode  = GPIO_Mode_AF,
+            .GPIO_OType = GPIO_OType_PP,
+            .GPIO_PuPd  = GPIO_PuPd_UP
+        },
+    },
+    .tx                                        = {
+        .gpio = GPIOB,
+        .init = {
+            .GPIO_Pin   = GPIO_Pin_10,
+            .GPIO_Speed = GPIO_Speed_2MHz,
+            .GPIO_Mode  = GPIO_Mode_OUT,
+            .GPIO_OType = GPIO_OType_PP,
+            .GPIO_PuPd  = GPIO_PuPd_UP
+        },
+    },
+};
+
+#endif /* PIOS_INCLUDE_HOTT */
+
 #if defined(PIOS_INCLUDE_EXBUS)
 /*
  * EXBUS USART
@@ -1079,7 +1116,6 @@
     .remap = GPIO_AF_USART3,
     .init  = {
         .USART_BaudRate   = 125000,
->>>>>>> c48c46b8
         .USART_WordLength = USART_WordLength_8b,
         .USART_Parity     = USART_Parity_No,
         .USART_StopBits   = USART_StopBits_1,
@@ -1116,12 +1152,8 @@
     },
 };
 
-<<<<<<< HEAD
-#endif /* PIOS_INCLUDE_HOTT */
-=======
 #endif /* PIOS_INCLUDE_EXBUS */
 
->>>>>>> c48c46b8
 /*
  * HK OSD
  */
