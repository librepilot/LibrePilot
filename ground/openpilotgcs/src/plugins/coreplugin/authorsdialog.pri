--- conflicted
+++ resolved
@@ -20,11 +20,7 @@
 
     # Create custom authors target which generates a real file
     authors.target   = $$AUTHORS_FILE
-<<<<<<< HEAD
-    authors.commands = -$(MKDIR) $$shell_path($$AUTHORS_DIR) $$addNewline()
-=======
     authors.commands = -$(MKDIR) $$AUTHORS_DIR $$addNewline()
->>>>>>> d7cdc540
     authors.commands += $$AUTHORS_COMMAND \
                             --infile=\"$$AUTHORS_SOURCE\" \
                             --template=\"$$AUTHORS_TEMPLATE\" \
