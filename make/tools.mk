--- conflicted
+++ resolved
@@ -811,14 +811,9 @@
 $(eval $(call TOOL_INSTALL_TEMPLATE,openssl,$(OPENSSL_DIR),$(OPENSSL_URL),,$(notdir $(OPENSSL_URL))))
 
 ifeq ($(shell [ -d "$(OPENSSL_DIR)" ] && $(ECHO) "exists"), exists)
-<<<<<<< HEAD
-    export OPENSSL := "$(OPENSSL_DIR)/bin/openssl"    
+    export OPENSSL := $(OPENSSL_DIR)/bin/openssl
     export OPENSSL_CONF := $(OPENSSL_DIR)/bin/openssl.cfg
-    export OPENSSL_DIR := "$(OPENSSL_DIR)"
-=======
-    export OPENSSL := $(OPENSSL_DIR)/bin/openssl
     export OPENSSL_DIR
->>>>>>> d72c1685
 else
     # not installed, hope it's in the path...
     # $(info $(EMPTY) WARNING     $(call toprel, $(OPENSSL_DIR)) not found (make openssl_install), using system PATH)
