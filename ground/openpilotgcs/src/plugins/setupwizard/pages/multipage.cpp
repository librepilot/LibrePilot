--- conflicted
+++ resolved
@@ -46,7 +46,6 @@
     return true;
 }
 
-<<<<<<< HEAD
 void MultiPage::setupSelection(Selection *selection)
 {
     selection->setTitle(tr("OpenPilot Multirotor Configuration"));
@@ -77,6 +76,11 @@
                        "quad-plus",
                        SetupWizard::MULTI_ROTOR_QUAD_PLUS);
 
+    selection->addItem(tr("Quadcopter H"),
+                       tr("Quadcopter H, Blackout miniH"),
+                       "quad-h",
+                      SetupWizard::MULTI_ROTOR_QUAD_H);
+
     selection->addItem(tr("Hexacopter"),
                        tr("A multirotor with six motors, one motor in front."),
                        "quad-hexa",
@@ -96,128 +100,4 @@
                        tr("A multirotor with six motors mounted in a coaxial fashion."),
                        "hexa-coax",
                        SetupWizard::MULTI_ROTOR_HEXA_COAX_Y);
-=======
-void MultiPage::resizeEvent(QResizeEvent *event)
-{
-    Q_UNUSED(event);
-    if (m_multiPic) {
-        ui->typeGraphicsView->setSceneRect(m_multiPic->boundingRect());
-        ui->typeGraphicsView->fitInView(m_multiPic, Qt::KeepAspectRatio);
-    }
-}
-
-void MultiPage::setupMultiTypesCombo()
-{
-    ui->typeCombo->addItem(tr("Tricopter"), SetupWizard::MULTI_ROTOR_TRI_Y);
-    m_descriptions << tr("The Tricopter uses three motors and one servo. The servo is used to give yaw authority to the rear motor. "
-                         "The front motors are rotating in opposite directions. The Tricopter is known for its sweeping yaw movement and "
-                         "it is very well suited for FPV since the front rotors are spread wide apart.");
-
-    ui->typeCombo->addItem(tr("Quadcopter X"), SetupWizard::MULTI_ROTOR_QUAD_X);
-    m_descriptions << tr("The X Quadcopter uses four motors and is the most common multi rotor configuration. Two of the motors rotate clockwise "
-                         "and two counter clockwise. The motors positioned diagonal to each other rotate in the same direction. "
-                         "This setup is perfect for sport flying and is also commonly used for FPV platforms.");
-
-    ui->typeCombo->addItem(tr("Quadcopter +"), SetupWizard::MULTI_ROTOR_QUAD_PLUS);
-    m_descriptions << tr("The Plus(+) Quadcopter uses four motors and is similar to the X Quadcopter but the forward direction is offset by 45 degrees. "
-                         "The motors front and rear rotate in clockwise and the motors right and left rotate counter-clockwise. "
-                         "This setup was one of the first to be used and is still used for sport flying. This configuration is not that well suited "
-                         "for FPV since the fore rotor tend to be in the way of the camera.");
-
-    ui->typeCombo->addItem(tr("Quadcopter H"), SetupWizard::MULTI_ROTOR_QUAD_H);
-    m_descriptions << tr("Quadcopter H, Blackout miniH");
-
-    ui->typeCombo->addItem(tr("Hexacopter"), SetupWizard::MULTI_ROTOR_HEXA);
-    m_descriptions << tr("Hexacopter");
-
-    ui->typeCombo->addItem(tr("Hexacopter X"), SetupWizard::MULTI_ROTOR_HEXA_X);
-    m_descriptions << tr("Hexacopter X");
-
-    ui->typeCombo->addItem(tr("Hexacopter H"), SetupWizard::MULTI_ROTOR_HEXA_H);
-    m_descriptions << tr("Hexacopter H");
-
-    ui->typeCombo->addItem(tr("Hexacopter Coax (Y6)"), SetupWizard::MULTI_ROTOR_HEXA_COAX_Y);
-    m_descriptions << tr("Hexacopter Coax (Y6)");
-
-
-    // Fredrik Arvidsson(m_thread) 2012-08-26 Disable Octos until further notice
-    /*
-       ui->typeCombo->addItem(tr("Octocopter"), SetupWizard::MULTI_ROTOR_OCTO);
-       m_descriptions << tr("Octocopter");
-
-       ui->typeCombo->addItem(tr("Octocopter Coax X"), SetupWizard::MULTI_ROTOR_OCTO_COAX_X);
-       m_descriptions << tr("Octocopter Coax X");
-
-       ui->typeCombo->addItem(tr("Octocopter Coax +"), SetupWizard::MULTI_ROTOR_OCTO_COAX_PLUS);
-       m_descriptions << tr("Octocopter Coax +");
-
-       ui->typeCombo->addItem(tr("Octocopter V"), SetupWizard::MULTI_ROTOR_OCTO_V);
-       m_descriptions << tr("Octocopter V");
-     */
-}
-
-void MultiPage::updateAvailableTypes()
-{
-    /*
-       QVariant enable = (getWizard()->getInputType() == SetupWizard::INPUT_PWM) ? QVariant(0) : QVariant(1 | 32);
-       ui->typeCombo->model()->setData(ui->typeCombo->model()->index(6, 0), enable, Qt::UserRole - 1);
-       ui->typeCombo->model()->setData(ui->typeCombo->model()->index(7, 0), enable, Qt::UserRole - 1);
-       ui->typeCombo->model()->setData(ui->typeCombo->model()->index(8, 0), enable, Qt::UserRole - 1);
-       ui->typeCombo->model()->setData(ui->typeCombo->model()->index(9, 0), enable, Qt::UserRole - 1);
-     */
-}
-
-void MultiPage::updateImageAndDescription()
-{
-    SetupWizard::VEHICLE_SUB_TYPE type = (SetupWizard::VEHICLE_SUB_TYPE)ui->typeCombo->itemData(ui->typeCombo->currentIndex()).toInt();
-    QString elementId   = "";
-    QString description = m_descriptions.at(ui->typeCombo->currentIndex());
-
-    switch (type) {
-    case SetupWizard::MULTI_ROTOR_TRI_Y:
-        elementId = "tri";
-        break;
-    case SetupWizard::MULTI_ROTOR_QUAD_X:
-        elementId = "quad-x";
-        break;
-    case SetupWizard::MULTI_ROTOR_QUAD_PLUS:
-        elementId = "quad-plus";
-        break;
-    case SetupWizard::MULTI_ROTOR_QUAD_H:
-        elementId = "quad-h";
-        break;
-    case SetupWizard::MULTI_ROTOR_HEXA:
-        elementId = "quad-hexa";
-        break;
-    case SetupWizard::MULTI_ROTOR_HEXA_COAX_Y:
-        elementId = "hexa-coax";
-        break;
-    case SetupWizard::MULTI_ROTOR_HEXA_H:
-        elementId = "quad-hexa-H";
-        break;
-    case SetupWizard::MULTI_ROTOR_HEXA_X:
-        elementId = "quad-hexa-X";
-        break;
-    case SetupWizard::MULTI_ROTOR_OCTO:
-        elementId = "quad-octo";
-        break;
-    case SetupWizard::MULTI_ROTOR_OCTO_COAX_X:
-        elementId = "octo-coax-X";
-        break;
-    case SetupWizard::MULTI_ROTOR_OCTO_COAX_PLUS:
-        elementId = "octo-coax-P";
-        break;
-    case SetupWizard::MULTI_ROTOR_OCTO_V:
-        elementId = "quad-octo-v";
-        break;
-    default:
-        elementId = "";
-        break;
-    }
-    m_multiPic->setElementId(elementId);
-    ui->typeGraphicsView->setSceneRect(m_multiPic->boundingRect());
-    ui->typeGraphicsView->fitInView(m_multiPic, Qt::KeepAspectRatio);
-
-    ui->typeDescription->setText(description);
->>>>>>> 4bc89ef6
 }