--- conflicted
+++ resolved
@@ -29,22 +29,15 @@
  */
 
 // ****************
-<<<<<<< HEAD
 
 #include <openpilot.h>
 
-=======
-#include "openpilot.h"
->>>>>>> ae8286e9
 #include "osdinput.h"
 
 #include "attitudeactual.h"
-<<<<<<< HEAD
 #include "taskinfo.h"
+#include "flightstatus.h"
 
-=======
-#include "flightstatus.h"
->>>>>>> ae8286e9
 #include "fifo_buffer.h"
 
 // ****************
@@ -82,14 +75,8 @@
 
 int32_t osdinputStart(void)
 {
-<<<<<<< HEAD
-	// Start gps task
-	xTaskCreate(OpOsdTask, (signed char *)"OSD", STACK_SIZE_BYTES/4, NULL, TASK_PRIORITY, &OpOsdTaskHandle);
-	//PIOS_TASK_MONITOR_RegisterTask(TASKINFO_RUNNING_GPS, OpOsdTaskHandle);
-=======
     // Start osdinput task
     xTaskCreate(osdinputTask, (signed char *) "OSDINPUT", STACK_SIZE_BYTES / 4, NULL, TASK_PRIORITY, &osdinputTaskHandle);
->>>>>>> ae8286e9
 
     return 0;
 }
