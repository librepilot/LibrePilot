/**
 ******************************************************************************
 *
 * @file       connectionmanager.cpp
 * @author     The OpenPilot Team, http://www.openpilot.org Copyright (C) 2010.
 *             Parts by Nokia Corporation (qt-info@nokia.com) Copyright (C) 2009.
 * @addtogroup GCSPlugins GCS Plugins
 * @{
 * @addtogroup CorePlugin Core Plugin
 * @{
 * @brief The Core GCS plugin
 *****************************************************************************/
/*
 * This program is free software; you can redistribute it and/or modify
 * it under the terms of the GNU General Public License as published by
 * the Free Software Foundation; either version 3 of the License, or
 * (at your option) any later version.
 *
 * This program is distributed in the hope that it will be useful, but
 * WITHOUT ANY WARRANTY; without even the implied warranty of MERCHANTABILITY
 * or FITNESS FOR A PARTICULAR PURPOSE. See the GNU General Public License
 * for more details.
 *
 * You should have received a copy of the GNU General Public License along
 * with this program; if not, write to the Free Software Foundation, Inc.,
 * 59 Temple Place, Suite 330, Boston, MA 02111-1307 USA
 */

#include "connectionmanager.h"

#include <aggregation/aggregate.h>
#include <coreplugin/iconnection.h>
#include <extensionsystem/pluginmanager.h>

#include "qextserialport/src/qextserialenumerator.h"
#include "qextserialport/src/qextserialport.h"
#include <QDebug>
#include <QLabel>
#include <QHBoxLayout>
#include <QComboBox>
#include <QEventLoop>

namespace Core {


ConnectionManager::ConnectionManager(Internal::MainWindow *mainWindow, QTabWidget *modeStack) :
<<<<<<< HEAD
    QWidget(mainWindow),	// Pip
    m_availableDevList(0),
    m_connectBtn(0),
    m_ioDev(NULL),
    m_mainWindow(mainWindow)
{
    //   Q_UNUSED(mainWindow);

    /*    QVBoxLayout *top = new QVBoxLayout;
    top->setSpacing(0);
    top->setMargin(0);*/

=======
    QWidget(mainWindow),
    m_availableDevList(0),
    m_connectBtn(0),
    m_ioDev(NULL),
    polling(true),
    m_mainWindow(mainWindow)
{
>>>>>>> 69688813
    QHBoxLayout *layout = new QHBoxLayout;
    layout->setSpacing(5);
    layout->setContentsMargins(5,5,5,5);
    layout->addWidget(new QLabel(tr("Connections:")));

    m_availableDevList = new QComboBox;
    m_availableDevList->setMinimumWidth(100);
    m_availableDevList->setMaximumWidth(150);
    m_availableDevList->setContextMenuPolicy(Qt::CustomContextMenu);
    layout->addWidget(m_availableDevList);

    m_connectBtn = new QPushButton(tr("Connect"));
    m_connectBtn->setEnabled(false);
    layout->addWidget(m_connectBtn);

<<<<<<< HEAD
    /*    Utils::StyledBar *bar = new Utils::StyledBar;
    bar->setLayout(layout);

    top->addWidget(bar);*/
=======
>>>>>>> 69688813
    setLayout(layout);

    modeStack->setCornerWidget(this, Qt::TopRightCorner);

    QObject::connect(m_connectBtn, SIGNAL(pressed()), this, SLOT(onConnectPressed()));
}

ConnectionManager::~ConnectionManager()
{
<<<<<<< HEAD
    disconnectDevice();	// Pip
    suspendPolling();	// Pip
=======
    disconnectDevice();
    suspendPolling();
>>>>>>> 69688813
}

void ConnectionManager::init()
{
    //register to the plugin manager so we can receive
    //new connection object from plugins
    QObject::connect(ExtensionSystem::PluginManager::instance(), SIGNAL(objectAdded(QObject*)), this, SLOT(objectAdded(QObject*)));
    QObject::connect(ExtensionSystem::PluginManager::instance(), SIGNAL(aboutToRemoveObject(QObject*)), this, SLOT(aboutToRemoveObject(QObject*)));
}

/**
*   Method called when the user clicks the "Connect" button
*/
bool ConnectionManager::connectDevice(devListItem device)
{
<<<<<<< HEAD
    QIODevice *io_dev = device.connection->openDevice(device.Name);
=======
    DevListItem connection_device = findDevice(m_availableDevList->itemData(m_availableDevList->currentIndex(),Qt::ToolTipRole).toString());
    if (!connection_device.connection)
        return false;

    QIODevice *io_dev = connection_device.connection->openDevice(connection_device.device.name);
>>>>>>> 69688813
    if (!io_dev)
        return false;

    io_dev->open(QIODevice::ReadWrite);

    // check if opening the device worked
    if (!io_dev->isOpen()) {
<<<<<<< HEAD
        qDebug() << "Error: io_dev->isOpen() returned FALSE .. could not open connection to " << device.devName
                 << ": " << io_dev->errorString();

        // close the device
        // EDOUARD: why do we close if we could not open ???
        try {
            device.connection->closeDevice(device.devName);
        }
        catch (...) {	// handle exception
            qDebug() << "Exception: connection_device.connection->closeDevice(" << device.devName << ")";
        }
=======
>>>>>>> 69688813
        return false;
    }

    // we appear to have connected to the device OK
    // remember the connection/device details
    m_connectionDevice = device;
    m_ioDev = io_dev;

    connect(m_connectionDevice.connection, SIGNAL(destroyed(QObject *)), this, SLOT(onConnectionDestroyed(QObject *)), Qt::QueuedConnection);

    // signal interested plugins that we connected to the device
    emit deviceConnected(m_ioDev);
    m_connectBtn->setText("Disconnect");
    m_availableDevList->setEnabled(false);
    return true;
}

/**
*   Method called by plugins who want to force a disconnection.
*   Used by Uploader gadget for instance.
*/
bool ConnectionManager::disconnectDevice()
{
    if (!m_ioDev) {
        // apparently we are already disconnected: this can
        // happen if a plugin tries to force a disconnect whereas
        // we are not connected. Just return.
        return false;
    }

    // We are connected - disconnect from the device

    // signal interested plugins that user is disconnecting his device
    emit deviceAboutToDisconnect();

    try {
        if (m_connectionDevice.connection) {
            m_connectionDevice.connection->closeDevice(m_connectionDevice.getConName());
        }
    } catch (...) {	// handle exception
        qDebug() << "Exception: m_connectionDevice.connection->closeDevice(" << m_connectionDevice.getConName() << ")";
    }

    m_connectionDevice.connection = NULL;
    m_ioDev = NULL;

    emit deviceDisconnected();

    m_connectBtn->setText("Connect");
    m_availableDevList->setEnabled(true);

    return true;
}

/**
*   Slot called when a plugin added an object to the core pool
*/
void ConnectionManager::objectAdded(QObject *obj)
{
    //Check if a plugin added a connection object to the pool
    IConnection *connection = Aggregation::query<IConnection>(obj);
    if (!connection) return;
<<<<<<< HEAD

    //qDebug() << "Connection object registered:" << connection->connectionName();
    //qDebug() << connection->availableDevices();
=======
>>>>>>> 69688813

    //register devices and populate CB
    devChanged(connection);

    // Keep track of the registration to be able to tell plugins
    // to do things
    m_connectionsList.append(connection);

    QObject::connect(connection, SIGNAL(availableDevChanged(IConnection *)), this, SLOT(devChanged(IConnection *)));
}

void ConnectionManager::aboutToRemoveObject(QObject *obj)
{
    //Check if a plugin added a connection object to the pool
    IConnection *connection = Aggregation::query<IConnection>(obj);
    if (!connection) return;

<<<<<<< HEAD
    if (m_connectionDevice.connection && m_connectionDevice.connection == connection)	// Pip
    {	// we are currently using the one that is about to be removed
=======
    if (m_connectionDevice.connection && m_connectionDevice.connection == connection)
    {	// we are currently using the one that is about to be removed
        disconnectDevice();
>>>>>>> 69688813
        m_connectionDevice.connection = NULL;
        m_ioDev = NULL;
    }

    if (m_connectionsList.contains(connection))
        m_connectionsList.removeAt(m_connectionsList.indexOf(connection));
}


void ConnectionManager::onConnectionDestroyed(QObject *obj)
{
    Q_UNUSED(obj)
    disconnectDevice();
}

/**
*   Slot called when the user pressed the connect/disconnect button
*/
void ConnectionManager::onConnectPressed()
{
    // Check if we have a ioDev already created:
    if (!m_ioDev)
    {
        // connecting to currently selected device
        devListItem device = findDevice(m_availableDevList->itemData(m_availableDevList->currentIndex(), Qt::ToolTipRole).toString());
        if (device.connection)
            connectDevice(device);
    }
    else
    {	// disconnecting
        disconnectDevice();
    }
}

/**
*   Find a device by its displayed (visible on screen) name
*/
DevListItem ConnectionManager::findDevice(const QString &devName)
{
<<<<<<< HEAD
    foreach (devListItem d, m_devList)
    {
        if (d.devName == devName)
=======
    foreach (DevListItem d, m_devList)
    {
        if (d.getConName() == devName)
>>>>>>> 69688813
            return d;
    }

    qDebug() << "findDevice: cannot find " << devName << " in device list";

    DevListItem d;
    d.connection = NULL;
    return d;
}

/**
*   Tells every connection plugin to stop polling for devices if they
*   are doing that.
*
*/
void ConnectionManager::suspendPolling()
{
    foreach (IConnection *cnx, m_connectionsList)
    {
        cnx->suspendPolling();
    }

    m_connectBtn->setEnabled(false);
    m_availableDevList->setEnabled(false);
<<<<<<< HEAD
=======
    polling = false;
>>>>>>> 69688813
}

/**
*   Tells every connection plugin to resume polling for devices if they
*   are doing that.
*/
void ConnectionManager::resumePolling()
{
    foreach (IConnection *cnx, m_connectionsList)
    {
        cnx->resumePolling();
    }

    m_connectBtn->setEnabled(true);
    m_availableDevList->setEnabled(true);
<<<<<<< HEAD
=======
    polling = true;
>>>>>>> 69688813
}

/**
 * Synchronize the list of connections displayed with those physically
 * present
 * @param[in] connection Connection type that you want to forget about :)
 */
void ConnectionManager::updateConnectionList(IConnection *connection)
{
<<<<<<< HEAD
    for (QLinkedList<devListItem>::iterator iter = m_devList.begin(); iter != m_devList.end(); )
    {
        if (iter->connection == connection)
        {
            if (m_connectionDevice.connection && m_connectionDevice.connection == connection)
            {	// we are currently using the one we are about to erase
                //onConnectionClosed(m_connectionDevice.connection);
=======
    // Get the updated list of devices
    QList <IConnection::device> availableDev = connection->availableDevices();

    // Go through the list of connections of that type.  If they are not in the
    // available device list then remove them.  If they are connected, then
    // disconnect them.
    for (QLinkedList<DevListItem>::iterator iter = m_devList.begin(); iter != m_devList.end(); )
    {
        if (iter->connection != connection) {
            ++iter;
            continue;
        }

        // See if device exists in the updated availability list
        bool found = availableDev.contains(iter->device);
        if (!found) {
            // we are currently using the one we are about to erase
            if (m_connectionDevice.connection && m_connectionDevice.connection == connection && m_connectionDevice.device == iter->device) {
>>>>>>> 69688813
                disconnectDevice();
            }

            iter = m_devList.erase(iter);
<<<<<<< HEAD
        }
        else
            ++iter;
    }
=======
        } else
            ++iter;
    }

    // Add any back to list that don't exist
    foreach (IConnection::device dev, availableDev)
    {
        bool found = m_devList.contains(DevListItem(connection, dev));
        if (!found) {
            registerDevice(connection,dev);
        }
    }
>>>>>>> 69688813
}

/**
*   Register a device from a specific connection plugin
*   @param devN contains the connection shortname + device name which is diplayed in the tooltip
*  @param disp is the name that is displayed in the dropdown menu
*  @param name is the actual device name
*/
void ConnectionManager::registerDevice(IConnection *conn, IConnection::device device)
{
    DevListItem d(conn,device);
    m_devList.append(d);
}

/**
*   A device plugin notified us that its device list has changed
*   (eg: user plug/unplug a usb device)
*   \param[in] connection Connection type which signaled the update
*/
void ConnectionManager::devChanged(IConnection *connection)
{
    if(!ExtensionSystem::PluginManager::instance()->allPluginsLoaded())
    {
        connectionBackup.append(connection);
        connect(ExtensionSystem::PluginManager::instance(),SIGNAL(pluginsLoadEnded()),this,SLOT(connectionsCallBack()),Qt::UniqueConnection);
        return;
    }
    //clear device list combobox
    m_availableDevList->clear();

    //remove registered devices of this IConnection from the list
    updateConnectionList(connection);

<<<<<<< HEAD
    //and add them back in the list
    QList<IConnection::device> availableDev = connection->availableDevices();
    foreach (IConnection::device dev, availableDev)
    {
        QString cbName = connection->shortName() + ": " + dev.name;
        QString disp = connection->shortName() + " : " + dev.displayName;
        registerDevice(connection,cbName,dev.name,disp);
    }

    qDebug() << "# devices " << m_devList.count();
    emit availableDevicesChanged(m_devList);

    //add all the list again to the combobox
    foreach (devListItem device, m_devList)
    {
        m_availableDevList->addItem(device.displayName);
        m_availableDevList->setItemData(m_availableDevList->count() - 1, (const QString)device.devName,Qt::ToolTipRole);
        if(!m_ioDev && device.displayName.startsWith("USB"))
        {
            if(m_mainWindow->generalSettings()->autoConnect() || m_mainWindow->generalSettings()->autoSelect())
                m_availableDevList->setCurrentIndex(m_availableDevList->count() - 1);

            if(m_mainWindow->generalSettings()->autoConnect())
            {
                connectDevice(device);
                qDebug() << "ConnectionManager::devChanged autoconnected USB device";
=======
    updateConnectionDropdown();


    //disable connection button if the liNameif (m_availableDevList->count() > 0)
    if (m_availableDevList->count() > 0)
        m_connectBtn->setEnabled(true);
    else
        m_connectBtn->setEnabled(false);
}

void ConnectionManager::updateConnectionDropdown()
{
    //add all the list again to the combobox
    foreach (DevListItem d, m_devList)
    {
        m_availableDevList->addItem(d.getConName());
        m_availableDevList->setItemData(m_availableDevList->count()-1, d.getConName(), Qt::ToolTipRole);
        if(!m_ioDev && d.getConName().startsWith("USB"))
        {
            if(m_mainWindow->generalSettings()->autoConnect() || m_mainWindow->generalSettings()->autoSelect())
                m_availableDevList->setCurrentIndex(m_availableDevList->count()-1);
            if(m_mainWindow->generalSettings()->autoConnect() && polling)
            {
                qDebug() << "Automatically opening device";
                connectDevice();
                qDebug()<<"ConnectionManager::devChanged autoconnected USB device";
>>>>>>> 69688813
            }
        }
    }
    if(m_ioDev)//if a device is connected make it the one selected on the dropbox
    {
        for(int x=0; x < m_availableDevList->count(); ++x)
        {
            if(m_connectionDevice.getConName()==m_availableDevList->itemData(x,Qt::ToolTipRole).toString())
                m_availableDevList->setCurrentIndex(x);
        }
    }
<<<<<<< HEAD

    //disable connection button if the liNameif (m_availableDevList->count() > 0)
    if (m_availableDevList->count() > 0)
        m_connectBtn->setEnabled(true);
    else
        m_connectBtn->setEnabled(false);
}


=======
}
>>>>>>> 69688813

void Core::ConnectionManager::connectionsCallBack()
{
    foreach(IConnection * con,connectionBackup)
    {
        devChanged(con);
    }
    connectionBackup.clear();
    disconnect(ExtensionSystem::PluginManager::instance(),SIGNAL(pluginsLoadEnded()),this,SLOT(connectionsCallBack()));
}
<<<<<<< HEAD
=======

>>>>>>> 69688813
} //namespace Core<|MERGE_RESOLUTION|>--- conflicted
+++ resolved
@@ -44,20 +44,6 @@
 
 
 ConnectionManager::ConnectionManager(Internal::MainWindow *mainWindow, QTabWidget *modeStack) :
-<<<<<<< HEAD
-    QWidget(mainWindow),	// Pip
-    m_availableDevList(0),
-    m_connectBtn(0),
-    m_ioDev(NULL),
-    m_mainWindow(mainWindow)
-{
-    //   Q_UNUSED(mainWindow);
-
-    /*    QVBoxLayout *top = new QVBoxLayout;
-    top->setSpacing(0);
-    top->setMargin(0);*/
-
-=======
     QWidget(mainWindow),
     m_availableDevList(0),
     m_connectBtn(0),
@@ -65,7 +51,6 @@
     polling(true),
     m_mainWindow(mainWindow)
 {
->>>>>>> 69688813
     QHBoxLayout *layout = new QHBoxLayout;
     layout->setSpacing(5);
     layout->setContentsMargins(5,5,5,5);
@@ -81,13 +66,6 @@
     m_connectBtn->setEnabled(false);
     layout->addWidget(m_connectBtn);
 
-<<<<<<< HEAD
-    /*    Utils::StyledBar *bar = new Utils::StyledBar;
-    bar->setLayout(layout);
-
-    top->addWidget(bar);*/
-=======
->>>>>>> 69688813
     setLayout(layout);
 
     modeStack->setCornerWidget(this, Qt::TopRightCorner);
@@ -97,13 +75,8 @@
 
 ConnectionManager::~ConnectionManager()
 {
-<<<<<<< HEAD
-    disconnectDevice();	// Pip
-    suspendPolling();	// Pip
-=======
     disconnectDevice();
     suspendPolling();
->>>>>>> 69688813
 }
 
 void ConnectionManager::init()
@@ -117,17 +90,13 @@
 /**
 *   Method called when the user clicks the "Connect" button
 */
-bool ConnectionManager::connectDevice(devListItem device)
-{
-<<<<<<< HEAD
-    QIODevice *io_dev = device.connection->openDevice(device.Name);
-=======
+bool ConnectionManager::connectDevice(DevListItem device)
+{
     DevListItem connection_device = findDevice(m_availableDevList->itemData(m_availableDevList->currentIndex(),Qt::ToolTipRole).toString());
     if (!connection_device.connection)
         return false;
 
     QIODevice *io_dev = connection_device.connection->openDevice(connection_device.device.name);
->>>>>>> 69688813
     if (!io_dev)
         return false;
 
@@ -135,20 +104,6 @@
 
     // check if opening the device worked
     if (!io_dev->isOpen()) {
-<<<<<<< HEAD
-        qDebug() << "Error: io_dev->isOpen() returned FALSE .. could not open connection to " << device.devName
-                 << ": " << io_dev->errorString();
-
-        // close the device
-        // EDOUARD: why do we close if we could not open ???
-        try {
-            device.connection->closeDevice(device.devName);
-        }
-        catch (...) {	// handle exception
-            qDebug() << "Exception: connection_device.connection->closeDevice(" << device.devName << ")";
-        }
-=======
->>>>>>> 69688813
         return false;
     }
 
@@ -160,7 +115,7 @@
     connect(m_connectionDevice.connection, SIGNAL(destroyed(QObject *)), this, SLOT(onConnectionDestroyed(QObject *)), Qt::QueuedConnection);
 
     // signal interested plugins that we connected to the device
-    emit deviceConnected(m_ioDev);
+    emit deviceConnected(io_dev);
     m_connectBtn->setText("Disconnect");
     m_availableDevList->setEnabled(false);
     return true;
@@ -211,12 +166,6 @@
     //Check if a plugin added a connection object to the pool
     IConnection *connection = Aggregation::query<IConnection>(obj);
     if (!connection) return;
-<<<<<<< HEAD
-
-    //qDebug() << "Connection object registered:" << connection->connectionName();
-    //qDebug() << connection->availableDevices();
-=======
->>>>>>> 69688813
 
     //register devices and populate CB
     devChanged(connection);
@@ -234,14 +183,9 @@
     IConnection *connection = Aggregation::query<IConnection>(obj);
     if (!connection) return;
 
-<<<<<<< HEAD
-    if (m_connectionDevice.connection && m_connectionDevice.connection == connection)	// Pip
-    {	// we are currently using the one that is about to be removed
-=======
     if (m_connectionDevice.connection && m_connectionDevice.connection == connection)
     {	// we are currently using the one that is about to be removed
         disconnectDevice();
->>>>>>> 69688813
         m_connectionDevice.connection = NULL;
         m_ioDev = NULL;
     }
@@ -266,7 +210,7 @@
     if (!m_ioDev)
     {
         // connecting to currently selected device
-        devListItem device = findDevice(m_availableDevList->itemData(m_availableDevList->currentIndex(), Qt::ToolTipRole).toString());
+        DevListItem device = findDevice(m_availableDevList->itemData(m_availableDevList->currentIndex(), Qt::ToolTipRole).toString());
         if (device.connection)
             connectDevice(device);
     }
@@ -281,15 +225,9 @@
 */
 DevListItem ConnectionManager::findDevice(const QString &devName)
 {
-<<<<<<< HEAD
-    foreach (devListItem d, m_devList)
-    {
-        if (d.devName == devName)
-=======
     foreach (DevListItem d, m_devList)
     {
         if (d.getConName() == devName)
->>>>>>> 69688813
             return d;
     }
 
@@ -314,10 +252,7 @@
 
     m_connectBtn->setEnabled(false);
     m_availableDevList->setEnabled(false);
-<<<<<<< HEAD
-=======
     polling = false;
->>>>>>> 69688813
 }
 
 /**
@@ -333,10 +268,7 @@
 
     m_connectBtn->setEnabled(true);
     m_availableDevList->setEnabled(true);
-<<<<<<< HEAD
-=======
     polling = true;
->>>>>>> 69688813
 }
 
 /**
@@ -346,15 +278,6 @@
  */
 void ConnectionManager::updateConnectionList(IConnection *connection)
 {
-<<<<<<< HEAD
-    for (QLinkedList<devListItem>::iterator iter = m_devList.begin(); iter != m_devList.end(); )
-    {
-        if (iter->connection == connection)
-        {
-            if (m_connectionDevice.connection && m_connectionDevice.connection == connection)
-            {	// we are currently using the one we are about to erase
-                //onConnectionClosed(m_connectionDevice.connection);
-=======
     // Get the updated list of devices
     QList <IConnection::device> availableDev = connection->availableDevices();
 
@@ -373,17 +296,10 @@
         if (!found) {
             // we are currently using the one we are about to erase
             if (m_connectionDevice.connection && m_connectionDevice.connection == connection && m_connectionDevice.device == iter->device) {
->>>>>>> 69688813
                 disconnectDevice();
             }
 
             iter = m_devList.erase(iter);
-<<<<<<< HEAD
-        }
-        else
-            ++iter;
-    }
-=======
         } else
             ++iter;
     }
@@ -396,7 +312,6 @@
             registerDevice(connection,dev);
         }
     }
->>>>>>> 69688813
 }
 
 /**
@@ -430,35 +345,10 @@
     //remove registered devices of this IConnection from the list
     updateConnectionList(connection);
 
-<<<<<<< HEAD
-    //and add them back in the list
-    QList<IConnection::device> availableDev = connection->availableDevices();
-    foreach (IConnection::device dev, availableDev)
-    {
-        QString cbName = connection->shortName() + ": " + dev.name;
-        QString disp = connection->shortName() + " : " + dev.displayName;
-        registerDevice(connection,cbName,dev.name,disp);
-    }
+    updateConnectionDropdown();
 
     qDebug() << "# devices " << m_devList.count();
     emit availableDevicesChanged(m_devList);
-
-    //add all the list again to the combobox
-    foreach (devListItem device, m_devList)
-    {
-        m_availableDevList->addItem(device.displayName);
-        m_availableDevList->setItemData(m_availableDevList->count() - 1, (const QString)device.devName,Qt::ToolTipRole);
-        if(!m_ioDev && device.displayName.startsWith("USB"))
-        {
-            if(m_mainWindow->generalSettings()->autoConnect() || m_mainWindow->generalSettings()->autoSelect())
-                m_availableDevList->setCurrentIndex(m_availableDevList->count() - 1);
-
-            if(m_mainWindow->generalSettings()->autoConnect())
-            {
-                connectDevice(device);
-                qDebug() << "ConnectionManager::devChanged autoconnected USB device";
-=======
-    updateConnectionDropdown();
 
 
     //disable connection button if the liNameif (m_availableDevList->count() > 0)
@@ -478,13 +368,13 @@
         if(!m_ioDev && d.getConName().startsWith("USB"))
         {
             if(m_mainWindow->generalSettings()->autoConnect() || m_mainWindow->generalSettings()->autoSelect())
-                m_availableDevList->setCurrentIndex(m_availableDevList->count()-1);
+                m_availableDevList->setCurrentIndex(m_availableDevList->count() - 1);
+
             if(m_mainWindow->generalSettings()->autoConnect() && polling)
             {
                 qDebug() << "Automatically opening device";
-                connectDevice();
+                connectDevice(d);
                 qDebug()<<"ConnectionManager::devChanged autoconnected USB device";
->>>>>>> 69688813
             }
         }
     }
@@ -496,19 +386,8 @@
                 m_availableDevList->setCurrentIndex(x);
         }
     }
-<<<<<<< HEAD
-
-    //disable connection button if the liNameif (m_availableDevList->count() > 0)
-    if (m_availableDevList->count() > 0)
-        m_connectBtn->setEnabled(true);
-    else
-        m_connectBtn->setEnabled(false);
-}
-
-
-=======
-}
->>>>>>> 69688813
+}
+
 
 void Core::ConnectionManager::connectionsCallBack()
 {
@@ -519,8 +398,5 @@
     connectionBackup.clear();
     disconnect(ExtensionSystem::PluginManager::instance(),SIGNAL(pluginsLoadEnded()),this,SLOT(connectionsCallBack()));
 }
-<<<<<<< HEAD
-=======
-
->>>>>>> 69688813
+
 } //namespace Core