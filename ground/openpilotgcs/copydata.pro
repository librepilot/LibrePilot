include(openpilotgcs.pri)

TEMPLATE = subdirs

# Copy Qt runtime libraries into the build directory (to run or package)
equals(copyqt, 1) {

GCS_LIBRARY_PATH

    linux-* {

<<<<<<< HEAD
        QT_LIBS = \
            libQt5Core.so.5 \
            libQt5Gui.so.5 \
            libQt5Widgets.so.5 \
            libQt5Network.so.5 \
            libQt5OpenGL.so.5 \
            libQt5Sql.so.5 \
            libQt5Svg.so.5 \
            libQt5Test.so.5 \
            libQt5Xml.so.5 \
            libQt5Declarative.so.5 \
            libQt5XmlPatterns.so.5 \
            libQt5Script.so.5 \
            libQt5Concurrent.so.5 \
            libQt5PrintSupport.so.5 \
            libQt5SerialPort.so.5 \
            libQt5Multimedia.so.5 \
            libQt5MultimediaWidgets.so.5 \
            libQt5Quick.so.5 \
            libQt5Qml.so.5 \
            libQt5DBus.so.5 \
            libQt5QuickParticles.so.5 \
            libqgsttools_p.so.1 \
            libicui18n.so.52 \
            libicuuc.so.52 \
            libicudata.so.52
=======
        QT_LIBS = libQt5Core.so.5 \
                  libQt5Gui.so.5 \
                  libQt5Widgets.so.5 \
                  libQt5Network.so.5 \
                  libQt5OpenGL.so.5 \
                  libQt5Sql.so.5 \
                  libQt5Svg.so.5 \
                  libQt5Test.so.5 \
                  libQt5Xml.so.5 \
                  libQt5Declarative.so.5 \
                  libQt5XmlPatterns.so.5 \
                  libQt5Script.so.5 \
                  libQt5Concurrent.so.5 \
                  libQt5PrintSupport.so.5 \
                  libQt5SerialPort.so.5 \
                  libQt5Multimedia.so.5 \
                  libQt5MultimediaWidgets.so.5 \
                  libQt5Quick.so.5 \
                  libQt5Qml.so.5 \
                  libQt5DBus.so.5 \
                  libQt5QuickParticles.so.5 \
                  libqgsttools_p.so.1 \
                  libicui18n.so.53 \
                  libicuuc.so.53 \
                  libicudata.so.53
>>>>>>> 822e7e6f

        data_copy.commands += -@$(MKDIR) $$targetPath(\"$$GCS_QT_LIBRARY_PATH\") $$addNewline()
        for(lib, QT_LIBS) {
            data_copy.commands += $(COPY_FILE) $$targetPath(\"$$[QT_INSTALL_LIBS]/$$lib\") $$targetPath(\"$$GCS_QT_LIBRARY_PATH/$$lib\") $$addNewline()
        }

        # create Qt plugin directories
        QT_PLUGIN_DIRS = \
            iconengines \
            imageformats \
            platforms \
            mediaservice \
            sqldrivers
        for(dir, QT_PLUGIN_DIRS) {
            data_copy.commands += -@$(MKDIR) $$targetPath(\"$$GCS_QT_PLUGINS_PATH/$$dir\") $$addNewline()
        }

        QT_PLUGIN_LIBS = \
            iconengines/libqsvgicon.so \
            imageformats/libqgif.so \
            imageformats/libqico.so \
            imageformats/libqjpeg.so \
            imageformats/libqmng.so \
            imageformats/libqsvg.so \
            imageformats/libqtiff.so \
            mediaservice/libgstaudiodecoder.so \
            mediaservice/libgstmediaplayer.so \
            platforms/libqxcb.so \
            sqldrivers/libqsqlite.so
        for(lib, QT_PLUGIN_LIBS) {
            data_copy.commands += $(COPY_FILE) $$targetPath(\"$$[QT_INSTALL_PLUGINS]/$$lib\") $$targetPath(\"$$GCS_QT_PLUGINS_PATH/$$lib\") $$addNewline()
        }

        # create QtQuick2 plugin directories
        QT_QUICK2_DIRS = \
            QtQuick \
            QtQuick.2 \
            QtQuick/Layouts \
            QtQuick/LocalStorage \
            QtQuick/Particles.2 \
            QtQuick/PrivateWidgets \
            QtQuick/Window.2 \
            QtQuick/XmlListModel
        for(dir, QT_QUICK2_DIRS) {
            data_copy.commands += -@$(MKDIR) $$targetPath(\"$$GCS_QT_QML_PATH/$$dir\") $$addNewline()
        }

        # Copy QtQuick2 complete directories
        # These directories have a lot of files
        # Easier to copy everything
        QTQ_WHOLE_DIRS = \
            QtQuick/Controls \
            QtQuick/Dialogs
        for(dir, QTQ_WHOLE_DIRS) {
            data_copy.commands += $(COPY_DIR) $$targetPath(\"$$[QT_INSTALL_QML]/$$dir\") $$targetPath(\"$$GCS_QT_QML_PATH/$$dir\") $$addNewline()
        }

        # Remaining QtQuick plugin libs
        QT_QUICK2_DLLS = \
            QtQuick.2/libqtquick2plugin.so \
            QtQuick.2/plugins.qmltypes \
            QtQuick.2/qmldir \
            QtQuick/Layouts/libqquicklayoutsplugin.so \
            QtQuick/Layouts/plugins.qmltypes \
            QtQuick/Layouts/qmldir \
            QtQuick/LocalStorage/libqmllocalstorageplugin.so \
            QtQuick/LocalStorage/plugins.qmltypes \
            QtQuick/LocalStorage/qmldir \
            QtQuick/Particles.2/libparticlesplugin.so \
            QtQuick/Particles.2/plugins.qmltypes \
            QtQuick/Particles.2/qmldir \
            QtQuick/PrivateWidgets/libwidgetsplugin.so  \
            QtQuick/PrivateWidgets/plugins.qmltypes \
            QtQuick/PrivateWidgets/qmldir \
            QtQuick/Window.2/libwindowplugin.so \
            QtQuick/Window.2/plugins.qmltypes \
            QtQuick/Window.2/qmldir \
            QtQuick/XmlListModel/libqmlxmllistmodelplugin.so \
            QtQuick/XmlListModel/plugins.qmltypes \
            QtQuick/XmlListModel/qmldir
        for(lib, QT_QUICK2_DLLS) {
            data_copy.commands += $(COPY_FILE) $$targetPath(\"$$[QT_INSTALL_QML]/$$lib\") $$targetPath(\"$$GCS_QT_QML_PATH/$$lib\") $$addNewline()
        }

        data_copy.target = FORCE
        QMAKE_EXTRA_TARGETS += data_copy
    }

    win32 {
        # set debug suffix if needed
        CONFIG(debug, debug|release):DS = "d"

        # copy Qt DLLs
        QT_DLLS = \
            Qt5Core$${DS}.dll \
            Qt5Gui$${DS}.dll \
            Qt5Widgets$${DS}.dll \
            Qt5Network$${DS}.dll \
            Qt5OpenGL$${DS}.dll \
            Qt5Sql$${DS}.dll \
            Qt5Svg$${DS}.dll \
            Qt5Test$${DS}.dll \
            Qt5Xml$${DS}.dll \
            Qt5Declarative$${DS}.dll \
            Qt5XmlPatterns$${DS}.dll \
            Qt5Script$${DS}.dll \
            Qt5Concurrent$${DS}.dll \
            Qt5PrintSupport$${DS}.dll \
            Qt5OpenGL$${DS}.dll \
            Qt5SerialPort$${DS}.dll \
            Qt5Multimedia$${DS}.dll \
            Qt5MultimediaWidgets$${DS}.dll \
            Qt5Quick$${DS}.dll \
            Qt5Qml$${DS}.dll \
            icuin53.dll \
            icudt53.dll \
            icuuc53.dll
        # it is more robust to take the following DLLs from Qt rather than from MinGW
        QT_DLLS += \
            libgcc_s_dw2-1.dll \
            libstdc++-6.dll \
            libwinpthread-1.dll
        for(dll, QT_DLLS) {
            data_copy.commands += $(COPY_FILE) $$targetPath(\"$$[QT_INSTALL_BINS]/$$dll\") $$targetPath(\"$$GCS_APP_PATH/$$dll\") $$addNewline()
        }

        # create Qt plugin directories
        QT_PLUGIN_DIRS = \
            iconengines \
            imageformats \
            platforms \
            mediaservice \
            sqldrivers \
            opengl32_32
        for(dir, QT_PLUGIN_DIRS) {
            data_copy.commands += -@$(MKDIR) $$targetPath(\"$$GCS_APP_PATH/$$dir\") $$addNewline()
        }

        # copy Qt plugin DLLs
        QT_PLUGIN_DLLS = \
            iconengines/qsvgicon$${DS}.dll \
            imageformats/qgif$${DS}.dll \
            imageformats/qico$${DS}.dll \
            imageformats/qjpeg$${DS}.dll \
            imageformats/qmng$${DS}.dll \
            imageformats/qsvg$${DS}.dll \
            imageformats/qtiff$${DS}.dll \
            platforms/qwindows$${DS}.dll \
            mediaservice/dsengine$${DS}.dll \
            sqldrivers/qsqlite$${DS}.dll
        for(dll, QT_PLUGIN_DLLS) {
            data_copy.commands += $(COPY_FILE) $$targetPath(\"$$[QT_INSTALL_PLUGINS]/$$dll\") $$targetPath(\"$$GCS_APP_PATH/$$dll\") $$addNewline()
        }

        # create QtQuick2 plugin directories
        QT_QUICK2_DIRS = \
            qtquick \
            qtquick.2 \
            qtquick/layouts \
            qtquick/localstorage \
            qtquick/particles.2 \
            qtquick/privatewidgets \
            qtquick/window.2 \
            qtquick/xmllistmodel
        for(dir, QT_QUICK2_DIRS) {
            data_copy.commands += -@$(MKDIR) $$targetPath(\"$$GCS_APP_PATH/$$dir\") $$addNewline()
        }

        # Copy QtQuick2 complete directories
        # These directories have a lot of files
        # Easier to copy everything
        QTQ_WHOLE_DIRS = \
            qtquick/controls \
            qtquick/dialogs
        for(dir, QTQ_WHOLE_DIRS) {
            data_copy.commands += $(COPY_DIR) $$targetPath(\"$$[QT_INSTALL_QML]/$$dir\") $$targetPath(\"$$GCS_APP_PATH/$$dir\") $$addNewline()
        }

        # Remaining QtQuick plugin DLLs
        QT_QUICK2_DLLS = \
            QtQuick.2/qtquick2plugin$${DS}.dll \
            QtQuick.2/plugins.qmltypes \
            QtQuick.2/qmldir \
            qtquick/layouts/qquicklayoutsplugin$${DS}.dll \
            qtquick/layouts/plugins.qmltypes \
            qtquick/layouts/qmldir \
            qtquick/localstorage/qmllocalstorageplugin$${DS}.dll \
            qtquick/localstorage/plugins.qmltypes \
            qtquick/localstorage/qmldir \
            qtquick/particles.2/particlesplugin$${DS}.dll \
            qtquick/particles.2/plugins.qmltypes \
            qtquick/particles.2/qmldir \
            qtquick/privatewidgets/widgetsplugin$${DS}.dll  \
            qtquick/privatewidgets/plugins.qmltypes \
            qtquick/privatewidgets/qmldir \
            qtquick/window.2/windowplugin$${DS}.dll \
            qtquick/window.2/plugins.qmltypes \
            qtquick/window.2/qmldir \
            qtquick/XmlListModel/qmlxmllistmodelplugin$${DS}.dll \
            qtquick/XmlListModel/plugins.qmltypes \
            qtquick/XmlListModel/qmldir
        for(dll, QT_QUICK2_DLLS) {
            data_copy.commands += $(COPY_FILE) $$targetPath(\"$$[QT_INSTALL_QML]/$$dll\") $$targetPath(\"$$GCS_APP_PATH/$$dll\") $$addNewline()
        }

        # copy OpenSSL DLLs
        OPENSSL_DLLS = \
            ssleay32.dll \
            libeay32.dll
        for(dll, OPENSSL_DLLS) {
            data_copy.commands += $(COPY_FILE) $$targetPath(\"$${OPENSSL_DIR}/$$dll\") $$targetPath(\"$$GCS_APP_PATH/$$dll\") $$addNewline()
        }

        # copy OpenGL DLL
        OPENGL_DLLS = \
            opengl32_32/opengl32.dll
        for(dll, OPENGL_DLLS) {
            data_copy.commands += $(COPY_FILE) $$targetPath(\"$${MESAWIN_DIR}/$$dll\") $$targetPath(\"$$GCS_APP_PATH/$$dll\") $$addNewline()
        }

        data_copy.target = FORCE
        QMAKE_EXTRA_TARGETS += data_copy
    }

    macx {
        # NOTE: debug dylib can be copied as they will be cleaned out with packaging scripts
        # standard plugins directory (will copy just dylib, plugins.qmltypes and qmldir
        QT_QUICK2_PLUGINS = \
            QtQuick.2 QtQuick/Layouts \
            QtQuick/LocalStorage \
            QtQuick/Particles.2 \
            QtQuick/PrivateWidgets \
            QtQuick/Window.2 \
            QtQuick/XmlListModel
        # those directories will be fully copied to dest
        QT_QUICK2_FULL_DIRS = \
            QtQuick/Controls \
            QtQuick/Dialogs

        # create QtQuick dir (that will host all subdirs)
        data_copy.commands += -@$(MKDIR) $$targetPath(\"$$GCS_QT_QML_PATH/QtQuick\") $$addNewline()

        for(dir, QT_QUICK2_FULL_DIRS) {
            #data_copy.commands += -@$(MKDIR) $$targetPath(\"$$GCS_QT_QML_PATH/$$dir\") $$addNewline()
            data_copy.commands += $(COPY_DIR) $$targetPath(\"$$[QT_INSTALL_QML]/$$dir\") $$targetPath(\"$$GCS_QT_QML_PATH/$$dir\") $$addNewline()
        }

        for(lib, QT_QUICK2_PLUGINS) {
            data_copy.commands += $(MKDIR) $$targetPath(\"$$GCS_QT_QML_PATH/$$lib\") $$addNewline()
            data_copy.commands += $(COPY_FILE) $$targetPath(\"$$[QT_INSTALL_QML]/$$lib/\"*.dylib) $$targetPath(\"$$GCS_QT_QML_PATH/$$lib/\") $$addNewline()
            data_copy.commands += $(COPY_FILE) $$targetPath(\"$$[QT_INSTALL_QML]/$$lib/plugins.qmltypes\") $$targetPath(\"$$GCS_QT_QML_PATH/$$lib/plugins.qmltypes\") $$addNewline()
            data_copy.commands += $(COPY_FILE) $$targetPath(\"$$[QT_INSTALL_QML]/$$lib/qmldir\") $$targetPath(\"$$GCS_QT_QML_PATH/$$lib/qmldir\") $$addNewline()
        }

        data_copy.target = FORCE
        QMAKE_EXTRA_TARGETS += data_copy
    }
}<|MERGE_RESOLUTION|>--- conflicted
+++ resolved
@@ -9,7 +9,6 @@
 
     linux-* {
 
-<<<<<<< HEAD
         QT_LIBS = \
             libQt5Core.so.5 \
             libQt5Gui.so.5 \
@@ -33,36 +32,9 @@
             libQt5DBus.so.5 \
             libQt5QuickParticles.so.5 \
             libqgsttools_p.so.1 \
-            libicui18n.so.52 \
-            libicuuc.so.52 \
-            libicudata.so.52
-=======
-        QT_LIBS = libQt5Core.so.5 \
-                  libQt5Gui.so.5 \
-                  libQt5Widgets.so.5 \
-                  libQt5Network.so.5 \
-                  libQt5OpenGL.so.5 \
-                  libQt5Sql.so.5 \
-                  libQt5Svg.so.5 \
-                  libQt5Test.so.5 \
-                  libQt5Xml.so.5 \
-                  libQt5Declarative.so.5 \
-                  libQt5XmlPatterns.so.5 \
-                  libQt5Script.so.5 \
-                  libQt5Concurrent.so.5 \
-                  libQt5PrintSupport.so.5 \
-                  libQt5SerialPort.so.5 \
-                  libQt5Multimedia.so.5 \
-                  libQt5MultimediaWidgets.so.5 \
-                  libQt5Quick.so.5 \
-                  libQt5Qml.so.5 \
-                  libQt5DBus.so.5 \
-                  libQt5QuickParticles.so.5 \
-                  libqgsttools_p.so.1 \
-                  libicui18n.so.53 \
-                  libicuuc.so.53 \
-                  libicudata.so.53
->>>>>>> 822e7e6f
+            libicui18n.so.53 \
+            libicuuc.so.53 \
+            libicudata.so.53
 
         data_copy.commands += -@$(MKDIR) $$targetPath(\"$$GCS_QT_LIBRARY_PATH\") $$addNewline()
         for(lib, QT_LIBS) {
