--- conflicted
+++ resolved
@@ -140,14 +140,13 @@
         .next   = &(filterPipeline) {
             .filter = &llaFilter,
             .next   = &(filterPipeline) {
-<<<<<<< HEAD
-                .filter = &altitudeFilter,
-=======
                 .filter = &baroFilter,
->>>>>>> a259e6d6
                 .next   = &(filterPipeline) {
-                    .filter = &cfFilter,
-                    .next   = NULL,
+                    .filter = &altitudeFilter,
+                    .next   = &(filterPipeline) {
+                        .filter = &cfFilter,
+                        .next   = NULL,
+                    }
                 }
             }
         }
@@ -160,14 +159,13 @@
         .next   = &(filterPipeline) {
             .filter = &llaFilter,
             .next   = &(filterPipeline) {
-<<<<<<< HEAD
-                .filter = &altitudeFilter,
-=======
                 .filter = &baroFilter,
->>>>>>> a259e6d6
                 .next   = &(filterPipeline) {
-                    .filter = &cfmFilter,
-                    .next   = NULL,
+                    .filter = &altitudeFilter,
+                    .next   = &(filterPipeline) {
+                        .filter = &cfmFilter,
+                        .next   = NULL,
+                    }
                 }
             }
         }
