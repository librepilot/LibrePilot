--- conflicted
+++ resolved
@@ -33,7 +33,6 @@
 #include <extensionsystem/pluginmanager.h>
 #include "qextserialport/src/qextserialenumerator.h"
 #include "qextserialport/src/qextserialport.h"
-
 #include <QDebug>
 #include <QLabel>
 #include <QHBoxLayout>
@@ -51,10 +50,6 @@
     polling(true),
     m_mainWindow(mainWindow)
 {
-<<<<<<< HEAD
-
-=======
->>>>>>> 69688813
     QHBoxLayout *layout = new QHBoxLayout;
     layout->setSpacing(5);
     layout->setContentsMargins(5,2,5,2);
@@ -78,7 +73,6 @@
 
     modeStack->setCornerWidget(this, Qt::TopRightCorner);
 
-<<<<<<< HEAD
     QObject::connect(m_connectBtn, SIGNAL(clicked()), this, SLOT(onConnectClicked()));
 
     // setup our reconnect timers
@@ -86,23 +80,14 @@
     reconnectCheck = new QTimer(this);
     connect(reconnect,SIGNAL(timeout()),this,SLOT(reconnectSlot()));
     connect(reconnectCheck,SIGNAL(timeout()),this,SLOT(reconnectCheckSlot()));
-=======
-    QObject::connect(m_connectBtn, SIGNAL(pressed()), this, SLOT(onConnectPressed()));
->>>>>>> 69688813
 }
 
 ConnectionManager::~ConnectionManager()
 {
-<<<<<<< HEAD
-	disconnectDevice();	// Pip
-	suspendPolling();	// Pip
-
+    disconnectDevice();
+    suspendPolling();
     if (m_monitorWidget)
         delete m_monitorWidget;
-=======
-    disconnectDevice();
-    suspendPolling();
->>>>>>> 69688813
 }
 
 void ConnectionManager::init()
