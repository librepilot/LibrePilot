/**
 ******************************************************************************
 *
<<<<<<< HEAD
 * @file       configfixedwidget.cpp
 * @author     The OpenPilot Team, http://www.openpilot.org Copyright (C) 2014.
=======
 * @file       configfixedwingwidget.cpp
 * @author     E. Lafargue & The OpenPilot Team, http://www.openpilot.org Copyright (C) 2012.
>>>>>>> a1bb86ee
 * @addtogroup GCSPlugins GCS Plugins
 * @{
 * @addtogroup ConfigPlugin Config Plugin
 * @{
 * @brief fixed wing configuration panel
 *****************************************************************************/
/*
 * This program is free software; you can redistribute it and/or modify
 * it under the terms of the GNU General Public License as published by
 * the Free Software Foundation; either version 3 of the License, or
 * (at your option) any later version.
 *
 * This program is distributed in the hope that it will be useful, but
 * WITHOUT ANY WARRANTY; without even the implied warranty of MERCHANTABILITY
 * or FITNESS FOR A PARTICULAR PURPOSE. See the GNU General Public License
 * for more details.
 *
 * You should have received a copy of the GNU General Public License along
 * with this program; if not, write to the Free Software Foundation, Inc.,
 * 59 Temple Place, Suite 330, Boston, MA 02111-1307 USA
 */
#include "configfixedwingwidget.h"
#include "mixersettings.h"
#include "systemsettings.h"
#include "actuatorsettings.h"
#include "actuatorcommand.h"

#include <QDebug>
#include <QStringList>
#include <QWidget>
#include <QTextEdit>
#include <QVBoxLayout>
#include <QPushButton>
#include <QBrush>
#include <math.h>
#include <QMessageBox>

QStringList ConfigFixedWingWidget::getChannelDescriptions()
{
    // init a channel_numelem list of channel desc defaults
    QStringList channelDesc;

    for (int i = 0; i < (int)ConfigFixedWingWidget::CHANNEL_NUMELEM; i++) {
        channelDesc.append(QString("-"));
    }

    // get the gui config data
    GUIConfigDataUnion configData = getConfigData();

    if (configData.fixedwing.FixedWingPitch1 > 0) {
        channelDesc[configData.fixedwing.FixedWingPitch1 - 1] = QString("FixedWingPitch1");
    }
    if (configData.fixedwing.FixedWingPitch2 > 0) {
        channelDesc[configData.fixedwing.FixedWingPitch2 - 1] = QString("FixedWingPitch2");
    }
    if (configData.fixedwing.FixedWingRoll1 > 0) {
        channelDesc[configData.fixedwing.FixedWingRoll1 - 1] = QString("FixedWingRoll1");
    }
    if (configData.fixedwing.FixedWingRoll2 > 0) {
        channelDesc[configData.fixedwing.FixedWingRoll2 - 1] = QString("FixedWingRoll2");
    }
    if (configData.fixedwing.FixedWingYaw1 > 0) {
        channelDesc[configData.fixedwing.FixedWingYaw1 - 1] = QString("FixedWingYaw1");
    }
    if (configData.fixedwing.FixedWingYaw2 > 0) {
        channelDesc[configData.fixedwing.FixedWingYaw2 - 1] = QString("FixedWingYaw2");
    }
    if (configData.fixedwing.FixedWingThrottle > 0) {
        channelDesc[configData.fixedwing.FixedWingThrottle - 1] = QString("FixedWingThrottle");
    }
    return channelDesc;
}

ConfigFixedWingWidget::ConfigFixedWingWidget(QWidget *parent) :
    VehicleConfig(parent), m_aircraft(new Ui_FixedWingConfigWidget())
{
    m_aircraft->setupUi(this);

    planeimg = new QGraphicsSvgItem();

    populateChannelComboBoxes();

    QStringList fixedWingTypes;
    fixedWingTypes << "Aileron" << "Elevon" << "Vtail";
    m_aircraft->fixedWingType->addItems(fixedWingTypes);

    // Set default model to "Aileron"
    connect(m_aircraft->fixedWingType, SIGNAL(currentIndexChanged(QString)), this, SLOT(setupUI(QString)));
    m_aircraft->fixedWingType->setCurrentIndex(m_aircraft->fixedWingType->findText("Aileron"));
    setupUI(m_aircraft->fixedWingType->currentText());
}

ConfigFixedWingWidget::~ConfigFixedWingWidget()
{
    delete m_aircraft;
}

/**
   Virtual function to setup the UI
 */
void ConfigFixedWingWidget::setupUI(QString frameType)
{
    Q_ASSERT(m_aircraft);

    m_aircraft->planeShape->setHorizontalScrollBarPolicy(Qt::ScrollBarAlwaysOff);
    m_aircraft->planeShape->setVerticalScrollBarPolicy(Qt::ScrollBarAlwaysOff);
    QSvgRenderer *renderer = new QSvgRenderer();
    renderer->load(QString(":/configgadget/images/fixedwing-shapes.svg"));
    planeimg = new QGraphicsSvgItem();
    planeimg->setSharedRenderer(renderer);

    if (frameType == "FixedWing" || frameType == "Aileron") {
        planeimg->setElementId("aileron");
        setComboCurrentIndex(m_aircraft->fixedWingType, m_aircraft->fixedWingType->findText("Aileron"));
        m_aircraft->fwRudder1ChannelBox->setEnabled(true);
        m_aircraft->fwRudder2ChannelBox->setEnabled(true);
        m_aircraft->fwElevator1ChannelBox->setEnabled(true);
        m_aircraft->fwElevator2ChannelBox->setEnabled(true);
        m_aircraft->fwAileron1ChannelBox->setEnabled(true);
        m_aircraft->fwAileron2ChannelBox->setEnabled(true);

        m_aircraft->fwAileron1Label->setText("Aileron 1");
        m_aircraft->fwAileron2Label->setText("Aileron 2");
        m_aircraft->fwElevator1Label->setText("Elevator 1");
        m_aircraft->fwElevator2Label->setText("Elevator 2");

        m_aircraft->elevonSlider1->setEnabled(false);
        m_aircraft->elevonSlider2->setEnabled(false);
    } else if (frameType == "FixedWingElevon" || frameType == "Elevon") {
        planeimg->setElementId("elevon");
        setComboCurrentIndex(m_aircraft->fixedWingType, m_aircraft->fixedWingType->findText("Elevon"));
        m_aircraft->fwAileron1Label->setText("Elevon 1");
        m_aircraft->fwAileron2Label->setText("Elevon 2");
        m_aircraft->fwElevator1ChannelBox->setEnabled(false);
        m_aircraft->fwElevator1ChannelBox->setCurrentText("None");
        m_aircraft->fwElevator2ChannelBox->setEnabled(false);
        m_aircraft->fwElevator2ChannelBox->setCurrentText("None");
        m_aircraft->fwRudder1ChannelBox->setEnabled(true);
        m_aircraft->fwRudder2ChannelBox->setEnabled(true);

        m_aircraft->fwElevator1Label->setText("Elevator 1");
        m_aircraft->fwElevator2Label->setText("Elevator 2");
        m_aircraft->elevonLabel1->setText("Roll");
        m_aircraft->elevonLabel2->setText("Pitch");

        m_aircraft->elevonSlider1->setEnabled(true);
        m_aircraft->elevonSlider2->setEnabled(true);
    } else if (frameType == "FixedWingVtail" || frameType == "Vtail") {
        planeimg->setElementId("vtail");
        setComboCurrentIndex(m_aircraft->fixedWingType, m_aircraft->fixedWingType->findText("Vtail"));
        m_aircraft->fwRudder1ChannelBox->setEnabled(false);
        m_aircraft->fwRudder1ChannelBox->setCurrentText("None");
        m_aircraft->fwRudder2ChannelBox->setEnabled(false);
        m_aircraft->fwRudder2ChannelBox->setCurrentText("None");
        m_aircraft->fwElevator1Label->setText("Vtail 1");
        m_aircraft->fwElevator1ChannelBox->setEnabled(true);

        m_aircraft->fwElevator2Label->setText("Vtail 2");
        m_aircraft->fwElevator2ChannelBox->setEnabled(true);

        m_aircraft->fwAileron1Label->setText("Aileron 1");
        m_aircraft->fwAileron2Label->setText("Aileron 2");
        m_aircraft->elevonLabel1->setText("Rudder");
        m_aircraft->elevonLabel2->setText("Pitch");

        m_aircraft->elevonSlider1->setEnabled(true);
        m_aircraft->elevonSlider2->setEnabled(true);
    }
    QGraphicsScene *scene = new QGraphicsScene();
    scene->addItem(planeimg);
    scene->setSceneRect(planeimg->boundingRect());
    m_aircraft->planeShape->fitInView(planeimg, Qt::KeepAspectRatio);
    m_aircraft->planeShape->setScene(scene);
}

void ConfigFixedWingWidget::registerWidgets(ConfigTaskWidget &parent)
{
    parent.addWidget(m_aircraft->fixedWingThrottle->getCurveWidget());
    parent.addWidget(m_aircraft->fixedWingThrottle);
    parent.addWidget(m_aircraft->fixedWingType);

    parent.addWidget(m_aircraft->fwEngineChannelBox);
    parent.addWidget(m_aircraft->fwAileron1ChannelBox);
    parent.addWidget(m_aircraft->fwAileron2ChannelBox);
    parent.addWidget(m_aircraft->fwElevator1ChannelBox);
    parent.addWidget(m_aircraft->fwElevator2ChannelBox);
    parent.addWidget(m_aircraft->fwRudder1ChannelBox);
    parent.addWidget(m_aircraft->fwRudder2ChannelBox);
    parent.addWidget(m_aircraft->elevonSlider1);
    parent.addWidget(m_aircraft->elevonSlider2);
}

void ConfigFixedWingWidget::resetActuators(GUIConfigDataUnion *configData)
{
    configData->fixedwing.FixedWingPitch1   = 0;
    configData->fixedwing.FixedWingPitch2   = 0;
    configData->fixedwing.FixedWingRoll1    = 0;
    configData->fixedwing.FixedWingRoll2    = 0;
    configData->fixedwing.FixedWingYaw1     = 0;
    configData->fixedwing.FixedWingYaw2     = 0;
    configData->fixedwing.FixedWingThrottle = 0;
}

/**
   Virtual function to refresh the UI widget values
 */
void ConfigFixedWingWidget::refreshWidgetsValues(QString frameType)
{
    Q_ASSERT(m_aircraft);

    setupUI(frameType);

    UAVDataObject *mixer = dynamic_cast<UAVDataObject *>(getObjectManager()->getObject(QString("MixerSettings")));
    Q_ASSERT(mixer);

    QList<double> curveValues;
    getThrottleCurve(mixer, VehicleConfig::MIXER_THROTTLECURVE1, &curveValues);

    // is at least one of the curve values != 0?
    if (isValidThrottleCurve(&curveValues)) {
        // yes, use the curve we just read from mixersettings
        m_aircraft->fixedWingThrottle->initCurve(&curveValues);
    } else {
        // no, init a straight curve
        m_aircraft->fixedWingThrottle->initLinearCurve(curveValues.count(), 1.0);
    }

    GUIConfigDataUnion config    = getConfigData();
    fixedGUISettingsStruct fixed = config.fixedwing;

    // Then retrieve how channels are setup
    setComboCurrentIndex(m_aircraft->fwEngineChannelBox, fixed.FixedWingThrottle);
    setComboCurrentIndex(m_aircraft->fwAileron1ChannelBox, fixed.FixedWingRoll1);
    setComboCurrentIndex(m_aircraft->fwAileron2ChannelBox, fixed.FixedWingRoll2);
    setComboCurrentIndex(m_aircraft->fwElevator1ChannelBox, fixed.FixedWingPitch1);
    setComboCurrentIndex(m_aircraft->fwElevator2ChannelBox, fixed.FixedWingPitch2);
    setComboCurrentIndex(m_aircraft->fwRudder1ChannelBox, fixed.FixedWingYaw1);
    setComboCurrentIndex(m_aircraft->fwRudder2ChannelBox, fixed.FixedWingYaw2);

    if (frameType == "FixedWingElevon") {
        // If the airframe is elevon, restore the slider setting
        // Find the channel number for Elevon1 (FixedWingRoll1)
        int channel = m_aircraft->fwAileron1ChannelBox->currentIndex() - 1;
        if (channel > -1) {
            // If for some reason the actuators were incoherent, we might fail here, hence the check.
            m_aircraft->elevonSlider1->setValue(
                getMixerVectorValue(mixer, channel, VehicleConfig::MIXERVECTOR_ROLL) * 100);
            m_aircraft->elevonSlider2->setValue(
                getMixerVectorValue(mixer, channel, VehicleConfig::MIXERVECTOR_PITCH) * 100);
        }
    } else if (frameType == "FixedWingVtail") {
        int channel = m_aircraft->fwElevator1ChannelBox->currentIndex() - 1;
        if (channel > -1) {
            // If for some reason the actuators were incoherent, we might fail here, hence the check.
            m_aircraft->elevonSlider1->setValue(
                getMixerVectorValue(mixer, channel, VehicleConfig::MIXERVECTOR_YAW) * 100);
            m_aircraft->elevonSlider2->setValue(
                getMixerVectorValue(mixer, channel, VehicleConfig::MIXERVECTOR_PITCH) * 100);
        }
    }
}

/**
   Virtual function to update the UI widget objects
 */
QString ConfigFixedWingWidget::updateConfigObjectsFromWidgets()
{
    QString airframeType = "FixedWing";

    // Save the curve (common to all Fixed wing frames)
    UAVDataObject *mixer = dynamic_cast<UAVDataObject *>(getObjectManager()->getObject(QString("MixerSettings")));

    Q_ASSERT(mixer);

    // Remove Feed Forward, it is pointless on a plane:
    setMixerValue(mixer, "FeedForward", 0.0);

    // Set the throttle curve
    setThrottleCurve(mixer, VehicleConfig::MIXER_THROTTLECURVE1, m_aircraft->fixedWingThrottle->getCurve());

    // All airframe types must start with "FixedWing"
    if (m_aircraft->fixedWingType->currentText() == "Aileron") {
        airframeType = "FixedWing";
        setupFrameFixedWing(airframeType);
    } else if (m_aircraft->fixedWingType->currentText() == "Elevon") {
        airframeType = "FixedWingElevon";
        setupFrameElevon(airframeType);
    } else { // "Vtail"
        airframeType = "FixedWingVtail";
        setupFrameVtail(airframeType);
    }

    return airframeType;
}

/**
   Setup Elevator/Aileron/Rudder airframe.

   If both Aileron channels are set to 'None' (EasyStar), do Pitch/Rudder mixing

   Returns False if impossible to create the mixer.
 */
bool ConfigFixedWingWidget::setupFrameFixedWing(QString airframeType)
{
    // Check coherence:
    // Show any config errors in GUI
    if (throwConfigError(airframeType)) {
        return false;
    }

    // Now setup the channels:
    GUIConfigDataUnion config = getConfigData();
    resetActuators(&config);

    config.fixedwing.FixedWingPitch1   = m_aircraft->fwElevator1ChannelBox->currentIndex();
    config.fixedwing.FixedWingPitch2   = m_aircraft->fwElevator2ChannelBox->currentIndex();
    config.fixedwing.FixedWingRoll1    = m_aircraft->fwAileron1ChannelBox->currentIndex();
    config.fixedwing.FixedWingRoll2    = m_aircraft->fwAileron2ChannelBox->currentIndex();
    config.fixedwing.FixedWingYaw1     = m_aircraft->fwRudder1ChannelBox->currentIndex();
    config.fixedwing.FixedWingThrottle = m_aircraft->fwEngineChannelBox->currentIndex();

    setConfigData(config);

    UAVDataObject *mixer = dynamic_cast<UAVDataObject *>(getObjectManager()->getObject(QString("MixerSettings")));
    Q_ASSERT(mixer);
    resetMotorAndServoMixers(mixer);

    // ... and compute the matrix:
    // In order to make code a bit nicer, we assume:
    // - Channel dropdowns start with 'None', then 0 to 7

    // 1. Assign the servo/motor/none for each channel

    // motor
    int channel = m_aircraft->fwEngineChannelBox->currentIndex() - 1;
    setMixerType(mixer, channel, VehicleConfig::MIXERTYPE_MOTOR);
    setMixerVectorValue(mixer, channel, VehicleConfig::MIXERVECTOR_THROTTLECURVE1, 127);

    // rudder
    channel = m_aircraft->fwRudder1ChannelBox->currentIndex() - 1;
    setMixerType(mixer, channel, VehicleConfig::MIXERTYPE_SERVO);
    setMixerVectorValue(mixer, channel, VehicleConfig::MIXERVECTOR_YAW, 127);

    // ailerons
    channel = m_aircraft->fwAileron1ChannelBox->currentIndex() - 1;
    if (channel > -1) {
        setMixerType(mixer, channel, VehicleConfig::MIXERTYPE_SERVO);
        setMixerVectorValue(mixer, channel, VehicleConfig::MIXERVECTOR_ROLL, 127);

        channel = m_aircraft->fwAileron2ChannelBox->currentIndex() - 1;
        setMixerType(mixer, channel, VehicleConfig::MIXERTYPE_SERVO);
        setMixerVectorValue(mixer, channel, VehicleConfig::MIXERVECTOR_ROLL, 127);
    }

    // elevators
    channel = m_aircraft->fwElevator1ChannelBox->currentIndex() - 1;
    if (channel > -1) {
        setMixerType(mixer, channel, VehicleConfig::MIXERTYPE_SERVO);
        setMixerVectorValue(mixer, channel, VehicleConfig::MIXERVECTOR_PITCH, 127);

        channel = m_aircraft->fwElevator2ChannelBox->currentIndex() - 1;
        setMixerType(mixer, channel, VehicleConfig::MIXERTYPE_SERVO);
        setMixerVectorValue(mixer, channel, VehicleConfig::MIXERVECTOR_PITCH, 127);
    }

    m_aircraft->fwStatusLabel->setText("Mixer generated");

    return true;
}

/**
   Setup Elevon
 */
bool ConfigFixedWingWidget::setupFrameElevon(QString airframeType)
{
    // Check coherence:
    // Show any config errors in GUI
    if (throwConfigError(airframeType)) {
        return false;
    }

    GUIConfigDataUnion config = getConfigData();
    resetActuators(&config);

    config.fixedwing.FixedWingRoll1    = m_aircraft->fwAileron1ChannelBox->currentIndex();
    config.fixedwing.FixedWingRoll2    = m_aircraft->fwAileron2ChannelBox->currentIndex();
    config.fixedwing.FixedWingYaw1     = m_aircraft->fwRudder1ChannelBox->currentIndex();
    config.fixedwing.FixedWingYaw2     = m_aircraft->fwRudder2ChannelBox->currentIndex();
    config.fixedwing.FixedWingThrottle = m_aircraft->fwEngineChannelBox->currentIndex();

    setConfigData(config);

    UAVDataObject *mixer = dynamic_cast<UAVDataObject *>(getObjectManager()->getObject(QString("MixerSettings")));
    Q_ASSERT(mixer);
    resetMotorAndServoMixers(mixer);

    // Save the curve:
    // ... and compute the matrix:
    // In order to make code a bit nicer, we assume:
    // - Channel dropdowns start with 'None', then 0 to 7

    // 1. Assign the servo/motor/none for each channel

    double value;

    // motor
    int channel = m_aircraft->fwEngineChannelBox->currentIndex() - 1;
    setMixerType(mixer, channel, VehicleConfig::MIXERTYPE_MOTOR);
    setMixerVectorValue(mixer, channel, VehicleConfig::MIXERVECTOR_THROTTLECURVE1, 127);

    // rudders
    channel = m_aircraft->fwRudder1ChannelBox->currentIndex() - 1;
    setMixerType(mixer, channel, VehicleConfig::MIXERTYPE_SERVO);
    setMixerVectorValue(mixer, channel, VehicleConfig::MIXERVECTOR_YAW, 127);

    channel = m_aircraft->fwRudder2ChannelBox->currentIndex() - 1;
    setMixerType(mixer, channel, VehicleConfig::MIXERTYPE_SERVO);
    setMixerVectorValue(mixer, channel, VehicleConfig::MIXERVECTOR_YAW, -127);

    // ailerons
    channel = m_aircraft->fwAileron1ChannelBox->currentIndex() - 1;
    if (channel > -1) {
        setMixerType(mixer, channel, VehicleConfig::MIXERTYPE_SERVO);
        value   = (double)(m_aircraft->elevonSlider2->value() * 1.27);
        setMixerVectorValue(mixer, channel, VehicleConfig::MIXERVECTOR_PITCH, -value);
        value   = (double)(m_aircraft->elevonSlider1->value() * 1.27);
        setMixerVectorValue(mixer, channel, VehicleConfig::MIXERVECTOR_ROLL, value);

        channel = m_aircraft->fwAileron2ChannelBox->currentIndex() - 1;
        setMixerType(mixer, channel, VehicleConfig::MIXERTYPE_SERVO);
        value   = (double)(m_aircraft->elevonSlider2->value() * 1.27);
        setMixerVectorValue(mixer, channel, VehicleConfig::MIXERVECTOR_PITCH, value);
        value   = (double)(m_aircraft->elevonSlider1->value() * 1.27);
        setMixerVectorValue(mixer, channel, VehicleConfig::MIXERVECTOR_ROLL, value);
    }

    m_aircraft->fwStatusLabel->setText("Mixer generated");
    return true;
}

/**
   Setup VTail
 */
bool ConfigFixedWingWidget::setupFrameVtail(QString airframeType)
{
    // Check coherence:
    // Show any config errors in GUI
    if (throwConfigError(airframeType)) {
        return false;
    }

    GUIConfigDataUnion config = getConfigData();
    resetActuators(&config);

    config.fixedwing.FixedWingPitch1   = m_aircraft->fwElevator1ChannelBox->currentIndex();
    config.fixedwing.FixedWingPitch2   = m_aircraft->fwElevator2ChannelBox->currentIndex();
    config.fixedwing.FixedWingRoll1    = m_aircraft->fwAileron1ChannelBox->currentIndex();
    config.fixedwing.FixedWingRoll2    = m_aircraft->fwAileron2ChannelBox->currentIndex();
    config.fixedwing.FixedWingThrottle = m_aircraft->fwEngineChannelBox->currentIndex();

    setConfigData(config);

    UAVDataObject *mixer = dynamic_cast<UAVDataObject *>(getObjectManager()->getObject(QString("MixerSettings")));
    Q_ASSERT(mixer);
    resetMotorAndServoMixers(mixer);

    // Save the curve:
    // ... and compute the matrix:
    // In order to make code a bit nicer, we assume:
    // - Channel dropdowns start with 'None', then 0 to 7

    // 1. Assign the servo/motor/none for each channel

    // motor
    int channel = m_aircraft->fwEngineChannelBox->currentIndex() - 1;
    setMixerType(mixer, channel, VehicleConfig::MIXERTYPE_MOTOR);
    setMixerVectorValue(mixer, channel, VehicleConfig::MIXERVECTOR_THROTTLECURVE1, 127);

    // rudders
    channel = m_aircraft->fwRudder1ChannelBox->currentIndex() - 1;
    setMixerType(mixer, channel, VehicleConfig::MIXERTYPE_SERVO);
    setMixerVectorValue(mixer, channel, VehicleConfig::MIXERVECTOR_YAW, 127);

    channel = m_aircraft->fwRudder2ChannelBox->currentIndex() - 1;
    setMixerType(mixer, channel, VehicleConfig::MIXERTYPE_SERVO);
    setMixerVectorValue(mixer, channel, VehicleConfig::MIXERVECTOR_YAW, -127);

    // ailerons
    channel = m_aircraft->fwAileron1ChannelBox->currentIndex() - 1;
    if (channel > -1) {
        setMixerType(mixer, channel, VehicleConfig::MIXERTYPE_SERVO);
        setMixerVectorValue(mixer, channel, VehicleConfig::MIXERVECTOR_ROLL, 127);

        channel = m_aircraft->fwAileron2ChannelBox->currentIndex() - 1;
        setMixerType(mixer, channel, VehicleConfig::MIXERTYPE_SERVO);
        setMixerVectorValue(mixer, channel, VehicleConfig::MIXERVECTOR_ROLL, 127);
    }

    // vtail
    channel = m_aircraft->fwElevator1ChannelBox->currentIndex() - 1;
    if (channel > -1) {
        setMixerType(mixer, channel, VehicleConfig::MIXERTYPE_SERVO);
        double value = (double)(m_aircraft->elevonSlider2->value() * 1.27);
        setMixerVectorValue(mixer, channel, VehicleConfig::MIXERVECTOR_PITCH, value);
        value   = (double)(m_aircraft->elevonSlider1->value() * 1.27);
        setMixerVectorValue(mixer, channel, VehicleConfig::MIXERVECTOR_YAW, value);

        channel = m_aircraft->fwElevator2ChannelBox->currentIndex() - 1;
        setMixerType(mixer, channel, VehicleConfig::MIXERTYPE_SERVO);
        value   = (double)(m_aircraft->elevonSlider2->value() * 1.27);
        setMixerVectorValue(mixer, channel, VehicleConfig::MIXERVECTOR_PITCH, value);
        value   = (double)(m_aircraft->elevonSlider1->value() * 1.27);
        setMixerVectorValue(mixer, channel, VehicleConfig::MIXERVECTOR_YAW, -value);
    }

    m_aircraft->fwStatusLabel->setText("Mixer generated");
    return true;
}

void ConfigFixedWingWidget::enableControls(bool enable)
{
    ConfigTaskWidget::enableControls(enable);

    if (enable) {
        setupUI(m_aircraft->fixedWingType->currentText());
    }
}

/**
   This function displays text and color formatting in order to help the user understand what channels have not yet been configured.
 */
bool ConfigFixedWingWidget::throwConfigError(QString airframeType)
{
    // Initialize configuration error flag
    bool error = false;

    // Create a red block. All combo boxes are the same size, so any one should do as a model
    int size   = m_aircraft->fwEngineChannelBox->style()->pixelMetric(QStyle::PM_SmallIconSize);
    QPixmap pixmap(size, size);

    pixmap.fill(QColor("red"));

    if (airframeType == "FixedWing") {
        if (m_aircraft->fwEngineChannelBox->currentText() == "None") {
            m_aircraft->fwEngineChannelBox->setItemData(0, pixmap, Qt::DecorationRole); // Set color palettes
            error = true;
        } else {
            m_aircraft->fwEngineChannelBox->setItemData(0, 0, Qt::DecorationRole); // Reset color palettes
        }

        if (m_aircraft->fwElevator1ChannelBox->currentText() == "None") {
            m_aircraft->fwElevator1ChannelBox->setItemData(0, pixmap, Qt::DecorationRole); // Set color palettes
            error = true;
        } else {
            m_aircraft->fwElevator1ChannelBox->setItemData(0, 0, Qt::DecorationRole); // Reset color palettes
        }

        if ((m_aircraft->fwAileron1ChannelBox->currentText() == "None")
            && (m_aircraft->fwRudder1ChannelBox->currentText() == "None")) {
            pixmap.fill(QColor("green"));
            m_aircraft->fwAileron1ChannelBox->setItemData(0, pixmap, Qt::DecorationRole); // Set color palettes
            m_aircraft->fwRudder1ChannelBox->setItemData(0, pixmap, Qt::DecorationRole); // Set color palettes
            error = true;
        } else {
            m_aircraft->fwAileron1ChannelBox->setItemData(0, 0, Qt::DecorationRole); // Reset color palettes
            m_aircraft->fwRudder1ChannelBox->setItemData(0, 0, Qt::DecorationRole); // Reset color palettes
        }
    } else if (airframeType == "FixedWingElevon") {
        if (m_aircraft->fwEngineChannelBox->currentText() == "None") {
            m_aircraft->fwEngineChannelBox->setItemData(0, pixmap, Qt::DecorationRole); // Set color palettes
            error = true;
        } else {
            m_aircraft->fwEngineChannelBox->setItemData(0, 0, Qt::DecorationRole); // Reset color palettes
        }

        if (m_aircraft->fwAileron1ChannelBox->currentText() == "None") {
            m_aircraft->fwAileron1ChannelBox->setItemData(0, pixmap, Qt::DecorationRole); // Set color palettes
            error = true;
        } else {
            m_aircraft->fwAileron1ChannelBox->setItemData(0, 0, Qt::DecorationRole); // Reset color palettes
        }

        if (m_aircraft->fwAileron2ChannelBox->currentText() == "None") {
            m_aircraft->fwAileron2ChannelBox->setItemData(0, pixmap, Qt::DecorationRole); // Set color palettes
            error = true;
        } else {
            m_aircraft->fwAileron2ChannelBox->setItemData(0, 0, Qt::DecorationRole); // Reset color palettes
        }
    } else if (airframeType == "FixedWingVtail") {
        if (m_aircraft->fwEngineChannelBox->currentText() == "None") {
            m_aircraft->fwEngineChannelBox->setItemData(0, pixmap, Qt::DecorationRole); // Set color palettes
            error = true;
        } else {
            m_aircraft->fwEngineChannelBox->setItemData(0, 0, Qt::DecorationRole); // Reset color palettes
        }

        if (m_aircraft->fwElevator1ChannelBox->currentText() == "None") {
            m_aircraft->fwElevator1ChannelBox->setItemData(0, pixmap, Qt::DecorationRole); // Set color palettes
            error = true;
        } else {
            m_aircraft->fwElevator1ChannelBox->setItemData(0, 0, Qt::DecorationRole); // Reset color palettes
        }

        if (m_aircraft->fwElevator2ChannelBox->currentText() == "None") {
            m_aircraft->fwElevator2ChannelBox->setItemData(0, pixmap, Qt::DecorationRole); // Set color palettes
            error = true;
        } else {
            m_aircraft->fwElevator2ChannelBox->setItemData(0, 0, Qt::DecorationRole); // Reset color palettes
        }
    }

    if (error) {
        m_aircraft->fwStatusLabel->setText(QString("<font color='red'>ERROR: Assign all necessary channels</font>"));
    }

    return error;
}


void ConfigFixedWingWidget::resizeEvent(QResizeEvent *)
{
    if (planeimg) {
        m_aircraft->planeShape->fitInView(planeimg, Qt::KeepAspectRatio);
    }
}

void ConfigFixedWingWidget::showEvent(QShowEvent *)
{
    if (planeimg) {
        m_aircraft->planeShape->fitInView(planeimg, Qt::KeepAspectRatio);
    }
}<|MERGE_RESOLUTION|>--- conflicted
+++ resolved
@@ -1,13 +1,8 @@
 /**
  ******************************************************************************
  *
-<<<<<<< HEAD
- * @file       configfixedwidget.cpp
- * @author     The OpenPilot Team, http://www.openpilot.org Copyright (C) 2014.
-=======
  * @file       configfixedwingwidget.cpp
  * @author     E. Lafargue & The OpenPilot Team, http://www.openpilot.org Copyright (C) 2012.
->>>>>>> a1bb86ee
  * @addtogroup GCSPlugins GCS Plugins
  * @{
  * @addtogroup ConfigPlugin Config Plugin
@@ -86,17 +81,15 @@
 {
     m_aircraft->setupUi(this);
 
-    planeimg = new QGraphicsSvgItem();
-
     populateChannelComboBoxes();
 
     QStringList fixedWingTypes;
-    fixedWingTypes << "Aileron" << "Elevon" << "Vtail";
+    fixedWingTypes << "Elevator aileron rudder" << "Elevon" << "Vtail";
     m_aircraft->fixedWingType->addItems(fixedWingTypes);
 
-    // Set default model to "Aileron"
+    // Set default model to "Elevator aileron rudder"
     connect(m_aircraft->fixedWingType, SIGNAL(currentIndexChanged(QString)), this, SLOT(setupUI(QString)));
-    m_aircraft->fixedWingType->setCurrentIndex(m_aircraft->fixedWingType->findText("Aileron"));
+    m_aircraft->fixedWingType->setCurrentIndex(m_aircraft->fixedWingType->findText("Elevator aileron rudder"));
     setupUI(m_aircraft->fixedWingType->currentText());
 }
 
@@ -112,16 +105,8 @@
 {
     Q_ASSERT(m_aircraft);
 
-    m_aircraft->planeShape->setHorizontalScrollBarPolicy(Qt::ScrollBarAlwaysOff);
-    m_aircraft->planeShape->setVerticalScrollBarPolicy(Qt::ScrollBarAlwaysOff);
-    QSvgRenderer *renderer = new QSvgRenderer();
-    renderer->load(QString(":/configgadget/images/fixedwing-shapes.svg"));
-    planeimg = new QGraphicsSvgItem();
-    planeimg->setSharedRenderer(renderer);
-
-    if (frameType == "FixedWing" || frameType == "Aileron") {
-        planeimg->setElementId("aileron");
-        setComboCurrentIndex(m_aircraft->fixedWingType, m_aircraft->fixedWingType->findText("Aileron"));
+    if (frameType == "FixedWing" || frameType == "Elevator aileron rudder") {
+        setComboCurrentIndex(m_aircraft->fixedWingType, m_aircraft->fixedWingType->findText("Elevator aileron rudder"));
         m_aircraft->fwRudder1ChannelBox->setEnabled(true);
         m_aircraft->fwRudder2ChannelBox->setEnabled(true);
         m_aircraft->fwElevator1ChannelBox->setEnabled(true);
@@ -137,14 +122,11 @@
         m_aircraft->elevonSlider1->setEnabled(false);
         m_aircraft->elevonSlider2->setEnabled(false);
     } else if (frameType == "FixedWingElevon" || frameType == "Elevon") {
-        planeimg->setElementId("elevon");
         setComboCurrentIndex(m_aircraft->fixedWingType, m_aircraft->fixedWingType->findText("Elevon"));
         m_aircraft->fwAileron1Label->setText("Elevon 1");
         m_aircraft->fwAileron2Label->setText("Elevon 2");
         m_aircraft->fwElevator1ChannelBox->setEnabled(false);
-        m_aircraft->fwElevator1ChannelBox->setCurrentText("None");
         m_aircraft->fwElevator2ChannelBox->setEnabled(false);
-        m_aircraft->fwElevator2ChannelBox->setCurrentText("None");
         m_aircraft->fwRudder1ChannelBox->setEnabled(true);
         m_aircraft->fwRudder2ChannelBox->setEnabled(true);
 
@@ -156,12 +138,10 @@
         m_aircraft->elevonSlider1->setEnabled(true);
         m_aircraft->elevonSlider2->setEnabled(true);
     } else if (frameType == "FixedWingVtail" || frameType == "Vtail") {
-        planeimg->setElementId("vtail");
         setComboCurrentIndex(m_aircraft->fixedWingType, m_aircraft->fixedWingType->findText("Vtail"));
         m_aircraft->fwRudder1ChannelBox->setEnabled(false);
-        m_aircraft->fwRudder1ChannelBox->setCurrentText("None");
         m_aircraft->fwRudder2ChannelBox->setEnabled(false);
-        m_aircraft->fwRudder2ChannelBox->setCurrentText("None");
+
         m_aircraft->fwElevator1Label->setText("Vtail 1");
         m_aircraft->fwElevator1ChannelBox->setEnabled(true);
 
@@ -176,11 +156,6 @@
         m_aircraft->elevonSlider1->setEnabled(true);
         m_aircraft->elevonSlider2->setEnabled(true);
     }
-    QGraphicsScene *scene = new QGraphicsScene();
-    scene->addItem(planeimg);
-    scene->setSceneRect(planeimg->boundingRect());
-    m_aircraft->planeShape->fitInView(planeimg, Qt::KeepAspectRatio);
-    m_aircraft->planeShape->setScene(scene);
 }
 
 void ConfigFixedWingWidget::registerWidgets(ConfigTaskWidget &parent)
@@ -289,7 +264,7 @@
     setThrottleCurve(mixer, VehicleConfig::MIXER_THROTTLECURVE1, m_aircraft->fixedWingThrottle->getCurve());
 
     // All airframe types must start with "FixedWing"
-    if (m_aircraft->fixedWingType->currentText() == "Aileron") {
+    if (m_aircraft->fixedWingType->currentText() == "Elevator aileron rudder") {
         airframeType = "FixedWing";
         setupFrameFixedWing(airframeType);
     } else if (m_aircraft->fixedWingType->currentText() == "Elevon") {
@@ -432,7 +407,7 @@
     if (channel > -1) {
         setMixerType(mixer, channel, VehicleConfig::MIXERTYPE_SERVO);
         value   = (double)(m_aircraft->elevonSlider2->value() * 1.27);
-        setMixerVectorValue(mixer, channel, VehicleConfig::MIXERVECTOR_PITCH, -value);
+        setMixerVectorValue(mixer, channel, VehicleConfig::MIXERVECTOR_PITCH, value);
         value   = (double)(m_aircraft->elevonSlider1->value() * 1.27);
         setMixerVectorValue(mixer, channel, VehicleConfig::MIXERVECTOR_ROLL, value);
 
@@ -441,7 +416,7 @@
         value   = (double)(m_aircraft->elevonSlider2->value() * 1.27);
         setMixerVectorValue(mixer, channel, VehicleConfig::MIXERVECTOR_PITCH, value);
         value   = (double)(m_aircraft->elevonSlider1->value() * 1.27);
-        setMixerVectorValue(mixer, channel, VehicleConfig::MIXERVECTOR_ROLL, value);
+        setMixerVectorValue(mixer, channel, VehicleConfig::MIXERVECTOR_ROLL, -value);
     }
 
     m_aircraft->fwStatusLabel->setText("Mixer generated");
@@ -503,7 +478,7 @@
 
         channel = m_aircraft->fwAileron2ChannelBox->currentIndex() - 1;
         setMixerType(mixer, channel, VehicleConfig::MIXERTYPE_SERVO);
-        setMixerVectorValue(mixer, channel, VehicleConfig::MIXERVECTOR_ROLL, 127);
+        setMixerVectorValue(mixer, channel, VehicleConfig::MIXERVECTOR_ROLL, -127);
     }
 
     // vtail
@@ -624,19 +599,4 @@
     }
 
     return error;
-}
-
-
-void ConfigFixedWingWidget::resizeEvent(QResizeEvent *)
-{
-    if (planeimg) {
-        m_aircraft->planeShape->fitInView(planeimg, Qt::KeepAspectRatio);
-    }
-}
-
-void ConfigFixedWingWidget::showEvent(QShowEvent *)
-{
-    if (planeimg) {
-        m_aircraft->planeShape->fitInView(planeimg, Qt::KeepAspectRatio);
-    }
 }