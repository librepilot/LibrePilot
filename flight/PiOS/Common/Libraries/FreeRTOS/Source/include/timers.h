<<<<<<< HEAD
/*
    FreeRTOS V7.2.0 - Copyright (C) 2012 Real Time Engineers Ltd.


    ***************************************************************************
     *                                                                       *
     *    FreeRTOS tutorial books are available in pdf and paperback.        *
     *    Complete, revised, and edited pdf reference manuals are also       *
     *    available.                                                         *
     *                                                                       *
     *    Purchasing FreeRTOS documentation will not only help you, by       *
     *    ensuring you get running as quickly as possible and with an        *
     *    in-depth knowledge of how to use FreeRTOS, it will also help       *
     *    the FreeRTOS project to continue with its mission of providing     *
     *    professional grade, cross platform, de facto standard solutions    *
     *    for microcontrollers - completely free of charge!                  *
     *                                                                       *
     *    >>> See http://www.FreeRTOS.org/Documentation for details. <<<     *
     *                                                                       *
     *    Thank you for using FreeRTOS, and thank you for your support!      *
     *                                                                       *
    ***************************************************************************


    This file is part of the FreeRTOS distribution.

    FreeRTOS is free software; you can redistribute it and/or modify it under
    the terms of the GNU General Public License (version 2) as published by the
    Free Software Foundation AND MODIFIED BY the FreeRTOS exception.
    >>>NOTE<<< The modification to the GPL is included to allow you to
    distribute a combined work that includes FreeRTOS without being obliged to
    provide the source code for proprietary components outside of the FreeRTOS
    kernel.  FreeRTOS is distributed in the hope that it will be useful, but
    WITHOUT ANY WARRANTY; without even the implied warranty of MERCHANTABILITY
    or FITNESS FOR A PARTICULAR PURPOSE.  See the GNU General Public License for
    more details. You should have received a copy of the GNU General Public
    License and the FreeRTOS license exception along with FreeRTOS; if not it
    can be viewed here: http://www.freertos.org/a00114.html and also obtained
    by writing to Richard Barry, contact details for whom are available on the
    FreeRTOS WEB site.

    1 tab == 4 spaces!
    
    ***************************************************************************
     *                                                                       *
     *    Having a problem?  Start by reading the FAQ "My application does   *
     *    not run, what could be wrong?                                      *
     *                                                                       *
     *    http://www.FreeRTOS.org/FAQHelp.html                               *
     *                                                                       *
    ***************************************************************************

    
    http://www.FreeRTOS.org - Documentation, training, latest information, 
    license and contact details.
    
    http://www.FreeRTOS.org/plus - A selection of FreeRTOS ecosystem products,
    including FreeRTOS+Trace - an indispensable productivity tool.

    Real Time Engineers ltd license FreeRTOS to High Integrity Systems, who sell 
    the code with commercial support, indemnification, and middleware, under 
    the OpenRTOS brand: http://www.OpenRTOS.com.  High Integrity Systems also
    provide a safety engineered and independently SIL3 certified version under 
    the SafeRTOS brand: http://www.SafeRTOS.com.
*/


#ifndef TIMERS_H
#define TIMERS_H

#ifndef INC_FREERTOS_H
	#error "include FreeRTOS.h must appear in source files before include timers.h"
#endif

#include "portable.h"
#include "list.h"
#include "task.h"

#ifdef __cplusplus
extern "C" {
#endif

/* IDs for commands that can be sent/received on the timer queue.  These are to
be used solely through the macros that make up the public software timer API,
as defined below. */
#define tmrCOMMAND_START					0
#define tmrCOMMAND_STOP						1
#define tmrCOMMAND_CHANGE_PERIOD			2
#define tmrCOMMAND_DELETE					3

/*-----------------------------------------------------------
 * MACROS AND DEFINITIONS
 *----------------------------------------------------------*/

 /**
 * Type by which software timers are referenced.  For example, a call to
 * xTimerCreate() returns an xTimerHandle variable that can then be used to
 * reference the subject timer in calls to other software timer API functions
 * (for example, xTimerStart(), xTimerReset(), etc.).
 */
typedef void * xTimerHandle;

/* Define the prototype to which timer callback functions must conform. */
typedef void (*tmrTIMER_CALLBACK)( xTimerHandle xTimer );

/**
 * xTimerHandle xTimerCreate( 	const signed char *pcTimerName,
 * 								portTickType xTimerPeriodInTicks,
 * 								unsigned portBASE_TYPE uxAutoReload,
 * 								void * pvTimerID,
 * 								tmrTIMER_CALLBACK pxCallbackFunction );
 *
 * Creates a new software timer instance.  This allocates the storage required
 * by the new timer, initialises the new timers internal state, and returns a
 * handle by which the new timer can be referenced.
 *
 * Timers are created in the dormant state.  The xTimerStart(), xTimerReset(),
 * xTimerStartFromISR(), xTimerResetFromISR(), xTimerChangePeriod() and
 * xTimerChangePeriodFromISR() API functions can all be used to transition a timer into the
 * active state.
 *
 * @param pcTimerName A text name that is assigned to the timer.  This is done
 * purely to assist debugging.  The kernel itself only ever references a timer by
 * its handle, and never by its name.
 *
 * @param xTimerPeriodInTicks The timer period.  The time is defined in tick periods so
 * the constant portTICK_RATE_MS can be used to convert a time that has been
 * specified in milliseconds.  For example, if the timer must expire after 100
 * ticks, then xTimerPeriodInTicks should be set to 100.  Alternatively, if the timer
 * must expire after 500ms, then xPeriod can be set to ( 500 / portTICK_RATE_MS )
 * provided configTICK_RATE_HZ is less than or equal to 1000.
 *
 * @param uxAutoReload If uxAutoReload is set to pdTRUE then the timer will
 * expire repeatedly with a frequency set by the xTimerPeriodInTicks parameter.  If
 * uxAutoReload is set to pdFALSE then the timer will be a one-shot timer and
 * enter the dormant state after it expires.
 *
 * @param pvTimerID An identifier that is assigned to the timer being created.
 * Typically this would be used in the timer callback function to identify which
 * timer expired when the same callback function is assigned to more than one
 * timer.
 *
 * @param pxCallbackFunction The function to call when the timer expires.
 * Callback functions must have the prototype defined by tmrTIMER_CALLBACK,
 * which is	"void vCallbackFunction( xTimerHandle xTimer );".
 *
 * @return If the timer is successfully create then a handle to the newly
 * created timer is returned.  If the timer cannot be created (because either
 * there is insufficient FreeRTOS heap remaining to allocate the timer
 * structures, or the timer period was set to 0) then 0 is returned.
 *
 * Example usage:
 *
 * #define NUM_TIMERS 5
 *
 * // An array to hold handles to the created timers.
 * xTimerHandle xTimers[ NUM_TIMERS ];
 *
 * // An array to hold a count of the number of times each timer expires.
 * long lExpireCounters[ NUM_TIMERS ] = { 0 };
 *
 * // Define a callback function that will be used by multiple timer instances.
 * // The callback function does nothing but count the number of times the
 * // associated timer expires, and stop the timer once the timer has expired
 * // 10 times.
 * void vTimerCallback( xTimerHandle pxTimer )
 * {
 * long lArrayIndex;
 * const long xMaxExpiryCountBeforeStopping = 10;
 *
 * 	   // Optionally do something if the pxTimer parameter is NULL.
 * 	   configASSERT( pxTimer );
 * 	
 *     // Which timer expired?
 *     lArrayIndex = ( long ) pvTimerGetTimerID( pxTimer );
 *
 *     // Increment the number of times that pxTimer has expired.
 *     lExpireCounters[ lArrayIndex ] += 1;
 *
 *     // If the timer has expired 10 times then stop it from running.
 *     if( lExpireCounters[ lArrayIndex ] == xMaxExpiryCountBeforeStopping )
 *     {
 *         // Do not use a block time if calling a timer API function from a
 *         // timer callback function, as doing so could cause a deadlock!
 *         xTimerStop( pxTimer, 0 );
 *     }
 * }
 *
 * void main( void )
 * {
 * long x;
 *
 *     // Create then start some timers.  Starting the timers before the scheduler
 *     // has been started means the timers will start running immediately that
 *     // the scheduler starts.
 *     for( x = 0; x < NUM_TIMERS; x++ )
 *     {
 *         xTimers[ x ] = xTimerCreate(     "Timer",         // Just a text name, not used by the kernel.
 *                                         ( 100 * x ),     // The timer period in ticks.
 *                                         pdTRUE,         // The timers will auto-reload themselves when they expire.
 *                                         ( void * ) x,     // Assign each timer a unique id equal to its array index.
 *                                         vTimerCallback     // Each timer calls the same callback when it expires.
 *                                     );
 *
 *         if( xTimers[ x ] == NULL )
 *         {
 *             // The timer was not created.
 *         }
 *         else
 *         {
 *             // Start the timer.  No block time is specified, and even if one was
 *             // it would be ignored because the scheduler has not yet been
 *             // started.
 *             if( xTimerStart( xTimers[ x ], 0 ) != pdPASS )
 *             {
 *                 // The timer could not be set into the Active state.
 *             }
 *         }
 *     }
 *
 *     // ...
 *     // Create tasks here.
 *     // ...
 *
 *     // Starting the scheduler will start the timers running as they have already
 *     // been set into the active state.
 *     xTaskStartScheduler();
 *
 *     // Should not reach here.
 *     for( ;; );
 * }
 */
xTimerHandle xTimerCreate( const signed char *pcTimerName, portTickType xTimerPeriodInTicks, unsigned portBASE_TYPE uxAutoReload, void * pvTimerID, tmrTIMER_CALLBACK pxCallbackFunction ) PRIVILEGED_FUNCTION;

/**
 * void *pvTimerGetTimerID( xTimerHandle xTimer );
 *
 * Returns the ID assigned to the timer.
 *
 * IDs are assigned to timers using the pvTimerID parameter of the call to
 * xTimerCreated() that was used to create the timer.
 *
 * If the same callback function is assigned to multiple timers then the timer
 * ID can be used within the callback function to identify which timer actually
 * expired.
 *
 * @param xTimer The timer being queried.
 *
 * @return The ID assigned to the timer being queried.
 *
 * Example usage:
 *
 * See the xTimerCreate() API function example usage scenario.
 */
void *pvTimerGetTimerID( xTimerHandle xTimer ) PRIVILEGED_FUNCTION;

/**
 * portBASE_TYPE xTimerIsTimerActive( xTimerHandle xTimer );
 *
 * Queries a timer to see if it is active or dormant.
 *
 * A timer will be dormant if:
 *     1) It has been created but not started, or
 *     2) It is an expired on-shot timer that has not been restarted.
 *
 * Timers are created in the dormant state.  The xTimerStart(), xTimerReset(),
 * xTimerStartFromISR(), xTimerResetFromISR(), xTimerChangePeriod() and
 * xTimerChangePeriodFromISR() API functions can all be used to transition a timer into the
 * active state.
 *
 * @param xTimer The timer being queried.
 *
 * @return pdFALSE will be returned if the timer is dormant.  A value other than
 * pdFALSE will be returned if the timer is active.
 *
 * Example usage:
 *
 * // This function assumes xTimer has already been created.
 * void vAFunction( xTimerHandle xTimer )
 * {
 *     if( xTimerIsTimerActive( xTimer ) != pdFALSE ) // or more simply and equivalently "if( xTimerIsTimerActive( xTimer ) )"
 *     {
 *         // xTimer is active, do something.
 *     }
 *     else
 *     {
 *         // xTimer is not active, do something else.
 *     }
 * }
 */
portBASE_TYPE xTimerIsTimerActive( xTimerHandle xTimer ) PRIVILEGED_FUNCTION;

/**
 * xTimerGetTimerDaemonTaskHandle() is only available if 
 * INCLUDE_xTimerGetTimerDaemonTaskHandle is set to 1 in FreeRTOSConfig.h.
 *
 * Simply returns the handle of the timer service/daemon task.  It it not valid
 * to call xTimerGetTimerDaemonTaskHandle() before the scheduler has been started.
 */
xTaskHandle xTimerGetTimerDaemonTaskHandle( void );

/**
 * portBASE_TYPE xTimerStart( xTimerHandle xTimer, portTickType xBlockTime );
 *
 * Timer functionality is provided by a timer service/daemon task.  Many of the
 * public FreeRTOS timer API functions send commands to the timer service task
 * though a queue called the timer command queue.  The timer command queue is
 * private to the kernel itself and is not directly accessible to application
 * code.  The length of the timer command queue is set by the
 * configTIMER_QUEUE_LENGTH configuration constant.
 *
 * xTimerStart() starts a timer that was previously created using the
 * xTimerCreate() API function.  If the timer had already been started and was
 * already in the active state, then xTimerStart() has equivalent functionality
 * to the xTimerReset() API function.
 *
 * Starting a timer ensures the timer is in the active state.  If the timer
 * is not stopped, deleted, or reset in the mean time, the callback function
 * associated with the timer will get called 'n' ticks after xTimerStart() was
 * called, where 'n' is the timers defined period.
 *
 * It is valid to call xTimerStart() before the scheduler has been started, but
 * when this is done the timer will not actually start until the scheduler is
 * started, and the timers expiry time will be relative to when the scheduler is
 * started, not relative to when xTimerStart() was called.
 *
 * The configUSE_TIMERS configuration constant must be set to 1 for xTimerStart()
 * to be available.
 *
 * @param xTimer The handle of the timer being started/restarted.
 *
 * @param xBlockTime Specifies the time, in ticks, that the calling task should
 * be held in the Blocked state to wait for the start command to be successfully
 * sent to the timer command queue, should the queue already be full when
 * xTimerStart() was called.  xBlockTime is ignored if xTimerStart() is called
 * before the scheduler is started.
 *
 * @return pdFAIL will be returned if the start command could not be sent to
 * the timer command queue even after xBlockTime ticks had passed.  pdPASS will
 * be returned if the command was successfully sent to the timer command queue.
 * When the command is actually processed will depend on the priority of the
 * timer service/daemon task relative to other tasks in the system, although the
 * timers expiry time is relative to when xTimerStart() is actually called.  The
 * timer service/daemon task priority is set by the configTIMER_TASK_PRIORITY
 * configuration constant.
 *
 * Example usage:
 *
 * See the xTimerCreate() API function example usage scenario.
 *
 */
#define xTimerStart( xTimer, xBlockTime ) xTimerGenericCommand( ( xTimer ), tmrCOMMAND_START, ( xTaskGetTickCount() ), NULL, ( xBlockTime ) )

/**
 * portBASE_TYPE xTimerStop( xTimerHandle xTimer, portTickType xBlockTime );
 *
 * Timer functionality is provided by a timer service/daemon task.  Many of the
 * public FreeRTOS timer API functions send commands to the timer service task
 * though a queue called the timer command queue.  The timer command queue is
 * private to the kernel itself and is not directly accessible to application
 * code.  The length of the timer command queue is set by the
 * configTIMER_QUEUE_LENGTH configuration constant.
 *
 * xTimerStop() stops a timer that was previously started using either of the
 * The xTimerStart(), xTimerReset(), xTimerStartFromISR(), xTimerResetFromISR(),
 * xTimerChangePeriod() or xTimerChangePeriodFromISR() API functions.
 *
 * Stopping a timer ensures the timer is not in the active state.
 *
 * The configUSE_TIMERS configuration constant must be set to 1 for xTimerStop()
 * to be available.
 *
 * @param xTimer The handle of the timer being stopped.
 *
 * @param xBlockTime Specifies the time, in ticks, that the calling task should
 * be held in the Blocked state to wait for the stop command to be successfully
 * sent to the timer command queue, should the queue already be full when
 * xTimerStop() was called.  xBlockTime is ignored if xTimerStop() is called
 * before the scheduler is started.
 *
 * @return pdFAIL will be returned if the stop command could not be sent to
 * the timer command queue even after xBlockTime ticks had passed.  pdPASS will
 * be returned if the command was successfully sent to the timer command queue.
 * When the command is actually processed will depend on the priority of the
 * timer service/daemon task relative to other tasks in the system.  The timer
 * service/daemon task priority is set by the configTIMER_TASK_PRIORITY
 * configuration constant.
 *
 * Example usage:
 *
 * See the xTimerCreate() API function example usage scenario.
 *
 */
#define xTimerStop( xTimer, xBlockTime ) xTimerGenericCommand( ( xTimer ), tmrCOMMAND_STOP, 0U, NULL, ( xBlockTime ) )

/**
 * portBASE_TYPE xTimerChangePeriod( 	xTimerHandle xTimer,
 *										portTickType xNewPeriod,
 *										portTickType xBlockTime );
 *
 * Timer functionality is provided by a timer service/daemon task.  Many of the
 * public FreeRTOS timer API functions send commands to the timer service task
 * though a queue called the timer command queue.  The timer command queue is
 * private to the kernel itself and is not directly accessible to application
 * code.  The length of the timer command queue is set by the
 * configTIMER_QUEUE_LENGTH configuration constant.
 *
 * xTimerChangePeriod() changes the period of a timer that was previously
 * created using the xTimerCreate() API function.
 *
 * xTimerChangePeriod() can be called to change the period of an active or
 * dormant state timer.
 *
 * The configUSE_TIMERS configuration constant must be set to 1 for
 * xTimerChangePeriod() to be available.
 *
 * @param xTimer The handle of the timer that is having its period changed.
 *
 * @param xNewPeriod The new period for xTimer. Timer periods are specified in
 * tick periods, so the constant portTICK_RATE_MS can be used to convert a time
 * that has been specified in milliseconds.  For example, if the timer must
 * expire after 100 ticks, then xNewPeriod should be set to 100.  Alternatively,
 * if the timer must expire after 500ms, then xNewPeriod can be set to
 * ( 500 / portTICK_RATE_MS ) provided configTICK_RATE_HZ is less than
 * or equal to 1000.
 *
 * @param xBlockTime Specifies the time, in ticks, that the calling task should
 * be held in the Blocked state to wait for the change period command to be
 * successfully sent to the timer command queue, should the queue already be
 * full when xTimerChangePeriod() was called.  xBlockTime is ignored if
 * xTimerChangePeriod() is called before the scheduler is started.
 *
 * @return pdFAIL will be returned if the change period command could not be
 * sent to the timer command queue even after xBlockTime ticks had passed.
 * pdPASS will be returned if the command was successfully sent to the timer
 * command queue.  When the command is actually processed will depend on the
 * priority of the timer service/daemon task relative to other tasks in the
 * system.  The timer service/daemon task priority is set by the
 * configTIMER_TASK_PRIORITY configuration constant.
 *
 * Example usage:
 *
 * // This function assumes xTimer has already been created.  If the timer
 * // referenced by xTimer is already active when it is called, then the timer
 * // is deleted.  If the timer referenced by xTimer is not active when it is
 * // called, then the period of the timer is set to 500ms and the timer is
 * // started.
 * void vAFunction( xTimerHandle xTimer )
 * {
 *     if( xTimerIsTimerActive( xTimer ) != pdFALSE ) // or more simply and equivalently "if( xTimerIsTimerActive( xTimer ) )"
 *     {
 *         // xTimer is already active - delete it.
 *         xTimerDelete( xTimer );
 *     }
 *     else
 *     {
 *         // xTimer is not active, change its period to 500ms.  This will also
 *         // cause the timer to start.  Block for a maximum of 100 ticks if the
 *         // change period command cannot immediately be sent to the timer
 *         // command queue.
 *         if( xTimerChangePeriod( xTimer, 500 / portTICK_RATE_MS, 100 ) == pdPASS )
 *         {
 *             // The command was successfully sent.
 *         }
 *         else
 *         {
 *             // The command could not be sent, even after waiting for 100 ticks
 *             // to pass.  Take appropriate action here.
 *         }
 *     }
 * }
 */
 #define xTimerChangePeriod( xTimer, xNewPeriod, xBlockTime ) xTimerGenericCommand( ( xTimer ), tmrCOMMAND_CHANGE_PERIOD, ( xNewPeriod ), NULL, ( xBlockTime ) )

/**
 * portBASE_TYPE xTimerDelete( xTimerHandle xTimer, portTickType xBlockTime );
 *
 * Timer functionality is provided by a timer service/daemon task.  Many of the
 * public FreeRTOS timer API functions send commands to the timer service task
 * though a queue called the timer command queue.  The timer command queue is
 * private to the kernel itself and is not directly accessible to application
 * code.  The length of the timer command queue is set by the
 * configTIMER_QUEUE_LENGTH configuration constant.
 *
 * xTimerDelete() deletes a timer that was previously created using the
 * xTimerCreate() API function.
 *
 * The configUSE_TIMERS configuration constant must be set to 1 for
 * xTimerDelete() to be available.
 *
 * @param xTimer The handle of the timer being deleted.
 *
 * @param xBlockTime Specifies the time, in ticks, that the calling task should
 * be held in the Blocked state to wait for the delete command to be
 * successfully sent to the timer command queue, should the queue already be
 * full when xTimerDelete() was called.  xBlockTime is ignored if xTimerDelete()
 * is called before the scheduler is started.
 *
 * @return pdFAIL will be returned if the delete command could not be sent to
 * the timer command queue even after xBlockTime ticks had passed.  pdPASS will
 * be returned if the command was successfully sent to the timer command queue.
 * When the command is actually processed will depend on the priority of the
 * timer service/daemon task relative to other tasks in the system.  The timer
 * service/daemon task priority is set by the configTIMER_TASK_PRIORITY
 * configuration constant.
 *
 * Example usage:
 *
 * See the xTimerChangePeriod() API function example usage scenario.
 */
#define xTimerDelete( xTimer, xBlockTime ) xTimerGenericCommand( ( xTimer ), tmrCOMMAND_DELETE, 0U, NULL, ( xBlockTime ) )

/**
 * portBASE_TYPE xTimerReset( xTimerHandle xTimer, portTickType xBlockTime );
 *
 * Timer functionality is provided by a timer service/daemon task.  Many of the
 * public FreeRTOS timer API functions send commands to the timer service task
 * though a queue called the timer command queue.  The timer command queue is
 * private to the kernel itself and is not directly accessible to application
 * code.  The length of the timer command queue is set by the
 * configTIMER_QUEUE_LENGTH configuration constant.
 *
 * xTimerReset() re-starts a timer that was previously created using the
 * xTimerCreate() API function.  If the timer had already been started and was
 * already in the active state, then xTimerReset() will cause the timer to
 * re-evaluate its expiry time so that it is relative to when xTimerReset() was
 * called.  If the timer was in the dormant state then xTimerReset() has
 * equivalent functionality to the xTimerStart() API function.
 *
 * Resetting a timer ensures the timer is in the active state.  If the timer
 * is not stopped, deleted, or reset in the mean time, the callback function
 * associated with the timer will get called 'n' ticks after xTimerReset() was
 * called, where 'n' is the timers defined period.
 *
 * It is valid to call xTimerReset() before the scheduler has been started, but
 * when this is done the timer will not actually start until the scheduler is
 * started, and the timers expiry time will be relative to when the scheduler is
 * started, not relative to when xTimerReset() was called.
 *
 * The configUSE_TIMERS configuration constant must be set to 1 for xTimerReset()
 * to be available.
 *
 * @param xTimer The handle of the timer being reset/started/restarted.
 *
 * @param xBlockTime Specifies the time, in ticks, that the calling task should
 * be held in the Blocked state to wait for the reset command to be successfully
 * sent to the timer command queue, should the queue already be full when
 * xTimerReset() was called.  xBlockTime is ignored if xTimerReset() is called
 * before the scheduler is started.
 *
 * @return pdFAIL will be returned if the reset command could not be sent to
 * the timer command queue even after xBlockTime ticks had passed.  pdPASS will
 * be returned if the command was successfully sent to the timer command queue.
 * When the command is actually processed will depend on the priority of the
 * timer service/daemon task relative to other tasks in the system, although the
 * timers expiry time is relative to when xTimerStart() is actually called.  The
 * timer service/daemon task priority is set by the configTIMER_TASK_PRIORITY
 * configuration constant.
 *
 * Example usage:
 *
 * // When a key is pressed, an LCD back-light is switched on.  If 5 seconds pass
 * // without a key being pressed, then the LCD back-light is switched off.  In
 * // this case, the timer is a one-shot timer.
 *
 * xTimerHandle xBacklightTimer = NULL;
 *
 * // The callback function assigned to the one-shot timer.  In this case the
 * // parameter is not used.
 * void vBacklightTimerCallback( xTimerHandle pxTimer )
 * {
 *     // The timer expired, therefore 5 seconds must have passed since a key
 *     // was pressed.  Switch off the LCD back-light.
 *     vSetBacklightState( BACKLIGHT_OFF );
 * }
 *
 * // The key press event handler.
 * void vKeyPressEventHandler( char cKey )
 * {
 *     // Ensure the LCD back-light is on, then reset the timer that is
 *     // responsible for turning the back-light off after 5 seconds of
 *     // key inactivity.  Wait 10 ticks for the command to be successfully sent
 *     // if it cannot be sent immediately.
 *     vSetBacklightState( BACKLIGHT_ON );
 *     if( xTimerReset( xBacklightTimer, 100 ) != pdPASS )
 *     {
 *         // The reset command was not executed successfully.  Take appropriate
 *         // action here.
 *     }
 *
 *     // Perform the rest of the key processing here.
 * }
 *
 * void main( void )
 * {
 * long x;
 *
 *     // Create then start the one-shot timer that is responsible for turning
 *     // the back-light off if no keys are pressed within a 5 second period.
 *     xBacklightTimer = xTimerCreate( "BacklightTimer",           // Just a text name, not used by the kernel.
 *                                     ( 5000 / portTICK_RATE_MS), // The timer period in ticks.
 *                                     pdFALSE,                    // The timer is a one-shot timer.
 *                                     0,                          // The id is not used by the callback so can take any value.
 *                                     vBacklightTimerCallback     // The callback function that switches the LCD back-light off.
 *                                   );
 *
 *     if( xBacklightTimer == NULL )
 *     {
 *         // The timer was not created.
 *     }
 *     else
 *     {
 *         // Start the timer.  No block time is specified, and even if one was
 *         // it would be ignored because the scheduler has not yet been
 *         // started.
 *         if( xTimerStart( xBacklightTimer, 0 ) != pdPASS )
 *         {
 *             // The timer could not be set into the Active state.
 *         }
 *     }
 *
 *     // ...
 *     // Create tasks here.
 *     // ...
 *
 *     // Starting the scheduler will start the timer running as it has already
 *     // been set into the active state.
 *     xTaskStartScheduler();
 *
 *     // Should not reach here.
 *     for( ;; );
 * }
 */
#define xTimerReset( xTimer, xBlockTime ) xTimerGenericCommand( ( xTimer ), tmrCOMMAND_START, ( xTaskGetTickCount() ), NULL, ( xBlockTime ) )

/**
 * portBASE_TYPE xTimerStartFromISR( 	xTimerHandle xTimer,
 *										portBASE_TYPE *pxHigherPriorityTaskWoken );
 *
 * A version of xTimerStart() that can be called from an interrupt service
 * routine.
 *
 * @param xTimer The handle of the timer being started/restarted.
 *
 * @param pxHigherPriorityTaskWoken The timer service/daemon task spends most
 * of its time in the Blocked state, waiting for messages to arrive on the timer
 * command queue.  Calling xTimerStartFromISR() writes a message to the timer
 * command queue, so has the potential to transition the timer service/daemon
 * task out of the Blocked state.  If calling xTimerStartFromISR() causes the
 * timer service/daemon task to leave the Blocked state, and the timer service/
 * daemon task has a priority equal to or greater than the currently executing
 * task (the task that was interrupted), then *pxHigherPriorityTaskWoken will
 * get set to pdTRUE internally within the xTimerStartFromISR() function.  If
 * xTimerStartFromISR() sets this value to pdTRUE then a context switch should
 * be performed before the interrupt exits.
 *
 * @return pdFAIL will be returned if the start command could not be sent to
 * the timer command queue.  pdPASS will be returned if the command was
 * successfully sent to the timer command queue.  When the command is actually
 * processed will depend on the priority of the timer service/daemon task
 * relative to other tasks in the system, although the timers expiry time is
 * relative to when xTimerStartFromISR() is actually called.  The timer service/daemon
 * task priority is set by the configTIMER_TASK_PRIORITY configuration constant.
 *
 * Example usage:
 *
 * // This scenario assumes xBacklightTimer has already been created.  When a
 * // key is pressed, an LCD back-light is switched on.  If 5 seconds pass
 * // without a key being pressed, then the LCD back-light is switched off.  In
 * // this case, the timer is a one-shot timer, and unlike the example given for
 * // the xTimerReset() function, the key press event handler is an interrupt
 * // service routine.
 *
 * // The callback function assigned to the one-shot timer.  In this case the
 * // parameter is not used.
 * void vBacklightTimerCallback( xTimerHandle pxTimer )
 * {
 *     // The timer expired, therefore 5 seconds must have passed since a key
 *     // was pressed.  Switch off the LCD back-light.
 *     vSetBacklightState( BACKLIGHT_OFF );
 * }
 *
 * // The key press interrupt service routine.
 * void vKeyPressEventInterruptHandler( void )
 * {
 * portBASE_TYPE xHigherPriorityTaskWoken = pdFALSE;
 *
 *     // Ensure the LCD back-light is on, then restart the timer that is
 *     // responsible for turning the back-light off after 5 seconds of
 *     // key inactivity.  This is an interrupt service routine so can only
 *     // call FreeRTOS API functions that end in "FromISR".
 *     vSetBacklightState( BACKLIGHT_ON );
 *
 *     // xTimerStartFromISR() or xTimerResetFromISR() could be called here
 *     // as both cause the timer to re-calculate its expiry time.
 *     // xHigherPriorityTaskWoken was initialised to pdFALSE when it was
 *     // declared (in this function).
 *     if( xTimerStartFromISR( xBacklightTimer, &xHigherPriorityTaskWoken ) != pdPASS )
 *     {
 *         // The start command was not executed successfully.  Take appropriate
 *         // action here.
 *     }
 *
 *     // Perform the rest of the key processing here.
 *
 *     // If xHigherPriorityTaskWoken equals pdTRUE, then a context switch
 *     // should be performed.  The syntax required to perform a context switch
 *     // from inside an ISR varies from port to port, and from compiler to
 *     // compiler.  Inspect the demos for the port you are using to find the
 *     // actual syntax required.
 *     if( xHigherPriorityTaskWoken != pdFALSE )
 *     {
 *         // Call the interrupt safe yield function here (actual function
 *         // depends on the FreeRTOS port being used.
 *     }
 * }
 */
#define xTimerStartFromISR( xTimer, pxHigherPriorityTaskWoken ) xTimerGenericCommand( ( xTimer ), tmrCOMMAND_START, ( xTaskGetTickCountFromISR() ), ( pxHigherPriorityTaskWoken ), 0U )

/**
 * portBASE_TYPE xTimerStopFromISR( 	xTimerHandle xTimer,
 *										portBASE_TYPE *pxHigherPriorityTaskWoken );
 *
 * A version of xTimerStop() that can be called from an interrupt service
 * routine.
 *
 * @param xTimer The handle of the timer being stopped.
 *
 * @param pxHigherPriorityTaskWoken The timer service/daemon task spends most
 * of its time in the Blocked state, waiting for messages to arrive on the timer
 * command queue.  Calling xTimerStopFromISR() writes a message to the timer
 * command queue, so has the potential to transition the timer service/daemon
 * task out of the Blocked state.  If calling xTimerStopFromISR() causes the
 * timer service/daemon task to leave the Blocked state, and the timer service/
 * daemon task has a priority equal to or greater than the currently executing
 * task (the task that was interrupted), then *pxHigherPriorityTaskWoken will
 * get set to pdTRUE internally within the xTimerStopFromISR() function.  If
 * xTimerStopFromISR() sets this value to pdTRUE then a context switch should
 * be performed before the interrupt exits.
 *
 * @return pdFAIL will be returned if the stop command could not be sent to
 * the timer command queue.  pdPASS will be returned if the command was
 * successfully sent to the timer command queue.  When the command is actually
 * processed will depend on the priority of the timer service/daemon task
 * relative to other tasks in the system.  The timer service/daemon task
 * priority is set by the configTIMER_TASK_PRIORITY configuration constant.
 *
 * Example usage:
 *
 * // This scenario assumes xTimer has already been created and started.  When
 * // an interrupt occurs, the timer should be simply stopped.
 *
 * // The interrupt service routine that stops the timer.
 * void vAnExampleInterruptServiceRoutine( void )
 * {
 * portBASE_TYPE xHigherPriorityTaskWoken = pdFALSE;
 *
 *     // The interrupt has occurred - simply stop the timer.
 *     // xHigherPriorityTaskWoken was set to pdFALSE where it was defined
 *     // (within this function).  As this is an interrupt service routine, only
 *     // FreeRTOS API functions that end in "FromISR" can be used.
 *     if( xTimerStopFromISR( xTimer, &xHigherPriorityTaskWoken ) != pdPASS )
 *     {
 *         // The stop command was not executed successfully.  Take appropriate
 *         // action here.
 *     }
 *
 *     // If xHigherPriorityTaskWoken equals pdTRUE, then a context switch
 *     // should be performed.  The syntax required to perform a context switch
 *     // from inside an ISR varies from port to port, and from compiler to
 *     // compiler.  Inspect the demos for the port you are using to find the
 *     // actual syntax required.
 *     if( xHigherPriorityTaskWoken != pdFALSE )
 *     {
 *         // Call the interrupt safe yield function here (actual function
 *         // depends on the FreeRTOS port being used.
 *     }
 * }
 */
#define xTimerStopFromISR( xTimer, pxHigherPriorityTaskWoken ) xTimerGenericCommand( ( xTimer ), tmrCOMMAND_STOP, 0, ( pxHigherPriorityTaskWoken ), 0U )

/**
 * portBASE_TYPE xTimerChangePeriodFromISR( xTimerHandle xTimer,
 *											portTickType xNewPeriod,
 *											portBASE_TYPE *pxHigherPriorityTaskWoken );
 *
 * A version of xTimerChangePeriod() that can be called from an interrupt
 * service routine.
 *
 * @param xTimer The handle of the timer that is having its period changed.
 *
 * @param xNewPeriod The new period for xTimer. Timer periods are specified in
 * tick periods, so the constant portTICK_RATE_MS can be used to convert a time
 * that has been specified in milliseconds.  For example, if the timer must
 * expire after 100 ticks, then xNewPeriod should be set to 100.  Alternatively,
 * if the timer must expire after 500ms, then xNewPeriod can be set to
 * ( 500 / portTICK_RATE_MS ) provided configTICK_RATE_HZ is less than
 * or equal to 1000.
 *
 * @param pxHigherPriorityTaskWoken The timer service/daemon task spends most
 * of its time in the Blocked state, waiting for messages to arrive on the timer
 * command queue.  Calling xTimerChangePeriodFromISR() writes a message to the
 * timer command queue, so has the potential to transition the timer service/
 * daemon task out of the Blocked state.  If calling xTimerChangePeriodFromISR()
 * causes the timer service/daemon task to leave the Blocked state, and the
 * timer service/daemon task has a priority equal to or greater than the
 * currently executing task (the task that was interrupted), then
 * *pxHigherPriorityTaskWoken will get set to pdTRUE internally within the
 * xTimerChangePeriodFromISR() function.  If xTimerChangePeriodFromISR() sets
 * this value to pdTRUE then a context switch should be performed before the
 * interrupt exits.
 *
 * @return pdFAIL will be returned if the command to change the timers period
 * could not be sent to the timer command queue.  pdPASS will be returned if the
 * command was successfully sent to the timer command queue.  When the command
 * is actually processed will depend on the priority of the timer service/daemon
 * task relative to other tasks in the system.  The timer service/daemon task
 * priority is set by the configTIMER_TASK_PRIORITY configuration constant.
 *
 * Example usage:
 *
 * // This scenario assumes xTimer has already been created and started.  When
 * // an interrupt occurs, the period of xTimer should be changed to 500ms.
 *
 * // The interrupt service routine that changes the period of xTimer.
 * void vAnExampleInterruptServiceRoutine( void )
 * {
 * portBASE_TYPE xHigherPriorityTaskWoken = pdFALSE;
 *
 *     // The interrupt has occurred - change the period of xTimer to 500ms.
 *     // xHigherPriorityTaskWoken was set to pdFALSE where it was defined
 *     // (within this function).  As this is an interrupt service routine, only
 *     // FreeRTOS API functions that end in "FromISR" can be used.
 *     if( xTimerChangePeriodFromISR( xTimer, &xHigherPriorityTaskWoken ) != pdPASS )
 *     {
 *         // The command to change the timers period was not executed
 *         // successfully.  Take appropriate action here.
 *     }
 *
 *     // If xHigherPriorityTaskWoken equals pdTRUE, then a context switch
 *     // should be performed.  The syntax required to perform a context switch
 *     // from inside an ISR varies from port to port, and from compiler to
 *     // compiler.  Inspect the demos for the port you are using to find the
 *     // actual syntax required.
 *     if( xHigherPriorityTaskWoken != pdFALSE )
 *     {
 *         // Call the interrupt safe yield function here (actual function
 *         // depends on the FreeRTOS port being used.
 *     }
 * }
 */
#define xTimerChangePeriodFromISR( xTimer, xNewPeriod, pxHigherPriorityTaskWoken ) xTimerGenericCommand( ( xTimer ), tmrCOMMAND_CHANGE_PERIOD, ( xNewPeriod ), ( pxHigherPriorityTaskWoken ), 0U )

/**
 * portBASE_TYPE xTimerResetFromISR( 	xTimerHandle xTimer,
 *										portBASE_TYPE *pxHigherPriorityTaskWoken );
 *
 * A version of xTimerReset() that can be called from an interrupt service
 * routine.
 *
 * @param xTimer The handle of the timer that is to be started, reset, or
 * restarted.
 *
 * @param pxHigherPriorityTaskWoken The timer service/daemon task spends most
 * of its time in the Blocked state, waiting for messages to arrive on the timer
 * command queue.  Calling xTimerResetFromISR() writes a message to the timer
 * command queue, so has the potential to transition the timer service/daemon
 * task out of the Blocked state.  If calling xTimerResetFromISR() causes the
 * timer service/daemon task to leave the Blocked state, and the timer service/
 * daemon task has a priority equal to or greater than the currently executing
 * task (the task that was interrupted), then *pxHigherPriorityTaskWoken will
 * get set to pdTRUE internally within the xTimerResetFromISR() function.  If
 * xTimerResetFromISR() sets this value to pdTRUE then a context switch should
 * be performed before the interrupt exits.
 *
 * @return pdFAIL will be returned if the reset command could not be sent to
 * the timer command queue.  pdPASS will be returned if the command was
 * successfully sent to the timer command queue.  When the command is actually
 * processed will depend on the priority of the timer service/daemon task
 * relative to other tasks in the system, although the timers expiry time is
 * relative to when xTimerResetFromISR() is actually called.  The timer service/daemon
 * task priority is set by the configTIMER_TASK_PRIORITY configuration constant.
 *
 * Example usage:
 *
 * // This scenario assumes xBacklightTimer has already been created.  When a
 * // key is pressed, an LCD back-light is switched on.  If 5 seconds pass
 * // without a key being pressed, then the LCD back-light is switched off.  In
 * // this case, the timer is a one-shot timer, and unlike the example given for
 * // the xTimerReset() function, the key press event handler is an interrupt
 * // service routine.
 *
 * // The callback function assigned to the one-shot timer.  In this case the
 * // parameter is not used.
 * void vBacklightTimerCallback( xTimerHandle pxTimer )
 * {
 *     // The timer expired, therefore 5 seconds must have passed since a key
 *     // was pressed.  Switch off the LCD back-light.
 *     vSetBacklightState( BACKLIGHT_OFF );
 * }
 *
 * // The key press interrupt service routine.
 * void vKeyPressEventInterruptHandler( void )
 * {
 * portBASE_TYPE xHigherPriorityTaskWoken = pdFALSE;
 *
 *     // Ensure the LCD back-light is on, then reset the timer that is
 *     // responsible for turning the back-light off after 5 seconds of
 *     // key inactivity.  This is an interrupt service routine so can only
 *     // call FreeRTOS API functions that end in "FromISR".
 *     vSetBacklightState( BACKLIGHT_ON );
 *
 *     // xTimerStartFromISR() or xTimerResetFromISR() could be called here
 *     // as both cause the timer to re-calculate its expiry time.
 *     // xHigherPriorityTaskWoken was initialised to pdFALSE when it was
 *     // declared (in this function).
 *     if( xTimerResetFromISR( xBacklightTimer, &xHigherPriorityTaskWoken ) != pdPASS )
 *     {
 *         // The reset command was not executed successfully.  Take appropriate
 *         // action here.
 *     }
 *
 *     // Perform the rest of the key processing here.
 *
 *     // If xHigherPriorityTaskWoken equals pdTRUE, then a context switch
 *     // should be performed.  The syntax required to perform a context switch
 *     // from inside an ISR varies from port to port, and from compiler to
 *     // compiler.  Inspect the demos for the port you are using to find the
 *     // actual syntax required.
 *     if( xHigherPriorityTaskWoken != pdFALSE )
 *     {
 *         // Call the interrupt safe yield function here (actual function
 *         // depends on the FreeRTOS port being used.
 *     }
 * }
 */
#define xTimerResetFromISR( xTimer, pxHigherPriorityTaskWoken ) xTimerGenericCommand( ( xTimer ), tmrCOMMAND_START, ( xTaskGetTickCountFromISR() ), ( pxHigherPriorityTaskWoken ), 0U )

/*
 * Functions beyond this part are not part of the public API and are intended
 * for use by the kernel only.
 */
portBASE_TYPE xTimerCreateTimerTask( void ) PRIVILEGED_FUNCTION;
portBASE_TYPE xTimerGenericCommand( xTimerHandle xTimer, portBASE_TYPE xCommandID, portTickType xOptionalValue, signed portBASE_TYPE *pxHigherPriorityTaskWoken, portTickType xBlockTime ) PRIVILEGED_FUNCTION;

#ifdef __cplusplus
}
#endif
#endif /* TIMERS_H */


=======
/*
    FreeRTOS V7.4.0 - Copyright (C) 2013 Real Time Engineers Ltd.

    FEATURES AND PORTS ARE ADDED TO FREERTOS ALL THE TIME.  PLEASE VISIT
    http://www.FreeRTOS.org TO ENSURE YOU ARE USING THE LATEST VERSION.

    ***************************************************************************
     *                                                                       *
     *    FreeRTOS tutorial books are available in pdf and paperback.        *
     *    Complete, revised, and edited pdf reference manuals are also       *
     *    available.                                                         *
     *                                                                       *
     *    Purchasing FreeRTOS documentation will not only help you, by       *
     *    ensuring you get running as quickly as possible and with an        *
     *    in-depth knowledge of how to use FreeRTOS, it will also help       *
     *    the FreeRTOS project to continue with its mission of providing     *
     *    professional grade, cross platform, de facto standard solutions    *
     *    for microcontrollers - completely free of charge!                  *
     *                                                                       *
     *    >>> See http://www.FreeRTOS.org/Documentation for details. <<<     *
     *                                                                       *
     *    Thank you for using FreeRTOS, and thank you for your support!      *
     *                                                                       *
    ***************************************************************************


    This file is part of the FreeRTOS distribution.

    FreeRTOS is free software; you can redistribute it and/or modify it under
    the terms of the GNU General Public License (version 2) as published by the
    Free Software Foundation AND MODIFIED BY the FreeRTOS exception.

    >>>>>>NOTE<<<<<< The modification to the GPL is included to allow you to
    distribute a combined work that includes FreeRTOS without being obliged to
    provide the source code for proprietary components outside of the FreeRTOS
    kernel.

    FreeRTOS is distributed in the hope that it will be useful, but WITHOUT ANY
    WARRANTY; without even the implied warranty of MERCHANTABILITY or FITNESS
    FOR A PARTICULAR PURPOSE.  See the GNU General Public License for more
    details. You should have received a copy of the GNU General Public License
    and the FreeRTOS license exception along with FreeRTOS; if not itcan be
    viewed here: http://www.freertos.org/a00114.html and also obtained by
    writing to Real Time Engineers Ltd., contact details for whom are available
    on the FreeRTOS WEB site.

    1 tab == 4 spaces!

    ***************************************************************************
     *                                                                       *
     *    Having a problem?  Start by reading the FAQ "My application does   *
     *    not run, what could be wrong?"                                     *
     *                                                                       *
     *    http://www.FreeRTOS.org/FAQHelp.html                               *
     *                                                                       *
    ***************************************************************************


    http://www.FreeRTOS.org - Documentation, books, training, latest versions, 
    license and Real Time Engineers Ltd. contact details.

    http://www.FreeRTOS.org/plus - A selection of FreeRTOS ecosystem products,
    including FreeRTOS+Trace - an indispensable productivity tool, and our new
    fully thread aware and reentrant UDP/IP stack.

    http://www.OpenRTOS.com - Real Time Engineers ltd license FreeRTOS to High 
    Integrity Systems, who sell the code with commercial support, 
    indemnification and middleware, under the OpenRTOS brand.
    
    http://www.SafeRTOS.com - High Integrity Systems also provide a safety 
    engineered and independently SIL3 certified version for use in safety and 
    mission critical applications that require provable dependability.
*/


#ifndef TIMERS_H
#define TIMERS_H

#ifndef INC_FREERTOS_H
	#error "include FreeRTOS.h must appear in source files before include timers.h"
#endif

#include "portable.h"
#include "list.h"
#include "task.h"

#ifdef __cplusplus
extern "C" {
#endif

/* IDs for commands that can be sent/received on the timer queue.  These are to
be used solely through the macros that make up the public software timer API,
as defined below. */
#define tmrCOMMAND_START					0
#define tmrCOMMAND_STOP						1
#define tmrCOMMAND_CHANGE_PERIOD			2
#define tmrCOMMAND_DELETE					3

/*-----------------------------------------------------------
 * MACROS AND DEFINITIONS
 *----------------------------------------------------------*/

 /**
 * Type by which software timers are referenced.  For example, a call to
 * xTimerCreate() returns an xTimerHandle variable that can then be used to
 * reference the subject timer in calls to other software timer API functions
 * (for example, xTimerStart(), xTimerReset(), etc.).
 */
typedef void * xTimerHandle;

/* Define the prototype to which timer callback functions must conform. */
typedef void (*tmrTIMER_CALLBACK)( xTimerHandle xTimer );

/**
 * xTimerHandle xTimerCreate( 	const signed char *pcTimerName,
 * 								portTickType xTimerPeriodInTicks,
 * 								unsigned portBASE_TYPE uxAutoReload,
 * 								void * pvTimerID,
 * 								tmrTIMER_CALLBACK pxCallbackFunction );
 *
 * Creates a new software timer instance.  This allocates the storage required
 * by the new timer, initialises the new timers internal state, and returns a
 * handle by which the new timer can be referenced.
 *
 * Timers are created in the dormant state.  The xTimerStart(), xTimerReset(),
 * xTimerStartFromISR(), xTimerResetFromISR(), xTimerChangePeriod() and
 * xTimerChangePeriodFromISR() API functions can all be used to transition a timer into the
 * active state.
 *
 * @param pcTimerName A text name that is assigned to the timer.  This is done
 * purely to assist debugging.  The kernel itself only ever references a timer by
 * its handle, and never by its name.
 *
 * @param xTimerPeriodInTicks The timer period.  The time is defined in tick periods so
 * the constant portTICK_RATE_MS can be used to convert a time that has been
 * specified in milliseconds.  For example, if the timer must expire after 100
 * ticks, then xTimerPeriodInTicks should be set to 100.  Alternatively, if the timer
 * must expire after 500ms, then xPeriod can be set to ( 500 / portTICK_RATE_MS )
 * provided configTICK_RATE_HZ is less than or equal to 1000.
 *
 * @param uxAutoReload If uxAutoReload is set to pdTRUE then the timer will
 * expire repeatedly with a frequency set by the xTimerPeriodInTicks parameter.  If
 * uxAutoReload is set to pdFALSE then the timer will be a one-shot timer and
 * enter the dormant state after it expires.
 *
 * @param pvTimerID An identifier that is assigned to the timer being created.
 * Typically this would be used in the timer callback function to identify which
 * timer expired when the same callback function is assigned to more than one
 * timer.
 *
 * @param pxCallbackFunction The function to call when the timer expires.
 * Callback functions must have the prototype defined by tmrTIMER_CALLBACK,
 * which is	"void vCallbackFunction( xTimerHandle xTimer );".
 *
 * @return If the timer is successfully create then a handle to the newly
 * created timer is returned.  If the timer cannot be created (because either
 * there is insufficient FreeRTOS heap remaining to allocate the timer
 * structures, or the timer period was set to 0) then 0 is returned.
 *
 * Example usage:
 *
 * #define NUM_TIMERS 5
 *
 * // An array to hold handles to the created timers.
 * xTimerHandle xTimers[ NUM_TIMERS ];
 *
 * // An array to hold a count of the number of times each timer expires.
 * long lExpireCounters[ NUM_TIMERS ] = { 0 };
 *
 * // Define a callback function that will be used by multiple timer instances.
 * // The callback function does nothing but count the number of times the
 * // associated timer expires, and stop the timer once the timer has expired
 * // 10 times.
 * void vTimerCallback( xTimerHandle pxTimer )
 * {
 * long lArrayIndex;
 * const long xMaxExpiryCountBeforeStopping = 10;
 *
 * 	   // Optionally do something if the pxTimer parameter is NULL.
 * 	   configASSERT( pxTimer );
 * 	
 *     // Which timer expired?
 *     lArrayIndex = ( long ) pvTimerGetTimerID( pxTimer );
 *
 *     // Increment the number of times that pxTimer has expired.
 *     lExpireCounters[ lArrayIndex ] += 1;
 *
 *     // If the timer has expired 10 times then stop it from running.
 *     if( lExpireCounters[ lArrayIndex ] == xMaxExpiryCountBeforeStopping )
 *     {
 *         // Do not use a block time if calling a timer API function from a
 *         // timer callback function, as doing so could cause a deadlock!
 *         xTimerStop( pxTimer, 0 );
 *     }
 * }
 *
 * void main( void )
 * {
 * long x;
 *
 *     // Create then start some timers.  Starting the timers before the scheduler
 *     // has been started means the timers will start running immediately that
 *     // the scheduler starts.
 *     for( x = 0; x < NUM_TIMERS; x++ )
 *     {
 *         xTimers[ x ] = xTimerCreate(     "Timer",         // Just a text name, not used by the kernel.
 *                                         ( 100 * x ),     // The timer period in ticks.
 *                                         pdTRUE,         // The timers will auto-reload themselves when they expire.
 *                                         ( void * ) x,     // Assign each timer a unique id equal to its array index.
 *                                         vTimerCallback     // Each timer calls the same callback when it expires.
 *                                     );
 *
 *         if( xTimers[ x ] == NULL )
 *         {
 *             // The timer was not created.
 *         }
 *         else
 *         {
 *             // Start the timer.  No block time is specified, and even if one was
 *             // it would be ignored because the scheduler has not yet been
 *             // started.
 *             if( xTimerStart( xTimers[ x ], 0 ) != pdPASS )
 *             {
 *                 // The timer could not be set into the Active state.
 *             }
 *         }
 *     }
 *
 *     // ...
 *     // Create tasks here.
 *     // ...
 *
 *     // Starting the scheduler will start the timers running as they have already
 *     // been set into the active state.
 *     xTaskStartScheduler();
 *
 *     // Should not reach here.
 *     for( ;; );
 * }
 */
xTimerHandle xTimerCreate( const signed char * const pcTimerName, portTickType xTimerPeriodInTicks, unsigned portBASE_TYPE uxAutoReload, void * pvTimerID, tmrTIMER_CALLBACK pxCallbackFunction ) PRIVILEGED_FUNCTION;

/**
 * void *pvTimerGetTimerID( xTimerHandle xTimer );
 *
 * Returns the ID assigned to the timer.
 *
 * IDs are assigned to timers using the pvTimerID parameter of the call to
 * xTimerCreated() that was used to create the timer.
 *
 * If the same callback function is assigned to multiple timers then the timer
 * ID can be used within the callback function to identify which timer actually
 * expired.
 *
 * @param xTimer The timer being queried.
 *
 * @return The ID assigned to the timer being queried.
 *
 * Example usage:
 *
 * See the xTimerCreate() API function example usage scenario.
 */
void *pvTimerGetTimerID( xTimerHandle xTimer ) PRIVILEGED_FUNCTION;

/**
 * portBASE_TYPE xTimerIsTimerActive( xTimerHandle xTimer );
 *
 * Queries a timer to see if it is active or dormant.
 *
 * A timer will be dormant if:
 *     1) It has been created but not started, or
 *     2) It is an expired on-shot timer that has not been restarted.
 *
 * Timers are created in the dormant state.  The xTimerStart(), xTimerReset(),
 * xTimerStartFromISR(), xTimerResetFromISR(), xTimerChangePeriod() and
 * xTimerChangePeriodFromISR() API functions can all be used to transition a timer into the
 * active state.
 *
 * @param xTimer The timer being queried.
 *
 * @return pdFALSE will be returned if the timer is dormant.  A value other than
 * pdFALSE will be returned if the timer is active.
 *
 * Example usage:
 *
 * // This function assumes xTimer has already been created.
 * void vAFunction( xTimerHandle xTimer )
 * {
 *     if( xTimerIsTimerActive( xTimer ) != pdFALSE ) // or more simply and equivalently "if( xTimerIsTimerActive( xTimer ) )"
 *     {
 *         // xTimer is active, do something.
 *     }
 *     else
 *     {
 *         // xTimer is not active, do something else.
 *     }
 * }
 */
portBASE_TYPE xTimerIsTimerActive( xTimerHandle xTimer ) PRIVILEGED_FUNCTION;

/**
 * xTimerGetTimerDaemonTaskHandle() is only available if 
 * INCLUDE_xTimerGetTimerDaemonTaskHandle is set to 1 in FreeRTOSConfig.h.
 *
 * Simply returns the handle of the timer service/daemon task.  It it not valid
 * to call xTimerGetTimerDaemonTaskHandle() before the scheduler has been started.
 */
xTaskHandle xTimerGetTimerDaemonTaskHandle( void );

/**
 * portBASE_TYPE xTimerStart( xTimerHandle xTimer, portTickType xBlockTime );
 *
 * Timer functionality is provided by a timer service/daemon task.  Many of the
 * public FreeRTOS timer API functions send commands to the timer service task
 * though a queue called the timer command queue.  The timer command queue is
 * private to the kernel itself and is not directly accessible to application
 * code.  The length of the timer command queue is set by the
 * configTIMER_QUEUE_LENGTH configuration constant.
 *
 * xTimerStart() starts a timer that was previously created using the
 * xTimerCreate() API function.  If the timer had already been started and was
 * already in the active state, then xTimerStart() has equivalent functionality
 * to the xTimerReset() API function.
 *
 * Starting a timer ensures the timer is in the active state.  If the timer
 * is not stopped, deleted, or reset in the mean time, the callback function
 * associated with the timer will get called 'n' ticks after xTimerStart() was
 * called, where 'n' is the timers defined period.
 *
 * It is valid to call xTimerStart() before the scheduler has been started, but
 * when this is done the timer will not actually start until the scheduler is
 * started, and the timers expiry time will be relative to when the scheduler is
 * started, not relative to when xTimerStart() was called.
 *
 * The configUSE_TIMERS configuration constant must be set to 1 for xTimerStart()
 * to be available.
 *
 * @param xTimer The handle of the timer being started/restarted.
 *
 * @param xBlockTime Specifies the time, in ticks, that the calling task should
 * be held in the Blocked state to wait for the start command to be successfully
 * sent to the timer command queue, should the queue already be full when
 * xTimerStart() was called.  xBlockTime is ignored if xTimerStart() is called
 * before the scheduler is started.
 *
 * @return pdFAIL will be returned if the start command could not be sent to
 * the timer command queue even after xBlockTime ticks had passed.  pdPASS will
 * be returned if the command was successfully sent to the timer command queue.
 * When the command is actually processed will depend on the priority of the
 * timer service/daemon task relative to other tasks in the system, although the
 * timers expiry time is relative to when xTimerStart() is actually called.  The
 * timer service/daemon task priority is set by the configTIMER_TASK_PRIORITY
 * configuration constant.
 *
 * Example usage:
 *
 * See the xTimerCreate() API function example usage scenario.
 *
 */
#define xTimerStart( xTimer, xBlockTime ) xTimerGenericCommand( ( xTimer ), tmrCOMMAND_START, ( xTaskGetTickCount() ), NULL, ( xBlockTime ) )

/**
 * portBASE_TYPE xTimerStop( xTimerHandle xTimer, portTickType xBlockTime );
 *
 * Timer functionality is provided by a timer service/daemon task.  Many of the
 * public FreeRTOS timer API functions send commands to the timer service task
 * though a queue called the timer command queue.  The timer command queue is
 * private to the kernel itself and is not directly accessible to application
 * code.  The length of the timer command queue is set by the
 * configTIMER_QUEUE_LENGTH configuration constant.
 *
 * xTimerStop() stops a timer that was previously started using either of the
 * The xTimerStart(), xTimerReset(), xTimerStartFromISR(), xTimerResetFromISR(),
 * xTimerChangePeriod() or xTimerChangePeriodFromISR() API functions.
 *
 * Stopping a timer ensures the timer is not in the active state.
 *
 * The configUSE_TIMERS configuration constant must be set to 1 for xTimerStop()
 * to be available.
 *
 * @param xTimer The handle of the timer being stopped.
 *
 * @param xBlockTime Specifies the time, in ticks, that the calling task should
 * be held in the Blocked state to wait for the stop command to be successfully
 * sent to the timer command queue, should the queue already be full when
 * xTimerStop() was called.  xBlockTime is ignored if xTimerStop() is called
 * before the scheduler is started.
 *
 * @return pdFAIL will be returned if the stop command could not be sent to
 * the timer command queue even after xBlockTime ticks had passed.  pdPASS will
 * be returned if the command was successfully sent to the timer command queue.
 * When the command is actually processed will depend on the priority of the
 * timer service/daemon task relative to other tasks in the system.  The timer
 * service/daemon task priority is set by the configTIMER_TASK_PRIORITY
 * configuration constant.
 *
 * Example usage:
 *
 * See the xTimerCreate() API function example usage scenario.
 *
 */
#define xTimerStop( xTimer, xBlockTime ) xTimerGenericCommand( ( xTimer ), tmrCOMMAND_STOP, 0U, NULL, ( xBlockTime ) )

/**
 * portBASE_TYPE xTimerChangePeriod( 	xTimerHandle xTimer,
 *										portTickType xNewPeriod,
 *										portTickType xBlockTime );
 *
 * Timer functionality is provided by a timer service/daemon task.  Many of the
 * public FreeRTOS timer API functions send commands to the timer service task
 * though a queue called the timer command queue.  The timer command queue is
 * private to the kernel itself and is not directly accessible to application
 * code.  The length of the timer command queue is set by the
 * configTIMER_QUEUE_LENGTH configuration constant.
 *
 * xTimerChangePeriod() changes the period of a timer that was previously
 * created using the xTimerCreate() API function.
 *
 * xTimerChangePeriod() can be called to change the period of an active or
 * dormant state timer.
 *
 * The configUSE_TIMERS configuration constant must be set to 1 for
 * xTimerChangePeriod() to be available.
 *
 * @param xTimer The handle of the timer that is having its period changed.
 *
 * @param xNewPeriod The new period for xTimer. Timer periods are specified in
 * tick periods, so the constant portTICK_RATE_MS can be used to convert a time
 * that has been specified in milliseconds.  For example, if the timer must
 * expire after 100 ticks, then xNewPeriod should be set to 100.  Alternatively,
 * if the timer must expire after 500ms, then xNewPeriod can be set to
 * ( 500 / portTICK_RATE_MS ) provided configTICK_RATE_HZ is less than
 * or equal to 1000.
 *
 * @param xBlockTime Specifies the time, in ticks, that the calling task should
 * be held in the Blocked state to wait for the change period command to be
 * successfully sent to the timer command queue, should the queue already be
 * full when xTimerChangePeriod() was called.  xBlockTime is ignored if
 * xTimerChangePeriod() is called before the scheduler is started.
 *
 * @return pdFAIL will be returned if the change period command could not be
 * sent to the timer command queue even after xBlockTime ticks had passed.
 * pdPASS will be returned if the command was successfully sent to the timer
 * command queue.  When the command is actually processed will depend on the
 * priority of the timer service/daemon task relative to other tasks in the
 * system.  The timer service/daemon task priority is set by the
 * configTIMER_TASK_PRIORITY configuration constant.
 *
 * Example usage:
 *
 * // This function assumes xTimer has already been created.  If the timer
 * // referenced by xTimer is already active when it is called, then the timer
 * // is deleted.  If the timer referenced by xTimer is not active when it is
 * // called, then the period of the timer is set to 500ms and the timer is
 * // started.
 * void vAFunction( xTimerHandle xTimer )
 * {
 *     if( xTimerIsTimerActive( xTimer ) != pdFALSE ) // or more simply and equivalently "if( xTimerIsTimerActive( xTimer ) )"
 *     {
 *         // xTimer is already active - delete it.
 *         xTimerDelete( xTimer );
 *     }
 *     else
 *     {
 *         // xTimer is not active, change its period to 500ms.  This will also
 *         // cause the timer to start.  Block for a maximum of 100 ticks if the
 *         // change period command cannot immediately be sent to the timer
 *         // command queue.
 *         if( xTimerChangePeriod( xTimer, 500 / portTICK_RATE_MS, 100 ) == pdPASS )
 *         {
 *             // The command was successfully sent.
 *         }
 *         else
 *         {
 *             // The command could not be sent, even after waiting for 100 ticks
 *             // to pass.  Take appropriate action here.
 *         }
 *     }
 * }
 */
 #define xTimerChangePeriod( xTimer, xNewPeriod, xBlockTime ) xTimerGenericCommand( ( xTimer ), tmrCOMMAND_CHANGE_PERIOD, ( xNewPeriod ), NULL, ( xBlockTime ) )

/**
 * portBASE_TYPE xTimerDelete( xTimerHandle xTimer, portTickType xBlockTime );
 *
 * Timer functionality is provided by a timer service/daemon task.  Many of the
 * public FreeRTOS timer API functions send commands to the timer service task
 * though a queue called the timer command queue.  The timer command queue is
 * private to the kernel itself and is not directly accessible to application
 * code.  The length of the timer command queue is set by the
 * configTIMER_QUEUE_LENGTH configuration constant.
 *
 * xTimerDelete() deletes a timer that was previously created using the
 * xTimerCreate() API function.
 *
 * The configUSE_TIMERS configuration constant must be set to 1 for
 * xTimerDelete() to be available.
 *
 * @param xTimer The handle of the timer being deleted.
 *
 * @param xBlockTime Specifies the time, in ticks, that the calling task should
 * be held in the Blocked state to wait for the delete command to be
 * successfully sent to the timer command queue, should the queue already be
 * full when xTimerDelete() was called.  xBlockTime is ignored if xTimerDelete()
 * is called before the scheduler is started.
 *
 * @return pdFAIL will be returned if the delete command could not be sent to
 * the timer command queue even after xBlockTime ticks had passed.  pdPASS will
 * be returned if the command was successfully sent to the timer command queue.
 * When the command is actually processed will depend on the priority of the
 * timer service/daemon task relative to other tasks in the system.  The timer
 * service/daemon task priority is set by the configTIMER_TASK_PRIORITY
 * configuration constant.
 *
 * Example usage:
 *
 * See the xTimerChangePeriod() API function example usage scenario.
 */
#define xTimerDelete( xTimer, xBlockTime ) xTimerGenericCommand( ( xTimer ), tmrCOMMAND_DELETE, 0U, NULL, ( xBlockTime ) )

/**
 * portBASE_TYPE xTimerReset( xTimerHandle xTimer, portTickType xBlockTime );
 *
 * Timer functionality is provided by a timer service/daemon task.  Many of the
 * public FreeRTOS timer API functions send commands to the timer service task
 * though a queue called the timer command queue.  The timer command queue is
 * private to the kernel itself and is not directly accessible to application
 * code.  The length of the timer command queue is set by the
 * configTIMER_QUEUE_LENGTH configuration constant.
 *
 * xTimerReset() re-starts a timer that was previously created using the
 * xTimerCreate() API function.  If the timer had already been started and was
 * already in the active state, then xTimerReset() will cause the timer to
 * re-evaluate its expiry time so that it is relative to when xTimerReset() was
 * called.  If the timer was in the dormant state then xTimerReset() has
 * equivalent functionality to the xTimerStart() API function.
 *
 * Resetting a timer ensures the timer is in the active state.  If the timer
 * is not stopped, deleted, or reset in the mean time, the callback function
 * associated with the timer will get called 'n' ticks after xTimerReset() was
 * called, where 'n' is the timers defined period.
 *
 * It is valid to call xTimerReset() before the scheduler has been started, but
 * when this is done the timer will not actually start until the scheduler is
 * started, and the timers expiry time will be relative to when the scheduler is
 * started, not relative to when xTimerReset() was called.
 *
 * The configUSE_TIMERS configuration constant must be set to 1 for xTimerReset()
 * to be available.
 *
 * @param xTimer The handle of the timer being reset/started/restarted.
 *
 * @param xBlockTime Specifies the time, in ticks, that the calling task should
 * be held in the Blocked state to wait for the reset command to be successfully
 * sent to the timer command queue, should the queue already be full when
 * xTimerReset() was called.  xBlockTime is ignored if xTimerReset() is called
 * before the scheduler is started.
 *
 * @return pdFAIL will be returned if the reset command could not be sent to
 * the timer command queue even after xBlockTime ticks had passed.  pdPASS will
 * be returned if the command was successfully sent to the timer command queue.
 * When the command is actually processed will depend on the priority of the
 * timer service/daemon task relative to other tasks in the system, although the
 * timers expiry time is relative to when xTimerStart() is actually called.  The
 * timer service/daemon task priority is set by the configTIMER_TASK_PRIORITY
 * configuration constant.
 *
 * Example usage:
 *
 * // When a key is pressed, an LCD back-light is switched on.  If 5 seconds pass
 * // without a key being pressed, then the LCD back-light is switched off.  In
 * // this case, the timer is a one-shot timer.
 *
 * xTimerHandle xBacklightTimer = NULL;
 *
 * // The callback function assigned to the one-shot timer.  In this case the
 * // parameter is not used.
 * void vBacklightTimerCallback( xTimerHandle pxTimer )
 * {
 *     // The timer expired, therefore 5 seconds must have passed since a key
 *     // was pressed.  Switch off the LCD back-light.
 *     vSetBacklightState( BACKLIGHT_OFF );
 * }
 *
 * // The key press event handler.
 * void vKeyPressEventHandler( char cKey )
 * {
 *     // Ensure the LCD back-light is on, then reset the timer that is
 *     // responsible for turning the back-light off after 5 seconds of
 *     // key inactivity.  Wait 10 ticks for the command to be successfully sent
 *     // if it cannot be sent immediately.
 *     vSetBacklightState( BACKLIGHT_ON );
 *     if( xTimerReset( xBacklightTimer, 100 ) != pdPASS )
 *     {
 *         // The reset command was not executed successfully.  Take appropriate
 *         // action here.
 *     }
 *
 *     // Perform the rest of the key processing here.
 * }
 *
 * void main( void )
 * {
 * long x;
 *
 *     // Create then start the one-shot timer that is responsible for turning
 *     // the back-light off if no keys are pressed within a 5 second period.
 *     xBacklightTimer = xTimerCreate( "BacklightTimer",           // Just a text name, not used by the kernel.
 *                                     ( 5000 / portTICK_RATE_MS), // The timer period in ticks.
 *                                     pdFALSE,                    // The timer is a one-shot timer.
 *                                     0,                          // The id is not used by the callback so can take any value.
 *                                     vBacklightTimerCallback     // The callback function that switches the LCD back-light off.
 *                                   );
 *
 *     if( xBacklightTimer == NULL )
 *     {
 *         // The timer was not created.
 *     }
 *     else
 *     {
 *         // Start the timer.  No block time is specified, and even if one was
 *         // it would be ignored because the scheduler has not yet been
 *         // started.
 *         if( xTimerStart( xBacklightTimer, 0 ) != pdPASS )
 *         {
 *             // The timer could not be set into the Active state.
 *         }
 *     }
 *
 *     // ...
 *     // Create tasks here.
 *     // ...
 *
 *     // Starting the scheduler will start the timer running as it has already
 *     // been set into the active state.
 *     xTaskStartScheduler();
 *
 *     // Should not reach here.
 *     for( ;; );
 * }
 */
#define xTimerReset( xTimer, xBlockTime ) xTimerGenericCommand( ( xTimer ), tmrCOMMAND_START, ( xTaskGetTickCount() ), NULL, ( xBlockTime ) )

/**
 * portBASE_TYPE xTimerStartFromISR( 	xTimerHandle xTimer,
 *										portBASE_TYPE *pxHigherPriorityTaskWoken );
 *
 * A version of xTimerStart() that can be called from an interrupt service
 * routine.
 *
 * @param xTimer The handle of the timer being started/restarted.
 *
 * @param pxHigherPriorityTaskWoken The timer service/daemon task spends most
 * of its time in the Blocked state, waiting for messages to arrive on the timer
 * command queue.  Calling xTimerStartFromISR() writes a message to the timer
 * command queue, so has the potential to transition the timer service/daemon
 * task out of the Blocked state.  If calling xTimerStartFromISR() causes the
 * timer service/daemon task to leave the Blocked state, and the timer service/
 * daemon task has a priority equal to or greater than the currently executing
 * task (the task that was interrupted), then *pxHigherPriorityTaskWoken will
 * get set to pdTRUE internally within the xTimerStartFromISR() function.  If
 * xTimerStartFromISR() sets this value to pdTRUE then a context switch should
 * be performed before the interrupt exits.
 *
 * @return pdFAIL will be returned if the start command could not be sent to
 * the timer command queue.  pdPASS will be returned if the command was
 * successfully sent to the timer command queue.  When the command is actually
 * processed will depend on the priority of the timer service/daemon task
 * relative to other tasks in the system, although the timers expiry time is
 * relative to when xTimerStartFromISR() is actually called.  The timer service/daemon
 * task priority is set by the configTIMER_TASK_PRIORITY configuration constant.
 *
 * Example usage:
 *
 * // This scenario assumes xBacklightTimer has already been created.  When a
 * // key is pressed, an LCD back-light is switched on.  If 5 seconds pass
 * // without a key being pressed, then the LCD back-light is switched off.  In
 * // this case, the timer is a one-shot timer, and unlike the example given for
 * // the xTimerReset() function, the key press event handler is an interrupt
 * // service routine.
 *
 * // The callback function assigned to the one-shot timer.  In this case the
 * // parameter is not used.
 * void vBacklightTimerCallback( xTimerHandle pxTimer )
 * {
 *     // The timer expired, therefore 5 seconds must have passed since a key
 *     // was pressed.  Switch off the LCD back-light.
 *     vSetBacklightState( BACKLIGHT_OFF );
 * }
 *
 * // The key press interrupt service routine.
 * void vKeyPressEventInterruptHandler( void )
 * {
 * portBASE_TYPE xHigherPriorityTaskWoken = pdFALSE;
 *
 *     // Ensure the LCD back-light is on, then restart the timer that is
 *     // responsible for turning the back-light off after 5 seconds of
 *     // key inactivity.  This is an interrupt service routine so can only
 *     // call FreeRTOS API functions that end in "FromISR".
 *     vSetBacklightState( BACKLIGHT_ON );
 *
 *     // xTimerStartFromISR() or xTimerResetFromISR() could be called here
 *     // as both cause the timer to re-calculate its expiry time.
 *     // xHigherPriorityTaskWoken was initialised to pdFALSE when it was
 *     // declared (in this function).
 *     if( xTimerStartFromISR( xBacklightTimer, &xHigherPriorityTaskWoken ) != pdPASS )
 *     {
 *         // The start command was not executed successfully.  Take appropriate
 *         // action here.
 *     }
 *
 *     // Perform the rest of the key processing here.
 *
 *     // If xHigherPriorityTaskWoken equals pdTRUE, then a context switch
 *     // should be performed.  The syntax required to perform a context switch
 *     // from inside an ISR varies from port to port, and from compiler to
 *     // compiler.  Inspect the demos for the port you are using to find the
 *     // actual syntax required.
 *     if( xHigherPriorityTaskWoken != pdFALSE )
 *     {
 *         // Call the interrupt safe yield function here (actual function
 *         // depends on the FreeRTOS port being used.
 *     }
 * }
 */
#define xTimerStartFromISR( xTimer, pxHigherPriorityTaskWoken ) xTimerGenericCommand( ( xTimer ), tmrCOMMAND_START, ( xTaskGetTickCountFromISR() ), ( pxHigherPriorityTaskWoken ), 0U )

/**
 * portBASE_TYPE xTimerStopFromISR( 	xTimerHandle xTimer,
 *										portBASE_TYPE *pxHigherPriorityTaskWoken );
 *
 * A version of xTimerStop() that can be called from an interrupt service
 * routine.
 *
 * @param xTimer The handle of the timer being stopped.
 *
 * @param pxHigherPriorityTaskWoken The timer service/daemon task spends most
 * of its time in the Blocked state, waiting for messages to arrive on the timer
 * command queue.  Calling xTimerStopFromISR() writes a message to the timer
 * command queue, so has the potential to transition the timer service/daemon
 * task out of the Blocked state.  If calling xTimerStopFromISR() causes the
 * timer service/daemon task to leave the Blocked state, and the timer service/
 * daemon task has a priority equal to or greater than the currently executing
 * task (the task that was interrupted), then *pxHigherPriorityTaskWoken will
 * get set to pdTRUE internally within the xTimerStopFromISR() function.  If
 * xTimerStopFromISR() sets this value to pdTRUE then a context switch should
 * be performed before the interrupt exits.
 *
 * @return pdFAIL will be returned if the stop command could not be sent to
 * the timer command queue.  pdPASS will be returned if the command was
 * successfully sent to the timer command queue.  When the command is actually
 * processed will depend on the priority of the timer service/daemon task
 * relative to other tasks in the system.  The timer service/daemon task
 * priority is set by the configTIMER_TASK_PRIORITY configuration constant.
 *
 * Example usage:
 *
 * // This scenario assumes xTimer has already been created and started.  When
 * // an interrupt occurs, the timer should be simply stopped.
 *
 * // The interrupt service routine that stops the timer.
 * void vAnExampleInterruptServiceRoutine( void )
 * {
 * portBASE_TYPE xHigherPriorityTaskWoken = pdFALSE;
 *
 *     // The interrupt has occurred - simply stop the timer.
 *     // xHigherPriorityTaskWoken was set to pdFALSE where it was defined
 *     // (within this function).  As this is an interrupt service routine, only
 *     // FreeRTOS API functions that end in "FromISR" can be used.
 *     if( xTimerStopFromISR( xTimer, &xHigherPriorityTaskWoken ) != pdPASS )
 *     {
 *         // The stop command was not executed successfully.  Take appropriate
 *         // action here.
 *     }
 *
 *     // If xHigherPriorityTaskWoken equals pdTRUE, then a context switch
 *     // should be performed.  The syntax required to perform a context switch
 *     // from inside an ISR varies from port to port, and from compiler to
 *     // compiler.  Inspect the demos for the port you are using to find the
 *     // actual syntax required.
 *     if( xHigherPriorityTaskWoken != pdFALSE )
 *     {
 *         // Call the interrupt safe yield function here (actual function
 *         // depends on the FreeRTOS port being used.
 *     }
 * }
 */
#define xTimerStopFromISR( xTimer, pxHigherPriorityTaskWoken ) xTimerGenericCommand( ( xTimer ), tmrCOMMAND_STOP, 0, ( pxHigherPriorityTaskWoken ), 0U )

/**
 * portBASE_TYPE xTimerChangePeriodFromISR( xTimerHandle xTimer,
 *											portTickType xNewPeriod,
 *											portBASE_TYPE *pxHigherPriorityTaskWoken );
 *
 * A version of xTimerChangePeriod() that can be called from an interrupt
 * service routine.
 *
 * @param xTimer The handle of the timer that is having its period changed.
 *
 * @param xNewPeriod The new period for xTimer. Timer periods are specified in
 * tick periods, so the constant portTICK_RATE_MS can be used to convert a time
 * that has been specified in milliseconds.  For example, if the timer must
 * expire after 100 ticks, then xNewPeriod should be set to 100.  Alternatively,
 * if the timer must expire after 500ms, then xNewPeriod can be set to
 * ( 500 / portTICK_RATE_MS ) provided configTICK_RATE_HZ is less than
 * or equal to 1000.
 *
 * @param pxHigherPriorityTaskWoken The timer service/daemon task spends most
 * of its time in the Blocked state, waiting for messages to arrive on the timer
 * command queue.  Calling xTimerChangePeriodFromISR() writes a message to the
 * timer command queue, so has the potential to transition the timer service/
 * daemon task out of the Blocked state.  If calling xTimerChangePeriodFromISR()
 * causes the timer service/daemon task to leave the Blocked state, and the
 * timer service/daemon task has a priority equal to or greater than the
 * currently executing task (the task that was interrupted), then
 * *pxHigherPriorityTaskWoken will get set to pdTRUE internally within the
 * xTimerChangePeriodFromISR() function.  If xTimerChangePeriodFromISR() sets
 * this value to pdTRUE then a context switch should be performed before the
 * interrupt exits.
 *
 * @return pdFAIL will be returned if the command to change the timers period
 * could not be sent to the timer command queue.  pdPASS will be returned if the
 * command was successfully sent to the timer command queue.  When the command
 * is actually processed will depend on the priority of the timer service/daemon
 * task relative to other tasks in the system.  The timer service/daemon task
 * priority is set by the configTIMER_TASK_PRIORITY configuration constant.
 *
 * Example usage:
 *
 * // This scenario assumes xTimer has already been created and started.  When
 * // an interrupt occurs, the period of xTimer should be changed to 500ms.
 *
 * // The interrupt service routine that changes the period of xTimer.
 * void vAnExampleInterruptServiceRoutine( void )
 * {
 * portBASE_TYPE xHigherPriorityTaskWoken = pdFALSE;
 *
 *     // The interrupt has occurred - change the period of xTimer to 500ms.
 *     // xHigherPriorityTaskWoken was set to pdFALSE where it was defined
 *     // (within this function).  As this is an interrupt service routine, only
 *     // FreeRTOS API functions that end in "FromISR" can be used.
 *     if( xTimerChangePeriodFromISR( xTimer, &xHigherPriorityTaskWoken ) != pdPASS )
 *     {
 *         // The command to change the timers period was not executed
 *         // successfully.  Take appropriate action here.
 *     }
 *
 *     // If xHigherPriorityTaskWoken equals pdTRUE, then a context switch
 *     // should be performed.  The syntax required to perform a context switch
 *     // from inside an ISR varies from port to port, and from compiler to
 *     // compiler.  Inspect the demos for the port you are using to find the
 *     // actual syntax required.
 *     if( xHigherPriorityTaskWoken != pdFALSE )
 *     {
 *         // Call the interrupt safe yield function here (actual function
 *         // depends on the FreeRTOS port being used.
 *     }
 * }
 */
#define xTimerChangePeriodFromISR( xTimer, xNewPeriod, pxHigherPriorityTaskWoken ) xTimerGenericCommand( ( xTimer ), tmrCOMMAND_CHANGE_PERIOD, ( xNewPeriod ), ( pxHigherPriorityTaskWoken ), 0U )

/**
 * portBASE_TYPE xTimerResetFromISR( 	xTimerHandle xTimer,
 *										portBASE_TYPE *pxHigherPriorityTaskWoken );
 *
 * A version of xTimerReset() that can be called from an interrupt service
 * routine.
 *
 * @param xTimer The handle of the timer that is to be started, reset, or
 * restarted.
 *
 * @param pxHigherPriorityTaskWoken The timer service/daemon task spends most
 * of its time in the Blocked state, waiting for messages to arrive on the timer
 * command queue.  Calling xTimerResetFromISR() writes a message to the timer
 * command queue, so has the potential to transition the timer service/daemon
 * task out of the Blocked state.  If calling xTimerResetFromISR() causes the
 * timer service/daemon task to leave the Blocked state, and the timer service/
 * daemon task has a priority equal to or greater than the currently executing
 * task (the task that was interrupted), then *pxHigherPriorityTaskWoken will
 * get set to pdTRUE internally within the xTimerResetFromISR() function.  If
 * xTimerResetFromISR() sets this value to pdTRUE then a context switch should
 * be performed before the interrupt exits.
 *
 * @return pdFAIL will be returned if the reset command could not be sent to
 * the timer command queue.  pdPASS will be returned if the command was
 * successfully sent to the timer command queue.  When the command is actually
 * processed will depend on the priority of the timer service/daemon task
 * relative to other tasks in the system, although the timers expiry time is
 * relative to when xTimerResetFromISR() is actually called.  The timer service/daemon
 * task priority is set by the configTIMER_TASK_PRIORITY configuration constant.
 *
 * Example usage:
 *
 * // This scenario assumes xBacklightTimer has already been created.  When a
 * // key is pressed, an LCD back-light is switched on.  If 5 seconds pass
 * // without a key being pressed, then the LCD back-light is switched off.  In
 * // this case, the timer is a one-shot timer, and unlike the example given for
 * // the xTimerReset() function, the key press event handler is an interrupt
 * // service routine.
 *
 * // The callback function assigned to the one-shot timer.  In this case the
 * // parameter is not used.
 * void vBacklightTimerCallback( xTimerHandle pxTimer )
 * {
 *     // The timer expired, therefore 5 seconds must have passed since a key
 *     // was pressed.  Switch off the LCD back-light.
 *     vSetBacklightState( BACKLIGHT_OFF );
 * }
 *
 * // The key press interrupt service routine.
 * void vKeyPressEventInterruptHandler( void )
 * {
 * portBASE_TYPE xHigherPriorityTaskWoken = pdFALSE;
 *
 *     // Ensure the LCD back-light is on, then reset the timer that is
 *     // responsible for turning the back-light off after 5 seconds of
 *     // key inactivity.  This is an interrupt service routine so can only
 *     // call FreeRTOS API functions that end in "FromISR".
 *     vSetBacklightState( BACKLIGHT_ON );
 *
 *     // xTimerStartFromISR() or xTimerResetFromISR() could be called here
 *     // as both cause the timer to re-calculate its expiry time.
 *     // xHigherPriorityTaskWoken was initialised to pdFALSE when it was
 *     // declared (in this function).
 *     if( xTimerResetFromISR( xBacklightTimer, &xHigherPriorityTaskWoken ) != pdPASS )
 *     {
 *         // The reset command was not executed successfully.  Take appropriate
 *         // action here.
 *     }
 *
 *     // Perform the rest of the key processing here.
 *
 *     // If xHigherPriorityTaskWoken equals pdTRUE, then a context switch
 *     // should be performed.  The syntax required to perform a context switch
 *     // from inside an ISR varies from port to port, and from compiler to
 *     // compiler.  Inspect the demos for the port you are using to find the
 *     // actual syntax required.
 *     if( xHigherPriorityTaskWoken != pdFALSE )
 *     {
 *         // Call the interrupt safe yield function here (actual function
 *         // depends on the FreeRTOS port being used.
 *     }
 * }
 */
#define xTimerResetFromISR( xTimer, pxHigherPriorityTaskWoken ) xTimerGenericCommand( ( xTimer ), tmrCOMMAND_START, ( xTaskGetTickCountFromISR() ), ( pxHigherPriorityTaskWoken ), 0U )

/*
 * Functions beyond this part are not part of the public API and are intended
 * for use by the kernel only.
 */
portBASE_TYPE xTimerCreateTimerTask( void ) PRIVILEGED_FUNCTION;
portBASE_TYPE xTimerGenericCommand( xTimerHandle xTimer, portBASE_TYPE xCommandID, portTickType xOptionalValue, signed portBASE_TYPE *pxHigherPriorityTaskWoken, portTickType xBlockTime ) PRIVILEGED_FUNCTION;

#ifdef __cplusplus
}
#endif
#endif /* TIMERS_H */



>>>>>>> 61be4811
<|MERGE_RESOLUTION|>--- conflicted
+++ resolved
@@ -1,7 +1,8 @@
-<<<<<<< HEAD
 /*
-    FreeRTOS V7.2.0 - Copyright (C) 2012 Real Time Engineers Ltd.
-
+    FreeRTOS V7.4.0 - Copyright (C) 2013 Real Time Engineers Ltd.
+
+    FEATURES AND PORTS ARE ADDED TO FREERTOS ALL THE TIME.  PLEASE VISIT
+    http://www.FreeRTOS.org TO ENSURE YOU ARE USING THE LATEST VERSION.
 
     ***************************************************************************
      *                                                                       *
@@ -28,41 +29,47 @@
     FreeRTOS is free software; you can redistribute it and/or modify it under
     the terms of the GNU General Public License (version 2) as published by the
     Free Software Foundation AND MODIFIED BY the FreeRTOS exception.
-    >>>NOTE<<< The modification to the GPL is included to allow you to
+
+    >>>>>>NOTE<<<<<< The modification to the GPL is included to allow you to
     distribute a combined work that includes FreeRTOS without being obliged to
     provide the source code for proprietary components outside of the FreeRTOS
-    kernel.  FreeRTOS is distributed in the hope that it will be useful, but
-    WITHOUT ANY WARRANTY; without even the implied warranty of MERCHANTABILITY
-    or FITNESS FOR A PARTICULAR PURPOSE.  See the GNU General Public License for
-    more details. You should have received a copy of the GNU General Public
-    License and the FreeRTOS license exception along with FreeRTOS; if not it
-    can be viewed here: http://www.freertos.org/a00114.html and also obtained
-    by writing to Richard Barry, contact details for whom are available on the
-    FreeRTOS WEB site.
+    kernel.
+
+    FreeRTOS is distributed in the hope that it will be useful, but WITHOUT ANY
+    WARRANTY; without even the implied warranty of MERCHANTABILITY or FITNESS
+    FOR A PARTICULAR PURPOSE.  See the GNU General Public License for more
+    details. You should have received a copy of the GNU General Public License
+    and the FreeRTOS license exception along with FreeRTOS; if not itcan be
+    viewed here: http://www.freertos.org/a00114.html and also obtained by
+    writing to Real Time Engineers Ltd., contact details for whom are available
+    on the FreeRTOS WEB site.
 
     1 tab == 4 spaces!
-    
+
     ***************************************************************************
      *                                                                       *
      *    Having a problem?  Start by reading the FAQ "My application does   *
-     *    not run, what could be wrong?                                      *
+     *    not run, what could be wrong?"                                     *
      *                                                                       *
      *    http://www.FreeRTOS.org/FAQHelp.html                               *
      *                                                                       *
     ***************************************************************************
 
+
+    http://www.FreeRTOS.org - Documentation, books, training, latest versions, 
+    license and Real Time Engineers Ltd. contact details.
+
+    http://www.FreeRTOS.org/plus - A selection of FreeRTOS ecosystem products,
+    including FreeRTOS+Trace - an indispensable productivity tool, and our new
+    fully thread aware and reentrant UDP/IP stack.
+
+    http://www.OpenRTOS.com - Real Time Engineers ltd license FreeRTOS to High 
+    Integrity Systems, who sell the code with commercial support, 
+    indemnification and middleware, under the OpenRTOS brand.
     
-    http://www.FreeRTOS.org - Documentation, training, latest information, 
-    license and contact details.
-    
-    http://www.FreeRTOS.org/plus - A selection of FreeRTOS ecosystem products,
-    including FreeRTOS+Trace - an indispensable productivity tool.
-
-    Real Time Engineers ltd license FreeRTOS to High Integrity Systems, who sell 
-    the code with commercial support, indemnification, and middleware, under 
-    the OpenRTOS brand: http://www.OpenRTOS.com.  High Integrity Systems also
-    provide a safety engineered and independently SIL3 certified version under 
-    the SafeRTOS brand: http://www.SafeRTOS.com.
+    http://www.SafeRTOS.com - High Integrity Systems also provide a safety 
+    engineered and independently SIL3 certified version for use in safety and 
+    mission critical applications that require provable dependability.
 */
 
 
@@ -231,7 +238,7 @@
  *     for( ;; );
  * }
  */
-xTimerHandle xTimerCreate( const signed char *pcTimerName, portTickType xTimerPeriodInTicks, unsigned portBASE_TYPE uxAutoReload, void * pvTimerID, tmrTIMER_CALLBACK pxCallbackFunction ) PRIVILEGED_FUNCTION;
+xTimerHandle xTimerCreate( const signed char * const pcTimerName, portTickType xTimerPeriodInTicks, unsigned portBASE_TYPE uxAutoReload, void * pvTimerID, tmrTIMER_CALLBACK pxCallbackFunction ) PRIVILEGED_FUNCTION;
 
 /**
  * void *pvTimerGetTimerID( xTimerHandle xTimer );
@@ -950,965 +957,3 @@
 #endif /* TIMERS_H */
 
 
-=======
-/*
-    FreeRTOS V7.4.0 - Copyright (C) 2013 Real Time Engineers Ltd.
-
-    FEATURES AND PORTS ARE ADDED TO FREERTOS ALL THE TIME.  PLEASE VISIT
-    http://www.FreeRTOS.org TO ENSURE YOU ARE USING THE LATEST VERSION.
-
-    ***************************************************************************
-     *                                                                       *
-     *    FreeRTOS tutorial books are available in pdf and paperback.        *
-     *    Complete, revised, and edited pdf reference manuals are also       *
-     *    available.                                                         *
-     *                                                                       *
-     *    Purchasing FreeRTOS documentation will not only help you, by       *
-     *    ensuring you get running as quickly as possible and with an        *
-     *    in-depth knowledge of how to use FreeRTOS, it will also help       *
-     *    the FreeRTOS project to continue with its mission of providing     *
-     *    professional grade, cross platform, de facto standard solutions    *
-     *    for microcontrollers - completely free of charge!                  *
-     *                                                                       *
-     *    >>> See http://www.FreeRTOS.org/Documentation for details. <<<     *
-     *                                                                       *
-     *    Thank you for using FreeRTOS, and thank you for your support!      *
-     *                                                                       *
-    ***************************************************************************
-
-
-    This file is part of the FreeRTOS distribution.
-
-    FreeRTOS is free software; you can redistribute it and/or modify it under
-    the terms of the GNU General Public License (version 2) as published by the
-    Free Software Foundation AND MODIFIED BY the FreeRTOS exception.
-
-    >>>>>>NOTE<<<<<< The modification to the GPL is included to allow you to
-    distribute a combined work that includes FreeRTOS without being obliged to
-    provide the source code for proprietary components outside of the FreeRTOS
-    kernel.
-
-    FreeRTOS is distributed in the hope that it will be useful, but WITHOUT ANY
-    WARRANTY; without even the implied warranty of MERCHANTABILITY or FITNESS
-    FOR A PARTICULAR PURPOSE.  See the GNU General Public License for more
-    details. You should have received a copy of the GNU General Public License
-    and the FreeRTOS license exception along with FreeRTOS; if not itcan be
-    viewed here: http://www.freertos.org/a00114.html and also obtained by
-    writing to Real Time Engineers Ltd., contact details for whom are available
-    on the FreeRTOS WEB site.
-
-    1 tab == 4 spaces!
-
-    ***************************************************************************
-     *                                                                       *
-     *    Having a problem?  Start by reading the FAQ "My application does   *
-     *    not run, what could be wrong?"                                     *
-     *                                                                       *
-     *    http://www.FreeRTOS.org/FAQHelp.html                               *
-     *                                                                       *
-    ***************************************************************************
-
-
-    http://www.FreeRTOS.org - Documentation, books, training, latest versions, 
-    license and Real Time Engineers Ltd. contact details.
-
-    http://www.FreeRTOS.org/plus - A selection of FreeRTOS ecosystem products,
-    including FreeRTOS+Trace - an indispensable productivity tool, and our new
-    fully thread aware and reentrant UDP/IP stack.
-
-    http://www.OpenRTOS.com - Real Time Engineers ltd license FreeRTOS to High 
-    Integrity Systems, who sell the code with commercial support, 
-    indemnification and middleware, under the OpenRTOS brand.
-    
-    http://www.SafeRTOS.com - High Integrity Systems also provide a safety 
-    engineered and independently SIL3 certified version for use in safety and 
-    mission critical applications that require provable dependability.
-*/
-
-
-#ifndef TIMERS_H
-#define TIMERS_H
-
-#ifndef INC_FREERTOS_H
-	#error "include FreeRTOS.h must appear in source files before include timers.h"
-#endif
-
-#include "portable.h"
-#include "list.h"
-#include "task.h"
-
-#ifdef __cplusplus
-extern "C" {
-#endif
-
-/* IDs for commands that can be sent/received on the timer queue.  These are to
-be used solely through the macros that make up the public software timer API,
-as defined below. */
-#define tmrCOMMAND_START					0
-#define tmrCOMMAND_STOP						1
-#define tmrCOMMAND_CHANGE_PERIOD			2
-#define tmrCOMMAND_DELETE					3
-
-/*-----------------------------------------------------------
- * MACROS AND DEFINITIONS
- *----------------------------------------------------------*/
-
- /**
- * Type by which software timers are referenced.  For example, a call to
- * xTimerCreate() returns an xTimerHandle variable that can then be used to
- * reference the subject timer in calls to other software timer API functions
- * (for example, xTimerStart(), xTimerReset(), etc.).
- */
-typedef void * xTimerHandle;
-
-/* Define the prototype to which timer callback functions must conform. */
-typedef void (*tmrTIMER_CALLBACK)( xTimerHandle xTimer );
-
-/**
- * xTimerHandle xTimerCreate( 	const signed char *pcTimerName,
- * 								portTickType xTimerPeriodInTicks,
- * 								unsigned portBASE_TYPE uxAutoReload,
- * 								void * pvTimerID,
- * 								tmrTIMER_CALLBACK pxCallbackFunction );
- *
- * Creates a new software timer instance.  This allocates the storage required
- * by the new timer, initialises the new timers internal state, and returns a
- * handle by which the new timer can be referenced.
- *
- * Timers are created in the dormant state.  The xTimerStart(), xTimerReset(),
- * xTimerStartFromISR(), xTimerResetFromISR(), xTimerChangePeriod() and
- * xTimerChangePeriodFromISR() API functions can all be used to transition a timer into the
- * active state.
- *
- * @param pcTimerName A text name that is assigned to the timer.  This is done
- * purely to assist debugging.  The kernel itself only ever references a timer by
- * its handle, and never by its name.
- *
- * @param xTimerPeriodInTicks The timer period.  The time is defined in tick periods so
- * the constant portTICK_RATE_MS can be used to convert a time that has been
- * specified in milliseconds.  For example, if the timer must expire after 100
- * ticks, then xTimerPeriodInTicks should be set to 100.  Alternatively, if the timer
- * must expire after 500ms, then xPeriod can be set to ( 500 / portTICK_RATE_MS )
- * provided configTICK_RATE_HZ is less than or equal to 1000.
- *
- * @param uxAutoReload If uxAutoReload is set to pdTRUE then the timer will
- * expire repeatedly with a frequency set by the xTimerPeriodInTicks parameter.  If
- * uxAutoReload is set to pdFALSE then the timer will be a one-shot timer and
- * enter the dormant state after it expires.
- *
- * @param pvTimerID An identifier that is assigned to the timer being created.
- * Typically this would be used in the timer callback function to identify which
- * timer expired when the same callback function is assigned to more than one
- * timer.
- *
- * @param pxCallbackFunction The function to call when the timer expires.
- * Callback functions must have the prototype defined by tmrTIMER_CALLBACK,
- * which is	"void vCallbackFunction( xTimerHandle xTimer );".
- *
- * @return If the timer is successfully create then a handle to the newly
- * created timer is returned.  If the timer cannot be created (because either
- * there is insufficient FreeRTOS heap remaining to allocate the timer
- * structures, or the timer period was set to 0) then 0 is returned.
- *
- * Example usage:
- *
- * #define NUM_TIMERS 5
- *
- * // An array to hold handles to the created timers.
- * xTimerHandle xTimers[ NUM_TIMERS ];
- *
- * // An array to hold a count of the number of times each timer expires.
- * long lExpireCounters[ NUM_TIMERS ] = { 0 };
- *
- * // Define a callback function that will be used by multiple timer instances.
- * // The callback function does nothing but count the number of times the
- * // associated timer expires, and stop the timer once the timer has expired
- * // 10 times.
- * void vTimerCallback( xTimerHandle pxTimer )
- * {
- * long lArrayIndex;
- * const long xMaxExpiryCountBeforeStopping = 10;
- *
- * 	   // Optionally do something if the pxTimer parameter is NULL.
- * 	   configASSERT( pxTimer );
- * 	
- *     // Which timer expired?
- *     lArrayIndex = ( long ) pvTimerGetTimerID( pxTimer );
- *
- *     // Increment the number of times that pxTimer has expired.
- *     lExpireCounters[ lArrayIndex ] += 1;
- *
- *     // If the timer has expired 10 times then stop it from running.
- *     if( lExpireCounters[ lArrayIndex ] == xMaxExpiryCountBeforeStopping )
- *     {
- *         // Do not use a block time if calling a timer API function from a
- *         // timer callback function, as doing so could cause a deadlock!
- *         xTimerStop( pxTimer, 0 );
- *     }
- * }
- *
- * void main( void )
- * {
- * long x;
- *
- *     // Create then start some timers.  Starting the timers before the scheduler
- *     // has been started means the timers will start running immediately that
- *     // the scheduler starts.
- *     for( x = 0; x < NUM_TIMERS; x++ )
- *     {
- *         xTimers[ x ] = xTimerCreate(     "Timer",         // Just a text name, not used by the kernel.
- *                                         ( 100 * x ),     // The timer period in ticks.
- *                                         pdTRUE,         // The timers will auto-reload themselves when they expire.
- *                                         ( void * ) x,     // Assign each timer a unique id equal to its array index.
- *                                         vTimerCallback     // Each timer calls the same callback when it expires.
- *                                     );
- *
- *         if( xTimers[ x ] == NULL )
- *         {
- *             // The timer was not created.
- *         }
- *         else
- *         {
- *             // Start the timer.  No block time is specified, and even if one was
- *             // it would be ignored because the scheduler has not yet been
- *             // started.
- *             if( xTimerStart( xTimers[ x ], 0 ) != pdPASS )
- *             {
- *                 // The timer could not be set into the Active state.
- *             }
- *         }
- *     }
- *
- *     // ...
- *     // Create tasks here.
- *     // ...
- *
- *     // Starting the scheduler will start the timers running as they have already
- *     // been set into the active state.
- *     xTaskStartScheduler();
- *
- *     // Should not reach here.
- *     for( ;; );
- * }
- */
-xTimerHandle xTimerCreate( const signed char * const pcTimerName, portTickType xTimerPeriodInTicks, unsigned portBASE_TYPE uxAutoReload, void * pvTimerID, tmrTIMER_CALLBACK pxCallbackFunction ) PRIVILEGED_FUNCTION;
-
-/**
- * void *pvTimerGetTimerID( xTimerHandle xTimer );
- *
- * Returns the ID assigned to the timer.
- *
- * IDs are assigned to timers using the pvTimerID parameter of the call to
- * xTimerCreated() that was used to create the timer.
- *
- * If the same callback function is assigned to multiple timers then the timer
- * ID can be used within the callback function to identify which timer actually
- * expired.
- *
- * @param xTimer The timer being queried.
- *
- * @return The ID assigned to the timer being queried.
- *
- * Example usage:
- *
- * See the xTimerCreate() API function example usage scenario.
- */
-void *pvTimerGetTimerID( xTimerHandle xTimer ) PRIVILEGED_FUNCTION;
-
-/**
- * portBASE_TYPE xTimerIsTimerActive( xTimerHandle xTimer );
- *
- * Queries a timer to see if it is active or dormant.
- *
- * A timer will be dormant if:
- *     1) It has been created but not started, or
- *     2) It is an expired on-shot timer that has not been restarted.
- *
- * Timers are created in the dormant state.  The xTimerStart(), xTimerReset(),
- * xTimerStartFromISR(), xTimerResetFromISR(), xTimerChangePeriod() and
- * xTimerChangePeriodFromISR() API functions can all be used to transition a timer into the
- * active state.
- *
- * @param xTimer The timer being queried.
- *
- * @return pdFALSE will be returned if the timer is dormant.  A value other than
- * pdFALSE will be returned if the timer is active.
- *
- * Example usage:
- *
- * // This function assumes xTimer has already been created.
- * void vAFunction( xTimerHandle xTimer )
- * {
- *     if( xTimerIsTimerActive( xTimer ) != pdFALSE ) // or more simply and equivalently "if( xTimerIsTimerActive( xTimer ) )"
- *     {
- *         // xTimer is active, do something.
- *     }
- *     else
- *     {
- *         // xTimer is not active, do something else.
- *     }
- * }
- */
-portBASE_TYPE xTimerIsTimerActive( xTimerHandle xTimer ) PRIVILEGED_FUNCTION;
-
-/**
- * xTimerGetTimerDaemonTaskHandle() is only available if 
- * INCLUDE_xTimerGetTimerDaemonTaskHandle is set to 1 in FreeRTOSConfig.h.
- *
- * Simply returns the handle of the timer service/daemon task.  It it not valid
- * to call xTimerGetTimerDaemonTaskHandle() before the scheduler has been started.
- */
-xTaskHandle xTimerGetTimerDaemonTaskHandle( void );
-
-/**
- * portBASE_TYPE xTimerStart( xTimerHandle xTimer, portTickType xBlockTime );
- *
- * Timer functionality is provided by a timer service/daemon task.  Many of the
- * public FreeRTOS timer API functions send commands to the timer service task
- * though a queue called the timer command queue.  The timer command queue is
- * private to the kernel itself and is not directly accessible to application
- * code.  The length of the timer command queue is set by the
- * configTIMER_QUEUE_LENGTH configuration constant.
- *
- * xTimerStart() starts a timer that was previously created using the
- * xTimerCreate() API function.  If the timer had already been started and was
- * already in the active state, then xTimerStart() has equivalent functionality
- * to the xTimerReset() API function.
- *
- * Starting a timer ensures the timer is in the active state.  If the timer
- * is not stopped, deleted, or reset in the mean time, the callback function
- * associated with the timer will get called 'n' ticks after xTimerStart() was
- * called, where 'n' is the timers defined period.
- *
- * It is valid to call xTimerStart() before the scheduler has been started, but
- * when this is done the timer will not actually start until the scheduler is
- * started, and the timers expiry time will be relative to when the scheduler is
- * started, not relative to when xTimerStart() was called.
- *
- * The configUSE_TIMERS configuration constant must be set to 1 for xTimerStart()
- * to be available.
- *
- * @param xTimer The handle of the timer being started/restarted.
- *
- * @param xBlockTime Specifies the time, in ticks, that the calling task should
- * be held in the Blocked state to wait for the start command to be successfully
- * sent to the timer command queue, should the queue already be full when
- * xTimerStart() was called.  xBlockTime is ignored if xTimerStart() is called
- * before the scheduler is started.
- *
- * @return pdFAIL will be returned if the start command could not be sent to
- * the timer command queue even after xBlockTime ticks had passed.  pdPASS will
- * be returned if the command was successfully sent to the timer command queue.
- * When the command is actually processed will depend on the priority of the
- * timer service/daemon task relative to other tasks in the system, although the
- * timers expiry time is relative to when xTimerStart() is actually called.  The
- * timer service/daemon task priority is set by the configTIMER_TASK_PRIORITY
- * configuration constant.
- *
- * Example usage:
- *
- * See the xTimerCreate() API function example usage scenario.
- *
- */
-#define xTimerStart( xTimer, xBlockTime ) xTimerGenericCommand( ( xTimer ), tmrCOMMAND_START, ( xTaskGetTickCount() ), NULL, ( xBlockTime ) )
-
-/**
- * portBASE_TYPE xTimerStop( xTimerHandle xTimer, portTickType xBlockTime );
- *
- * Timer functionality is provided by a timer service/daemon task.  Many of the
- * public FreeRTOS timer API functions send commands to the timer service task
- * though a queue called the timer command queue.  The timer command queue is
- * private to the kernel itself and is not directly accessible to application
- * code.  The length of the timer command queue is set by the
- * configTIMER_QUEUE_LENGTH configuration constant.
- *
- * xTimerStop() stops a timer that was previously started using either of the
- * The xTimerStart(), xTimerReset(), xTimerStartFromISR(), xTimerResetFromISR(),
- * xTimerChangePeriod() or xTimerChangePeriodFromISR() API functions.
- *
- * Stopping a timer ensures the timer is not in the active state.
- *
- * The configUSE_TIMERS configuration constant must be set to 1 for xTimerStop()
- * to be available.
- *
- * @param xTimer The handle of the timer being stopped.
- *
- * @param xBlockTime Specifies the time, in ticks, that the calling task should
- * be held in the Blocked state to wait for the stop command to be successfully
- * sent to the timer command queue, should the queue already be full when
- * xTimerStop() was called.  xBlockTime is ignored if xTimerStop() is called
- * before the scheduler is started.
- *
- * @return pdFAIL will be returned if the stop command could not be sent to
- * the timer command queue even after xBlockTime ticks had passed.  pdPASS will
- * be returned if the command was successfully sent to the timer command queue.
- * When the command is actually processed will depend on the priority of the
- * timer service/daemon task relative to other tasks in the system.  The timer
- * service/daemon task priority is set by the configTIMER_TASK_PRIORITY
- * configuration constant.
- *
- * Example usage:
- *
- * See the xTimerCreate() API function example usage scenario.
- *
- */
-#define xTimerStop( xTimer, xBlockTime ) xTimerGenericCommand( ( xTimer ), tmrCOMMAND_STOP, 0U, NULL, ( xBlockTime ) )
-
-/**
- * portBASE_TYPE xTimerChangePeriod( 	xTimerHandle xTimer,
- *										portTickType xNewPeriod,
- *										portTickType xBlockTime );
- *
- * Timer functionality is provided by a timer service/daemon task.  Many of the
- * public FreeRTOS timer API functions send commands to the timer service task
- * though a queue called the timer command queue.  The timer command queue is
- * private to the kernel itself and is not directly accessible to application
- * code.  The length of the timer command queue is set by the
- * configTIMER_QUEUE_LENGTH configuration constant.
- *
- * xTimerChangePeriod() changes the period of a timer that was previously
- * created using the xTimerCreate() API function.
- *
- * xTimerChangePeriod() can be called to change the period of an active or
- * dormant state timer.
- *
- * The configUSE_TIMERS configuration constant must be set to 1 for
- * xTimerChangePeriod() to be available.
- *
- * @param xTimer The handle of the timer that is having its period changed.
- *
- * @param xNewPeriod The new period for xTimer. Timer periods are specified in
- * tick periods, so the constant portTICK_RATE_MS can be used to convert a time
- * that has been specified in milliseconds.  For example, if the timer must
- * expire after 100 ticks, then xNewPeriod should be set to 100.  Alternatively,
- * if the timer must expire after 500ms, then xNewPeriod can be set to
- * ( 500 / portTICK_RATE_MS ) provided configTICK_RATE_HZ is less than
- * or equal to 1000.
- *
- * @param xBlockTime Specifies the time, in ticks, that the calling task should
- * be held in the Blocked state to wait for the change period command to be
- * successfully sent to the timer command queue, should the queue already be
- * full when xTimerChangePeriod() was called.  xBlockTime is ignored if
- * xTimerChangePeriod() is called before the scheduler is started.
- *
- * @return pdFAIL will be returned if the change period command could not be
- * sent to the timer command queue even after xBlockTime ticks had passed.
- * pdPASS will be returned if the command was successfully sent to the timer
- * command queue.  When the command is actually processed will depend on the
- * priority of the timer service/daemon task relative to other tasks in the
- * system.  The timer service/daemon task priority is set by the
- * configTIMER_TASK_PRIORITY configuration constant.
- *
- * Example usage:
- *
- * // This function assumes xTimer has already been created.  If the timer
- * // referenced by xTimer is already active when it is called, then the timer
- * // is deleted.  If the timer referenced by xTimer is not active when it is
- * // called, then the period of the timer is set to 500ms and the timer is
- * // started.
- * void vAFunction( xTimerHandle xTimer )
- * {
- *     if( xTimerIsTimerActive( xTimer ) != pdFALSE ) // or more simply and equivalently "if( xTimerIsTimerActive( xTimer ) )"
- *     {
- *         // xTimer is already active - delete it.
- *         xTimerDelete( xTimer );
- *     }
- *     else
- *     {
- *         // xTimer is not active, change its period to 500ms.  This will also
- *         // cause the timer to start.  Block for a maximum of 100 ticks if the
- *         // change period command cannot immediately be sent to the timer
- *         // command queue.
- *         if( xTimerChangePeriod( xTimer, 500 / portTICK_RATE_MS, 100 ) == pdPASS )
- *         {
- *             // The command was successfully sent.
- *         }
- *         else
- *         {
- *             // The command could not be sent, even after waiting for 100 ticks
- *             // to pass.  Take appropriate action here.
- *         }
- *     }
- * }
- */
- #define xTimerChangePeriod( xTimer, xNewPeriod, xBlockTime ) xTimerGenericCommand( ( xTimer ), tmrCOMMAND_CHANGE_PERIOD, ( xNewPeriod ), NULL, ( xBlockTime ) )
-
-/**
- * portBASE_TYPE xTimerDelete( xTimerHandle xTimer, portTickType xBlockTime );
- *
- * Timer functionality is provided by a timer service/daemon task.  Many of the
- * public FreeRTOS timer API functions send commands to the timer service task
- * though a queue called the timer command queue.  The timer command queue is
- * private to the kernel itself and is not directly accessible to application
- * code.  The length of the timer command queue is set by the
- * configTIMER_QUEUE_LENGTH configuration constant.
- *
- * xTimerDelete() deletes a timer that was previously created using the
- * xTimerCreate() API function.
- *
- * The configUSE_TIMERS configuration constant must be set to 1 for
- * xTimerDelete() to be available.
- *
- * @param xTimer The handle of the timer being deleted.
- *
- * @param xBlockTime Specifies the time, in ticks, that the calling task should
- * be held in the Blocked state to wait for the delete command to be
- * successfully sent to the timer command queue, should the queue already be
- * full when xTimerDelete() was called.  xBlockTime is ignored if xTimerDelete()
- * is called before the scheduler is started.
- *
- * @return pdFAIL will be returned if the delete command could not be sent to
- * the timer command queue even after xBlockTime ticks had passed.  pdPASS will
- * be returned if the command was successfully sent to the timer command queue.
- * When the command is actually processed will depend on the priority of the
- * timer service/daemon task relative to other tasks in the system.  The timer
- * service/daemon task priority is set by the configTIMER_TASK_PRIORITY
- * configuration constant.
- *
- * Example usage:
- *
- * See the xTimerChangePeriod() API function example usage scenario.
- */
-#define xTimerDelete( xTimer, xBlockTime ) xTimerGenericCommand( ( xTimer ), tmrCOMMAND_DELETE, 0U, NULL, ( xBlockTime ) )
-
-/**
- * portBASE_TYPE xTimerReset( xTimerHandle xTimer, portTickType xBlockTime );
- *
- * Timer functionality is provided by a timer service/daemon task.  Many of the
- * public FreeRTOS timer API functions send commands to the timer service task
- * though a queue called the timer command queue.  The timer command queue is
- * private to the kernel itself and is not directly accessible to application
- * code.  The length of the timer command queue is set by the
- * configTIMER_QUEUE_LENGTH configuration constant.
- *
- * xTimerReset() re-starts a timer that was previously created using the
- * xTimerCreate() API function.  If the timer had already been started and was
- * already in the active state, then xTimerReset() will cause the timer to
- * re-evaluate its expiry time so that it is relative to when xTimerReset() was
- * called.  If the timer was in the dormant state then xTimerReset() has
- * equivalent functionality to the xTimerStart() API function.
- *
- * Resetting a timer ensures the timer is in the active state.  If the timer
- * is not stopped, deleted, or reset in the mean time, the callback function
- * associated with the timer will get called 'n' ticks after xTimerReset() was
- * called, where 'n' is the timers defined period.
- *
- * It is valid to call xTimerReset() before the scheduler has been started, but
- * when this is done the timer will not actually start until the scheduler is
- * started, and the timers expiry time will be relative to when the scheduler is
- * started, not relative to when xTimerReset() was called.
- *
- * The configUSE_TIMERS configuration constant must be set to 1 for xTimerReset()
- * to be available.
- *
- * @param xTimer The handle of the timer being reset/started/restarted.
- *
- * @param xBlockTime Specifies the time, in ticks, that the calling task should
- * be held in the Blocked state to wait for the reset command to be successfully
- * sent to the timer command queue, should the queue already be full when
- * xTimerReset() was called.  xBlockTime is ignored if xTimerReset() is called
- * before the scheduler is started.
- *
- * @return pdFAIL will be returned if the reset command could not be sent to
- * the timer command queue even after xBlockTime ticks had passed.  pdPASS will
- * be returned if the command was successfully sent to the timer command queue.
- * When the command is actually processed will depend on the priority of the
- * timer service/daemon task relative to other tasks in the system, although the
- * timers expiry time is relative to when xTimerStart() is actually called.  The
- * timer service/daemon task priority is set by the configTIMER_TASK_PRIORITY
- * configuration constant.
- *
- * Example usage:
- *
- * // When a key is pressed, an LCD back-light is switched on.  If 5 seconds pass
- * // without a key being pressed, then the LCD back-light is switched off.  In
- * // this case, the timer is a one-shot timer.
- *
- * xTimerHandle xBacklightTimer = NULL;
- *
- * // The callback function assigned to the one-shot timer.  In this case the
- * // parameter is not used.
- * void vBacklightTimerCallback( xTimerHandle pxTimer )
- * {
- *     // The timer expired, therefore 5 seconds must have passed since a key
- *     // was pressed.  Switch off the LCD back-light.
- *     vSetBacklightState( BACKLIGHT_OFF );
- * }
- *
- * // The key press event handler.
- * void vKeyPressEventHandler( char cKey )
- * {
- *     // Ensure the LCD back-light is on, then reset the timer that is
- *     // responsible for turning the back-light off after 5 seconds of
- *     // key inactivity.  Wait 10 ticks for the command to be successfully sent
- *     // if it cannot be sent immediately.
- *     vSetBacklightState( BACKLIGHT_ON );
- *     if( xTimerReset( xBacklightTimer, 100 ) != pdPASS )
- *     {
- *         // The reset command was not executed successfully.  Take appropriate
- *         // action here.
- *     }
- *
- *     // Perform the rest of the key processing here.
- * }
- *
- * void main( void )
- * {
- * long x;
- *
- *     // Create then start the one-shot timer that is responsible for turning
- *     // the back-light off if no keys are pressed within a 5 second period.
- *     xBacklightTimer = xTimerCreate( "BacklightTimer",           // Just a text name, not used by the kernel.
- *                                     ( 5000 / portTICK_RATE_MS), // The timer period in ticks.
- *                                     pdFALSE,                    // The timer is a one-shot timer.
- *                                     0,                          // The id is not used by the callback so can take any value.
- *                                     vBacklightTimerCallback     // The callback function that switches the LCD back-light off.
- *                                   );
- *
- *     if( xBacklightTimer == NULL )
- *     {
- *         // The timer was not created.
- *     }
- *     else
- *     {
- *         // Start the timer.  No block time is specified, and even if one was
- *         // it would be ignored because the scheduler has not yet been
- *         // started.
- *         if( xTimerStart( xBacklightTimer, 0 ) != pdPASS )
- *         {
- *             // The timer could not be set into the Active state.
- *         }
- *     }
- *
- *     // ...
- *     // Create tasks here.
- *     // ...
- *
- *     // Starting the scheduler will start the timer running as it has already
- *     // been set into the active state.
- *     xTaskStartScheduler();
- *
- *     // Should not reach here.
- *     for( ;; );
- * }
- */
-#define xTimerReset( xTimer, xBlockTime ) xTimerGenericCommand( ( xTimer ), tmrCOMMAND_START, ( xTaskGetTickCount() ), NULL, ( xBlockTime ) )
-
-/**
- * portBASE_TYPE xTimerStartFromISR( 	xTimerHandle xTimer,
- *										portBASE_TYPE *pxHigherPriorityTaskWoken );
- *
- * A version of xTimerStart() that can be called from an interrupt service
- * routine.
- *
- * @param xTimer The handle of the timer being started/restarted.
- *
- * @param pxHigherPriorityTaskWoken The timer service/daemon task spends most
- * of its time in the Blocked state, waiting for messages to arrive on the timer
- * command queue.  Calling xTimerStartFromISR() writes a message to the timer
- * command queue, so has the potential to transition the timer service/daemon
- * task out of the Blocked state.  If calling xTimerStartFromISR() causes the
- * timer service/daemon task to leave the Blocked state, and the timer service/
- * daemon task has a priority equal to or greater than the currently executing
- * task (the task that was interrupted), then *pxHigherPriorityTaskWoken will
- * get set to pdTRUE internally within the xTimerStartFromISR() function.  If
- * xTimerStartFromISR() sets this value to pdTRUE then a context switch should
- * be performed before the interrupt exits.
- *
- * @return pdFAIL will be returned if the start command could not be sent to
- * the timer command queue.  pdPASS will be returned if the command was
- * successfully sent to the timer command queue.  When the command is actually
- * processed will depend on the priority of the timer service/daemon task
- * relative to other tasks in the system, although the timers expiry time is
- * relative to when xTimerStartFromISR() is actually called.  The timer service/daemon
- * task priority is set by the configTIMER_TASK_PRIORITY configuration constant.
- *
- * Example usage:
- *
- * // This scenario assumes xBacklightTimer has already been created.  When a
- * // key is pressed, an LCD back-light is switched on.  If 5 seconds pass
- * // without a key being pressed, then the LCD back-light is switched off.  In
- * // this case, the timer is a one-shot timer, and unlike the example given for
- * // the xTimerReset() function, the key press event handler is an interrupt
- * // service routine.
- *
- * // The callback function assigned to the one-shot timer.  In this case the
- * // parameter is not used.
- * void vBacklightTimerCallback( xTimerHandle pxTimer )
- * {
- *     // The timer expired, therefore 5 seconds must have passed since a key
- *     // was pressed.  Switch off the LCD back-light.
- *     vSetBacklightState( BACKLIGHT_OFF );
- * }
- *
- * // The key press interrupt service routine.
- * void vKeyPressEventInterruptHandler( void )
- * {
- * portBASE_TYPE xHigherPriorityTaskWoken = pdFALSE;
- *
- *     // Ensure the LCD back-light is on, then restart the timer that is
- *     // responsible for turning the back-light off after 5 seconds of
- *     // key inactivity.  This is an interrupt service routine so can only
- *     // call FreeRTOS API functions that end in "FromISR".
- *     vSetBacklightState( BACKLIGHT_ON );
- *
- *     // xTimerStartFromISR() or xTimerResetFromISR() could be called here
- *     // as both cause the timer to re-calculate its expiry time.
- *     // xHigherPriorityTaskWoken was initialised to pdFALSE when it was
- *     // declared (in this function).
- *     if( xTimerStartFromISR( xBacklightTimer, &xHigherPriorityTaskWoken ) != pdPASS )
- *     {
- *         // The start command was not executed successfully.  Take appropriate
- *         // action here.
- *     }
- *
- *     // Perform the rest of the key processing here.
- *
- *     // If xHigherPriorityTaskWoken equals pdTRUE, then a context switch
- *     // should be performed.  The syntax required to perform a context switch
- *     // from inside an ISR varies from port to port, and from compiler to
- *     // compiler.  Inspect the demos for the port you are using to find the
- *     // actual syntax required.
- *     if( xHigherPriorityTaskWoken != pdFALSE )
- *     {
- *         // Call the interrupt safe yield function here (actual function
- *         // depends on the FreeRTOS port being used.
- *     }
- * }
- */
-#define xTimerStartFromISR( xTimer, pxHigherPriorityTaskWoken ) xTimerGenericCommand( ( xTimer ), tmrCOMMAND_START, ( xTaskGetTickCountFromISR() ), ( pxHigherPriorityTaskWoken ), 0U )
-
-/**
- * portBASE_TYPE xTimerStopFromISR( 	xTimerHandle xTimer,
- *										portBASE_TYPE *pxHigherPriorityTaskWoken );
- *
- * A version of xTimerStop() that can be called from an interrupt service
- * routine.
- *
- * @param xTimer The handle of the timer being stopped.
- *
- * @param pxHigherPriorityTaskWoken The timer service/daemon task spends most
- * of its time in the Blocked state, waiting for messages to arrive on the timer
- * command queue.  Calling xTimerStopFromISR() writes a message to the timer
- * command queue, so has the potential to transition the timer service/daemon
- * task out of the Blocked state.  If calling xTimerStopFromISR() causes the
- * timer service/daemon task to leave the Blocked state, and the timer service/
- * daemon task has a priority equal to or greater than the currently executing
- * task (the task that was interrupted), then *pxHigherPriorityTaskWoken will
- * get set to pdTRUE internally within the xTimerStopFromISR() function.  If
- * xTimerStopFromISR() sets this value to pdTRUE then a context switch should
- * be performed before the interrupt exits.
- *
- * @return pdFAIL will be returned if the stop command could not be sent to
- * the timer command queue.  pdPASS will be returned if the command was
- * successfully sent to the timer command queue.  When the command is actually
- * processed will depend on the priority of the timer service/daemon task
- * relative to other tasks in the system.  The timer service/daemon task
- * priority is set by the configTIMER_TASK_PRIORITY configuration constant.
- *
- * Example usage:
- *
- * // This scenario assumes xTimer has already been created and started.  When
- * // an interrupt occurs, the timer should be simply stopped.
- *
- * // The interrupt service routine that stops the timer.
- * void vAnExampleInterruptServiceRoutine( void )
- * {
- * portBASE_TYPE xHigherPriorityTaskWoken = pdFALSE;
- *
- *     // The interrupt has occurred - simply stop the timer.
- *     // xHigherPriorityTaskWoken was set to pdFALSE where it was defined
- *     // (within this function).  As this is an interrupt service routine, only
- *     // FreeRTOS API functions that end in "FromISR" can be used.
- *     if( xTimerStopFromISR( xTimer, &xHigherPriorityTaskWoken ) != pdPASS )
- *     {
- *         // The stop command was not executed successfully.  Take appropriate
- *         // action here.
- *     }
- *
- *     // If xHigherPriorityTaskWoken equals pdTRUE, then a context switch
- *     // should be performed.  The syntax required to perform a context switch
- *     // from inside an ISR varies from port to port, and from compiler to
- *     // compiler.  Inspect the demos for the port you are using to find the
- *     // actual syntax required.
- *     if( xHigherPriorityTaskWoken != pdFALSE )
- *     {
- *         // Call the interrupt safe yield function here (actual function
- *         // depends on the FreeRTOS port being used.
- *     }
- * }
- */
-#define xTimerStopFromISR( xTimer, pxHigherPriorityTaskWoken ) xTimerGenericCommand( ( xTimer ), tmrCOMMAND_STOP, 0, ( pxHigherPriorityTaskWoken ), 0U )
-
-/**
- * portBASE_TYPE xTimerChangePeriodFromISR( xTimerHandle xTimer,
- *											portTickType xNewPeriod,
- *											portBASE_TYPE *pxHigherPriorityTaskWoken );
- *
- * A version of xTimerChangePeriod() that can be called from an interrupt
- * service routine.
- *
- * @param xTimer The handle of the timer that is having its period changed.
- *
- * @param xNewPeriod The new period for xTimer. Timer periods are specified in
- * tick periods, so the constant portTICK_RATE_MS can be used to convert a time
- * that has been specified in milliseconds.  For example, if the timer must
- * expire after 100 ticks, then xNewPeriod should be set to 100.  Alternatively,
- * if the timer must expire after 500ms, then xNewPeriod can be set to
- * ( 500 / portTICK_RATE_MS ) provided configTICK_RATE_HZ is less than
- * or equal to 1000.
- *
- * @param pxHigherPriorityTaskWoken The timer service/daemon task spends most
- * of its time in the Blocked state, waiting for messages to arrive on the timer
- * command queue.  Calling xTimerChangePeriodFromISR() writes a message to the
- * timer command queue, so has the potential to transition the timer service/
- * daemon task out of the Blocked state.  If calling xTimerChangePeriodFromISR()
- * causes the timer service/daemon task to leave the Blocked state, and the
- * timer service/daemon task has a priority equal to or greater than the
- * currently executing task (the task that was interrupted), then
- * *pxHigherPriorityTaskWoken will get set to pdTRUE internally within the
- * xTimerChangePeriodFromISR() function.  If xTimerChangePeriodFromISR() sets
- * this value to pdTRUE then a context switch should be performed before the
- * interrupt exits.
- *
- * @return pdFAIL will be returned if the command to change the timers period
- * could not be sent to the timer command queue.  pdPASS will be returned if the
- * command was successfully sent to the timer command queue.  When the command
- * is actually processed will depend on the priority of the timer service/daemon
- * task relative to other tasks in the system.  The timer service/daemon task
- * priority is set by the configTIMER_TASK_PRIORITY configuration constant.
- *
- * Example usage:
- *
- * // This scenario assumes xTimer has already been created and started.  When
- * // an interrupt occurs, the period of xTimer should be changed to 500ms.
- *
- * // The interrupt service routine that changes the period of xTimer.
- * void vAnExampleInterruptServiceRoutine( void )
- * {
- * portBASE_TYPE xHigherPriorityTaskWoken = pdFALSE;
- *
- *     // The interrupt has occurred - change the period of xTimer to 500ms.
- *     // xHigherPriorityTaskWoken was set to pdFALSE where it was defined
- *     // (within this function).  As this is an interrupt service routine, only
- *     // FreeRTOS API functions that end in "FromISR" can be used.
- *     if( xTimerChangePeriodFromISR( xTimer, &xHigherPriorityTaskWoken ) != pdPASS )
- *     {
- *         // The command to change the timers period was not executed
- *         // successfully.  Take appropriate action here.
- *     }
- *
- *     // If xHigherPriorityTaskWoken equals pdTRUE, then a context switch
- *     // should be performed.  The syntax required to perform a context switch
- *     // from inside an ISR varies from port to port, and from compiler to
- *     // compiler.  Inspect the demos for the port you are using to find the
- *     // actual syntax required.
- *     if( xHigherPriorityTaskWoken != pdFALSE )
- *     {
- *         // Call the interrupt safe yield function here (actual function
- *         // depends on the FreeRTOS port being used.
- *     }
- * }
- */
-#define xTimerChangePeriodFromISR( xTimer, xNewPeriod, pxHigherPriorityTaskWoken ) xTimerGenericCommand( ( xTimer ), tmrCOMMAND_CHANGE_PERIOD, ( xNewPeriod ), ( pxHigherPriorityTaskWoken ), 0U )
-
-/**
- * portBASE_TYPE xTimerResetFromISR( 	xTimerHandle xTimer,
- *										portBASE_TYPE *pxHigherPriorityTaskWoken );
- *
- * A version of xTimerReset() that can be called from an interrupt service
- * routine.
- *
- * @param xTimer The handle of the timer that is to be started, reset, or
- * restarted.
- *
- * @param pxHigherPriorityTaskWoken The timer service/daemon task spends most
- * of its time in the Blocked state, waiting for messages to arrive on the timer
- * command queue.  Calling xTimerResetFromISR() writes a message to the timer
- * command queue, so has the potential to transition the timer service/daemon
- * task out of the Blocked state.  If calling xTimerResetFromISR() causes the
- * timer service/daemon task to leave the Blocked state, and the timer service/
- * daemon task has a priority equal to or greater than the currently executing
- * task (the task that was interrupted), then *pxHigherPriorityTaskWoken will
- * get set to pdTRUE internally within the xTimerResetFromISR() function.  If
- * xTimerResetFromISR() sets this value to pdTRUE then a context switch should
- * be performed before the interrupt exits.
- *
- * @return pdFAIL will be returned if the reset command could not be sent to
- * the timer command queue.  pdPASS will be returned if the command was
- * successfully sent to the timer command queue.  When the command is actually
- * processed will depend on the priority of the timer service/daemon task
- * relative to other tasks in the system, although the timers expiry time is
- * relative to when xTimerResetFromISR() is actually called.  The timer service/daemon
- * task priority is set by the configTIMER_TASK_PRIORITY configuration constant.
- *
- * Example usage:
- *
- * // This scenario assumes xBacklightTimer has already been created.  When a
- * // key is pressed, an LCD back-light is switched on.  If 5 seconds pass
- * // without a key being pressed, then the LCD back-light is switched off.  In
- * // this case, the timer is a one-shot timer, and unlike the example given for
- * // the xTimerReset() function, the key press event handler is an interrupt
- * // service routine.
- *
- * // The callback function assigned to the one-shot timer.  In this case the
- * // parameter is not used.
- * void vBacklightTimerCallback( xTimerHandle pxTimer )
- * {
- *     // The timer expired, therefore 5 seconds must have passed since a key
- *     // was pressed.  Switch off the LCD back-light.
- *     vSetBacklightState( BACKLIGHT_OFF );
- * }
- *
- * // The key press interrupt service routine.
- * void vKeyPressEventInterruptHandler( void )
- * {
- * portBASE_TYPE xHigherPriorityTaskWoken = pdFALSE;
- *
- *     // Ensure the LCD back-light is on, then reset the timer that is
- *     // responsible for turning the back-light off after 5 seconds of
- *     // key inactivity.  This is an interrupt service routine so can only
- *     // call FreeRTOS API functions that end in "FromISR".
- *     vSetBacklightState( BACKLIGHT_ON );
- *
- *     // xTimerStartFromISR() or xTimerResetFromISR() could be called here
- *     // as both cause the timer to re-calculate its expiry time.
- *     // xHigherPriorityTaskWoken was initialised to pdFALSE when it was
- *     // declared (in this function).
- *     if( xTimerResetFromISR( xBacklightTimer, &xHigherPriorityTaskWoken ) != pdPASS )
- *     {
- *         // The reset command was not executed successfully.  Take appropriate
- *         // action here.
- *     }
- *
- *     // Perform the rest of the key processing here.
- *
- *     // If xHigherPriorityTaskWoken equals pdTRUE, then a context switch
- *     // should be performed.  The syntax required to perform a context switch
- *     // from inside an ISR varies from port to port, and from compiler to
- *     // compiler.  Inspect the demos for the port you are using to find the
- *     // actual syntax required.
- *     if( xHigherPriorityTaskWoken != pdFALSE )
- *     {
- *         // Call the interrupt safe yield function here (actual function
- *         // depends on the FreeRTOS port being used.
- *     }
- * }
- */
-#define xTimerResetFromISR( xTimer, pxHigherPriorityTaskWoken ) xTimerGenericCommand( ( xTimer ), tmrCOMMAND_START, ( xTaskGetTickCountFromISR() ), ( pxHigherPriorityTaskWoken ), 0U )
-
-/*
- * Functions beyond this part are not part of the public API and are intended
- * for use by the kernel only.
- */
-portBASE_TYPE xTimerCreateTimerTask( void ) PRIVILEGED_FUNCTION;
-portBASE_TYPE xTimerGenericCommand( xTimerHandle xTimer, portBASE_TYPE xCommandID, portTickType xOptionalValue, signed portBASE_TYPE *pxHigherPriorityTaskWoken, portTickType xBlockTime ) PRIVILEGED_FUNCTION;
-
-#ifdef __cplusplus
-}
-#endif
-#endif /* TIMERS_H */
-
-
-
->>>>>>> 61be4811
